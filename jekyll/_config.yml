# Site settings
title: "CircleCI Documentation"
email: docs@cirleci.com
description: > # this means to ignore newlines until "baseurl:"
  The documentation site for CircleCI, the fastest testing platform on the
  Internet.

url: "https://ui.circleci.com" # the base hostname & protocol for your site
baseurl: "/docs" # the subpath of your site, e.g. /blog
gh_help_articles_url: "https://help.github.com/articles"
gh_url: "https://github.com/circleci/circleci-docs"
gh_private_org_url: "https://github.com/circleci"
gh_public_org_url: "https://github.com/CircleCI-Public"
cci_public_org_url: "https://app.circleci.com/pipelines/github/CircleCI-Public"
devhub_base_url: "https://circleci.com/developer"
blog_base_url: "https://circleci.com/blog"
support_base_url: "https://support.circleci.com"
noindex: false

exclude:
  - .jekyll-cache

plugins:
  - jekyll-include-cache
  - jekyll-sitemap
  - jekyll-asciidoc
  - jekyll-target-blank
  - jekyll-toc
  - jekyll-last-modified-at
  - jekyll-timeago
  - jekyll-redirect-from

# Approximate distance, with customizable threshold,
# ie: at depth one 366 days becomes 1 year ago instead of 1 year and 1 day ago
jekyll_timeago:
  depth: 1

algolia:
  application_id: U0RXNGRK45
  api_key: dd49f5b81d238d474b49645a4daed322 # search-only API Key; safe for front-end code
  index_name: documentation
  index_name_orbs: orbs-prod
  index_name_cimgs: images_prod
  extensions_to_index:
    - html
    - md
    - adoc
  nodes_to_index: 'p,h1'
  settings:
    highlightPreTag: '<strong>'
    highlightPostTag: '</strong>'
    attributesToSnippet: [
      'content:80',
      'headings',
      'title'
    ]
    attributesToHighlight: [
      'content:80',
      'headings',
      'title'
    ]
    minProximity: 3

toc:
  min_level: 1
  max_level: 6

markdown: kramdown
kramdown:
  input: GFM

liquid:
  error_mode: strict

server-attributes: &server
  imagesdir: /docs/assets/img/docs/
  relfileprefix: ../
  relfilesuffix: /
  outfilesuffix: /index.html
<<<<<<< HEAD
  serverversion4: 4.0.1
  serverversion: 3.4.2
=======
  serverversion4: 4.0.0
  serverversion: 3.4.3
>>>>>>> 797b35db
  terraformversion: 0.15.4
  kubectlversion: 1.19
  helmversion: 3.9.2
  helmdiffversion: 3.5.0
  kotsversion: 1.65.0

asciidoc:
  attributes: *server
      
asciidoctor:
  base_dir: :docdir
  safe: unsafe
  attributes: *server

collections:
  cci2:
    name: "2.0 Docs"
    site_section: true
    output: true
    permalink: :path/
    prefix: "/"
    selectorName: "2.0"
  api:
    name: "API Docs"
    site_section: true
    output: true
    permalink: /api/:path/
    prefix: "/api"
    selectorName: "API"
  cci2_ja:
    name: "2.0 Docs"
    site_section: true
    output: true
    permalink: /ja/:path/
    prefix: "/ja"
    selectorName: "2.0"
  style:
    name: "Style Guide"
    site_section: true
    output: true
    permalink: /style/:path/
    prefix: "/style"
    selectorName: "style"

twitter_username: circleci
github_username: circleci

defaults:
  - scope:
      path: ""
      type: "cci2"
    values:
      lang: "en"

  - scope:
      path: ""
      type: "cci2_ja"
    values:
      lang: "ja"

  - scope:
      path: ""
      type: "style"
    values:
      lang: "en"

  - scope:
      path: ""
    values:
      hide: false
      search: true
      toc: true # Enable TOC by default
      suggested: false # Disable helpful resources section by default
      sitemap: true # Enable sitemap by default
      readtime: true # Enable Read Time by default

t:
    translation_in_progress:
        ja: "このページはただいま翻訳中です"

segment: 'mAJ9W2SwLHgmJtFkpaXWCbwEeNk9D8CZ'

analytics:
  events:
    go_button_clicked: go-button-clicked
rollbar_env: development

# Optimizely SDK key for dev env
optimizely: "GfYszBpMkefBSwiiEkH3b3"

# server_version: "2.18.4"<|MERGE_RESOLUTION|>--- conflicted
+++ resolved
@@ -77,13 +77,8 @@
   relfileprefix: ../
   relfilesuffix: /
   outfilesuffix: /index.html
-<<<<<<< HEAD
   serverversion4: 4.0.1
-  serverversion: 3.4.2
-=======
-  serverversion4: 4.0.0
   serverversion: 3.4.3
->>>>>>> 797b35db
   terraformversion: 0.15.4
   kubectlversion: 1.19
   helmversion: 3.9.2
