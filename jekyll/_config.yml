--- conflicted
+++ resolved
@@ -66,12 +66,8 @@
   relfilesuffix: /
   outfilesuffix: /index.html
   serverversion4: 4.0.4
-<<<<<<< HEAD
-  serverversion41: 4.1.3
+  serverversion41: 4.1.4
   serverversion42: 4.2.0
-=======
-  serverversion41: 4.1.4
->>>>>>> 6d4b509b
   serverversion: 3.4.6
   terraformversion: 0.15.4
   kubectlversion: 1.19
