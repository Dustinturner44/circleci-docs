en:
- name: Getting started
  icon: icons/sidebar/continue.svg
  children:
    - name: Overview
      children:
        - name: Welcome
          link: /
        - name: Sign up and try
          link: first-steps
        - name: About CircleCI
          link: about-circleci
        - name: Concepts
          link: concepts
        - name: FAQ
          link: faq
    - name: Onboarding
      children:
        - name: YAML configuration intro
          link: introduction-to-yaml-configurations
        - name: Web app introduction
          link: introduction-to-the-circleci-web-app
        - name: In-app configuration editor
          link: config-editor
    - name: Beginner tutorials
      children:
        - name: Configuration tutorial
          link: config-intro
        - name: Quickstart guide
          link: getting-started
        - name: Hello world
          link: hello-world
        - name: Set up the Slack orb
          link: slack-orb-tutorial
    - name: VCS integration
      children:
        - name: GitHub
          link: github-integration
        - name: Bitbucket
          link: bitbucket-integration
        - name: GitLab
          link: gitlab-integration
    - name: Migration
      children:
        - name: Introduction to CircleCI migration
          link: migration-intro
        - name: Migrate from AWS
          link: migrating-from-aws
        - name: Migrate from Azure DevOps
          link: migrating-from-azuredevops
        - name: Migrate from Buildkite
          link: migrating-from-buildkite
        - name: Migrate from GitHub Actions
          link: migrating-from-github
        - name: Migrate from GitLab
          link: migrating-from-gitlab
        - name: Migrate from Jenkins
          link: migrating-from-jenkins
        - name: Migrate from TeamCity
          link: migrating-from-teamcity
        - name: Migrate from Travis CI
          link: migrating-from-travis

- name: Pipelines
  icon: icons/sidebar/pipeline.svg
  children:
    - name: Overview
      children:
        - name: Pipelines overview
          link: pipelines
        - name: Triggers overview
          link: triggers-overview
        - name: Skip or cancel pipelines
          link: skip-build
    - name: Features
      children:
        - name: Scheduled pipelines
          link: scheduled-pipelines
        - name: Workflows
          link: workflows
        - name: Jobs and steps
          link: jobs-steps
        - name: Workspaces
          link: workspaces
        - name: Artifacts
          link: artifacts
        - name: Docker layer caching
          link: docker-layer-caching
        - name: Concurrency
          link: concurrency
        - name: Intro to environment variables
          link: env-vars
        - name: Collecting test data
          link: collect-test-data
        - name: Code coverage
          link: code-coverage
        - name: Debugging with SSH
          link: ssh-access-jobs
        - name: Test splitting and parallelism
          link: parallelism-faster-jobs
        - name: Troubleshooting test splitting
          link: troubleshoot-test-splitting
        - name: Using webhooks with third party tools
          link: webhooks-airtable
    - name: Optimizations
      children:
        - name: Overview
          link: optimizations
        - name: Persisting data
          link: persist-data
        - name: Caching dependencies
          link: caching
        - name: Caching strategies
          link: caching-strategy
        - name: Pipeline values and parameters
          link: pipeline-variables
    - name: How-to guides
      children:
        - name: Set an environment variable
          link: set-environment-variable
        - name: Inject environment variables with the API
          link: inject-environment-variables-with-api
        - name: Migrate scheduled workflows to scheduled pipelines
          link: migrate-scheduled-workflows-to-scheduled-pipelines
        - name: Set a nightly scheduled pipeline
          link: set-a-nightly-scheduled-pipeline
        - name: Schedule pipelines with multiple workflows
          link: schedule-pipelines-with-multiple-workflows
        - name: Use the CircleCI CLI to split tests
          link: use-the-circleci-cli-to-split-tests
    - name: Tutorials
      children:
        - name: Test splitting
          link: test-splitting-tutorial

- name: Execution environments
  icon: icons/sidebar/builds.svg
  children:
    - name: Overview
      children:
        - name: Execution environments overview
          link: executor-intro
        - name: Resource class overview
          link: resource-class-overview
        - name: Migrating Docker to machine
          link: docker-to-machine
    - name: Docker
      children:
        - name: Using Docker
          link: using-docker
        - name: Convenience images
          link: circleci-images
        - name: Migrating to next-gen images
          link: next-gen-migration-guide
        - name: Using custom images
          link: custom-images
        - name: Docker authenticated pulls
          link: private-images
        - name: Running Docker commands
          link: building-docker-images
        - name: Run a job in a container
          link: run-a-job-in-a-container
    - name: Linux VM
      children:
        - name: Using Linux VM
          link: using-linuxvm
        - name: Android machine image
          link: android-machine-image

    - name: macOS
      children:
        - name: Using macOS
          link: using-macos
        - name: Configuring a macOS app
          link: hello-world-macos
        - name: Testing iOS applications
          link: testing-ios
        - name: Testing macOS applications
          link: testing-macos
        - name: iOS code signing
          link: ios-codesigning
        - name: Xcode image policy
          link: xcode-policy
        - name: Dedicated host resources
          link: dedicated-hosts-macos
    - name: Windows
      children:
        - name: Using Windows
          link: using-windows
        - name: Hello world
          link: hello-world-windows
    - name: GPU
      children:
        - name: Using GPUs
          link: using-gpu
    - name: Arm
      children:
        - name: Using Arm
          link: using-arm

    - name: Self-hosted runner
      children:
        - name: Self-hosted runner overview
          link: runner-overview
        - name: Self-hosted runner concepts
          link: runner-concepts
        - name: Web app installation
          link: runner-installation
        - name: Scaling self-hosted runner
          link: runner-scaling
        - name: Self-hosted runner API
          link: runner-api
        - name: Self-hosted runner FAQ
          link: runner-faqs
        - name: Troubleshoot self-hosted runner
          link: troubleshoot-self-hosted-runner
    - name: Container runner
      children:
        - name: Container runner installation
          link: container-runner-installation
        - name: Container runner reference guide
          link: container-runner
    - name: Machine runner
      children:
        - name: Linux installation
          link: runner-installation-linux
        - name: Windows installation
          link: runner-installation-windows
        - name: macOS installation
          link: runner-installation-mac
        - name: CLI installation
          link: runner-installation-cli
        - name: Upgrading machine runner on server
          link: runner-upgrading-on-server
        - name: Machine runner configuration reference
          link: runner-config-reference

- name: Configuration
  icon: icons/sidebar/cogs.svg
  children:
    - name: Overview
      children:
        - name: Configuration introduction
          link: config-intro
        - name: Dynamic configuration
          link: dynamic-config
        - name: Using the CircleCI configuration editor
          link: config-editor
    - name: Reference
      children:
        - name: Configuration reference
          link: configuration-reference
        - name: Reusing configuration
          link: reusing-config
        - name: Advanced configuration
          link: adv-config
        - name: Sample configuration
          link: sample-config
    - name: How-To Guides
      children:
        - name: Using matrix jobs
          link: using-matrix-jobs
        - name: Using branch filters
          link: using-branch-filters
        - name: Using dynamic configuration
          link: using-dynamic-configuration
        - name: Selecting a workflow to run
          link: selecting-a-workflow-to-run-using-pipeline-parameters
        - name: Installing and using docker-compose
          link: docker-compose
        - name: Rename organizations and repositories
          link: rename-organizations-and-repositories
        - name: Migrate from deploy to run
          link: migrate-from-deploy-to-run

- name: Package and re-use config with orbs
  icon: icons/sidebar/orb.svg
  children:
    - name: Use orbs
      children:
        - name: Orb introduction
          link: orb-intro
    - name: Author orbs
      children:
        - name: Intro to authoring an orb
          link: orb-author-intro
        - name: Author an orb
          link: orb-author
        - name: Orb authoring best practices
          link: orbs-best-practices
    - name: Test orbs
      children:
        - name: Orb testing methodologies
          link: testing-orbs
    - name: Publish orbs
      children:
        - name: Orb publishing process
          link: creating-orbs
    - name: Tutorials
      children:
        - name: Create an orb
          link: create-an-orb
        - name: Manually author an orb
          link: orb-author-validate-publish
        - name: Using the Slack orb
          link: slack-orb-tutorial
    - name: How-to guides
      children:
        - name: Deploy service update to EC2
          link: deploy-service-update-to-aws-ec2
        - name: Notify a Slack channel of a paused workflow
          link: notify-a-slack-channel-of-a-paused-workflow
    - name: Reference
      children:
        - name: Orbs concepts
          link: orb-concepts
        - name: Orbs FAQ
          link: orbs-faq
        - name: Orb author FAQ
          link: orb-author-faq
        - name: Configuration reference
          link: configuration-reference
        - name: Reusing configuration
          link: reusing-config

- name: Insights
  icon: icons/sidebar/insights-new.svg
  children:
    - name: Overview
      link: insights
    - name: Metrics glossary
      link: insights-glossary
    - name: Insights snapshot badge
      link: insights-snapshot-badge
    - name: Test Insights
      link: insights-tests
    - name: Data partnerships
      link: insights-partnerships
    - name: Insights API
      link: https://circleci.com/docs/api/v2#tag/Insights

- name: Security and permissions
  icon: icons/sidebar/key.svg
  children:
    - name: Security features
      children:
        - name: How CircleCI handles security
          link: security
        - name: Using contexts
          link: contexts
        - name: IP ranges
          link: ip-ranges
        - name: Audit logs
          link: audit-logs
    - name: Security recommendations
      children:
        - name: Security overview
          link: security-overview
        - name: Protecting against supply chain attacks
          link: security-supply-chain
        - name: Secure secrets handling
          link: security-recommendations
    - name: Config policy management
      children:
        - name: Config policy management overview
          link: config-policy-management-overview
    - name: Authentication
      children:
        - name: Use OpenID Connect tokens in jobs
          link: openid-connect-tokens
    - name: How-to guides
      children:
        - name: Use the CLI and VCS for config policy management
          link: use-the-cli-and-vcs-for-config-policy-management
        - name: Use the CLI for config and policy development
          link: use-the-cli-for-config-and-policy-development
<<<<<<< HEAD
        - name: Test config policies
          link: test-config-policies
=======
        - name: Rotate project SSH keys
          link: rotate-project-ssh-keys
>>>>>>> 623acca7
    - name: Reference
      children:
        - name: Config policy reference
          link: config-policy-reference

- name: Projects
  icon: icons/sidebar/project-new.svg
  children:
    - name: overview
      children:
        - name: Projects overview
          link: projects
        - name: Creating a project
          link: create-project
    - name: settings
      children:
        - name: Settings overview
          link: settings
        - name: Enabling GitHub Checks
          link: enable-checks
        - name: Adding SSH keys
          link: add-ssh-key
        - name: Open source projects
          link: oss
        - name: Using notifications
          link: notifications
        - name: Connect with JIRA
          link: jira-plugin
        - name: Status badges
          link: status-badges
        - name: Webhooks
          link: webhooks
        - name: Using credits
          link: credits

- name: Developer toolkit
  icon: icons/sidebar/code.svg
  children:
    - name: CLI
      children:
        - name: Installing the CircleCI local CLI
          link: local-cli
    - name: APIs
      children:
        - name: API v2 introduction
          link: api-intro
        - name: API v2 developers guide
          link: api-developers-guide
        - name: Managing API tokens
          link: managing-api-tokens
    - name: Config tools
      children:
        - name: CircleCI config SDK
          link: circleci-config-sdk
        - name: Orb development kit
          link: orb-development-kit
    - name: Example projects
      children:
        - name: Examples and guides overview
          link: examples-and-guides-overview
        - name: Sample config.yml files
          link: sample-config
    - name: How-to guides
      children:
        - name: How to use the CircleCI local CLI
          link: how-to-use-the-circleci-local-cli
    - name: Reference
      children:
        - name: API v2 reference
          link: https://circleci.com/docs/api/v2
        - name: API v1 reference
          link: https://circleci.com/docs/api/v1
        - name: CircleCI Academy FAQs
          link: cci-academy-faqs

- name: Examples and guides
  icon: icons/sidebar/config.svg
  children:
    - name: Languages
      children:
        - name: Node
          link: language-javascript
        - name: Python
          link: language-python

    - name: Databases
      children:
        - name: Configuring databases
          link: databases
        - name: Database examples
          link: postgres-config

    - name: Testing
      children:
        - name: Overview
          link: test
        - name: Browser testing
          link: browser-testing

- name: Deployment
  icon: icons/sidebar/getting-started-new.svg
  children:
    - name: Deployment overview
      link: deployment-overview
    - name: Deploy Android applications
      link: deploy-android-applications
    - name: Deploy to Artifactory
      link: deploy-to-artifactory
    - name: Deploy to AWS
      link: deploy-to-aws
    - name: Deploy Service Update to AWS EC2
      link: deploy-service-update-to-aws-ec2
    - name: Deploy to Azure Container Registry
      link: deploy-to-azure-container-registry
    - name: Deploy to Capistrano
      link: deploy-to-capistrano
    - name: Deploy to Cloud Foundry
      link: deploy-to-cloud-foundry
    - name: Deploy to Firebase
      link: deploy-to-firebase
    - name: Authorize Google Cloud SDK
      link: authorize-google-cloud-sdk
    - name: Deploy to Google Cloud Platform
      link: deploy-to-google-cloud-platform
    - name: Deploy to Heroku
      link: deploy-to-heroku
    - name: Deploy iOS applications
      link: deploy-ios-applications
    - name: Deploy to NPM registry
      link: deploy-to-npm-registry
    - name: Deploy over SSH
      link: deploy-over-ssh
    - name: Publish packages to Packagecloud
      link: publish-packages-to-packagecloud

- name: Reference
  icon: icons/sidebar/folder-open.svg
  children:
    - children:
      - name: Configuration reference
        link: configuration-reference
      - name: Project values and variables
        link: variables
      - name: Prebuilt images
        link: circleci-images
      - name: Glossary
        link: glossary
      - name: Help and support
        link: help-and-support

- name: Server administration v4.x
  icon: icons/sidebar/admin-new.svg
  children:
    - name: Server v4.x overview
      children:
        - name: CircleCI server v4.x overview
          link: server/overview/circleci-server-v4-overview
        - name: Release notes
          link: server/overview/release-notes
    - name: Server v4.x installation
      children:
        - name: Phase 1 - Prerequisites
          link: server/installation/phase-1-prerequisites
        - name: Phase 2 - Core
          link: server/installation/phase-2-core-services
        - name: Phase 3 - Execution
          link: server/installation/phase-3-execution-environments
        - name: Phase 4 - Post-installation
          link: server/installation/phase-4-post-installation
        - name: Hardening your cluster
          link: server/installation/hardening-your-cluster
        - name: Installing server behind a proxy
          link: server/installation/installing-server-behind-a-proxy
        - name: Migrate from server v3 to v4
          link: server/installation/migrate-from-server-3-to-server-4
        - name: Upgrade server v4.x
          link: server/installation/upgrade-server-4
        - name: Installation reference
          link: server/installation/installation-reference
    - name: Server v4.x operations
      children:
        - name: Operator overview
          link: server/operator/operator-overview
        - name: Introduction to Nomad cluster operation
          link: server/operator/introduction-to-nomad-cluster-operation
        - name: Using metrics
          link: server/operator/using-metrics
        - name: Managing user accounts
          link: server/operator/managing-user-accounts
        - name: Managing orbs
          link: server/operator/managing-orbs
        - name: Manage virtual machines with VM service
          link: server/operator/manage-virtual-machines-with-vm-service
        - name: Configuring external services
          link: server/operator/configuring-external-services
        - name: Expanding internal database volumes
          link: server/operator/expanding-internal-database-volumes
        - name: Managing load balancers
          link: server/operator/managing-load-balancers
        - name: User authentication
          link: server/operator/user-authentication
        - name: Managing build artifacts
          link: server/operator/managing-build-artifacts
        - name: Usage data collection
          link: server/operator/usage-data-collection
        - name: CircleCI server security features
          link: server/operator/circleci-server-security-features
        - name: Application lifecycle
          link: server/operator/application-lifecycle
        - name: Troubleshooting and support
          link: server/operator/troubleshooting-and-support
        - name: Backup and restore
          link: server/operator/backup-and-restore
    - name: Server v4.0.0 PDFs
      children:
        - name: v4.0.0 Overview
          link: server-pdfs/CircleCI-Server-4.0.0-Overview.pdf
        - name: v4.0.0 Installation Guide for AWS
          link: server-pdfs/CircleCI-Server-4.0.0-AWS-Installation-Guide.pdf
        - name: v4.0.0 Installation Guide for GCP
          link: server-pdfs/CircleCI-Server-4.0.0-GCP-Installation-Guide.pdf
        - name: v4.0.0 Operations Guide
          link: server-pdfs/CircleCI-Server-4.0.0-Operations-Guide.pdf

- name: Server administration v3.x
  icon: icons/sidebar/admin-new.svg
  children:
    - name: Server v3.x overview
      children:
        - name: Overview
          link: server-3-overview
        - name: What's new in v3.x
          link: server-3-whats-new
        - name: Upgrade
          link: server-3-upgrade
        - name: FAQ
          link: server-3-faq
    - name: Server v3.x install
      children:
        - name: Phase 1 - Prerequisites
          link: server-3-install-prerequisites
        - name: Phase 2 - Install core services
          link: server-3-install
        - name: Phase 3 - Install execution environment
          link: server-3-install-build-services
        - name: Phase 4 - Post installation
          link: server-3-install-post
        - name: Migration
          link: server-3-install-migration
        - name: Hardening your cluster
          link: server-3-install-hardening-your-cluster
    - name: Server v3.x operations
      children:
        - name: Overview
          link: server-3-operator-overview
        - name: Metrics and monitoring
          link: server-3-operator-metrics-and-monitoring
        - name: Introduction to Nomad
          link: server-3-operator-nomad
        - name: Configuring a proxy
          link: server-3-operator-proxy
        - name: User accounts
          link: server-3-operator-user-accounts
        - name: Managing orbs
          link: server-3-operator-orbs
        - name: VM service
          link: server-3-operator-vm-service
        - name: Externalizing services
          link: server-3-operator-externalizing-services
        - name: Expanding internal database volumes
          link: server-3-operator-extending-internal-volumes
        - name: Load balancers
          link: server-3-operator-load-balancers
        - name: Authentication
          link: server-3-operator-authentication
        - name: Docker authenticated pulls
          link: private-images
        - name: Build artifacts
          link: server-3-operator-build-artifacts
        - name: Usage data
          link: server-3-operator-usage-data
        - name: Security
          link: security-server
        - name: Application lifecycle
          link: server-3-operator-application-lifecycle
        - name: Troubleshooting and support
          link: server-3-operator-troubleshooting-and-support
        - name: Backup and restore
          link: server-3-operator-backup-and-restore
    - name: Server v3.4.x PDFs
      children:
        - name: v3.4 Overview
          link: CircleCI-Server-3.4.1-Overview.pdf
        - name: v3.4 Installation Guide for AWS
          link: CircleCI-Server-3.4.1-AWS-Installation-Guide.pdf
        - name: v3.4 Installation Guide for GCP
          link: CircleCI-Server-3.4.1-GCP-Installation-Guide.pdf
        - name: v3.4 Operations Guide
          link: CircleCI-Server-3.4.1-Operations-Guide.pdf
    - name: Server v3.3.x PDFs
      children:
        - name: v3.3 Overview
          link: CircleCI-Server-3.3.0-Overview.pdf
        - name: v3.3 Installation Guide for AWS
          link: CircleCI-Server-3.3.0-AWS-Installation-Guide.pdf
        - name: v3.3 Installation Guide for GCP
          link: CircleCI-Server-3.3.0-GCP-Installation-Guide.pdf
        - name: v3.3 Operations Guide
          link: CircleCI-Server-3.3.0-Operations-Guide.pdf
    - name: Server v3.2.x PDFs
      children:
        - name: v3.2 Overview
          link: CircleCI-Server-3.2.0-Overview.pdf
        - name: v3.2 Installation Guide
          link: CircleCI-Server-3.2.0-Installation-Guide.pdf
        - name: v3.2 Operations Guide
          link: CircleCI-Server-3.2.0-Operations-Guide.pdf
    - name: Server v3.1.x PDFs
      children:
        - name: v3.1 Overview
          link: CircleCI-Server-3.1.0-Overview.pdf
        - name: v3.1 Installation Guide
          link: CircleCI-Server-3.1.0-Installation-Guide.pdf
        - name: v3.1 Operations Guide
          link: CircleCI-Server-3.1.0-Operations-Guide.pdf
    - name: Server v3.0.x PDFs
      children:
        - name: v3.0 Overview
          link: CircleCI-Server-3.0.1-Overview.pdf
        - name: v3.0 Installation Guide
          link: CircleCI-Server-3.0.1-Installation-Guide.pdf
        - name: v3.0 Operations Guide
          link: CircleCI-Server-3.0.1-Operations-Guide.pdf

- name: Server administration v2.x
  icon: icons/sidebar/admin-new.svg
  children:
    - name: Server v2.19.x install
      children:
        - name: Overview
          link: install-overview
        - name: What's new in v2.19.x
          link: v.2.19-overview
        - name: Upgrade to v2.19.x
          link: updating-server
        - name: Updating replicated
          link: updating-server-replicated-version
        - name: System requirements
          link: server-ports
        - name: Prerequisites and planning
          link: aws-prereq
        - name: Installation
          link: aws
        - name: Teardown
          link: aws-teardown
    - name: Server v2.19.x operations
      children:
        - name: Overview
          link: overview
        - name: Intro to Nomad
          link: nomad
        - name: Metrics & monitoring
          link: monitoring
        - name: Nomad metrics
          link: nomad-metrics
        - name: Proxies
          link: proxy
        - name: Docker Hub pull through mirror
          link: docker-hub-pull-through-mirror
        - name: Authentication
          link: authentication
        - name: VM service
          link: vm-service
        - name: GPU builders
          link: gpu
        - name: Certificates
          link: certificates
        - name: User accounts
          link: user-accounts
        - name: Build artifacts
          link: build-artifacts
        - name: Usage statistics
          link: usage-stats
        - name: JVM heap size
          link: jvm-heap-size-configuration
        - name: SSH reruns
          link: ssh-server
        - name: Maintenance
          link: ops
        - name: Backup and recovery
          link: backup
        - name: Security
          link: security-server
        - name: Troubleshooting
          link: troubleshooting
        - name: Faq
          link: admin-faq
        - name: Customization & config
          link: customizations
        - name: Architecture
          link: architecture
        - name: Storage lifecycle
          link: storage-lifecycle
        - name: Acknowledgments
          link: open-source
    - name: Server v2.19 PDFs
      children:
        - name: What's New in v2.19
          link: v.2.19-overview
        - name: v2.19 Installation Guide
          link: CircleCI-Server-AWS-Installation-Guide.pdf
        - name: v2.19 Operations Guide
          link: CircleCI-Server-Operations-Guide.pdf
    - name: Server v2.18 PDFs
      children:
        - name: What's New in v2.18
          link: v.2.18-overview
        - name: v2.18.3 Installation Guide
          link: CircleCI-Server-AWS-Installation-Guide-v2-18-3.pdf
        - name: v2.18.3 Operations Guide
          link: CircleCI-Server-Operations-Guide-v2-18-3.pdf
    - name: Server v2.17.3 PDFs
      children:
        - name: What's New in v2.17
          link: v.2.17-overview
        - name: v2.17.3 Installation Guide
          link: CircleCI-Server-AWS-Installation-Guide-v2-17.pdf
        - name: v2.17.3 Operations Guide
          link: CircleCI-Server-Operations-Guide-v2-17.pdf
    - name: Server v2.16 PDFs
      children:
        - name: What's New in v2.16
          link: v.2.16-overview
        - name: v2.16 Installation Guide
          link: circleci-install-doc.pdf
        - name: v2.16 Operations Guide
          link: circleci-ops-guide.pdf

- name: CircleCI plans
  icon: icons/sidebar/plans-outline.svg
  children:
    - name: Plan overview
      link: plan-overview
    - name: Free
      link: plan-free
    - name: Performance
      link: plan-performance
    - name: Scale
      link: plan-scale
    - name: Server
      link: plan-server

- name: Contributing to CircleCI docs
  icon: icons/sidebar/changelog.svg
  children:
    - name: Docs style guide
      children:
        - name: Style guide overview
          link: style/style-guide-overview
        - name: Formatting
          link: style/formatting
        - name: Style and voice
          link: style/style-and-voice
        - name: Headings
          link: style/headings
        - name: Using lists
          link: style/using-lists
        - name: Cross references and links
          link: style/links
        - name: Using images
          link: style/using-images
        - name: Using tables
          link: style/using-tables
        - name: Using code samples
          link: style/using-code-samples

ja:
- name: Getting Started
  i18n_name: はじめよう
  icon: icons/sidebar/getting_started.svg
  children:
    - name: Overview
      i18n_name: 概要
      children:
        - name: Welcome
          i18n_name: ようこそ
          link: ja
        - name: Sign up and try
          link: ja/first-steps
          i18n_name: ユーザー登録
        - name: About CircleCI
          link: ja/about-circleci
          i18n_name: CircleCIの概要
        - name: Concepts
          link: ja/concepts
          i18n_name: コンセプト
        - name: FAQ
          link: ja/faq
    - name: Onboarding
      i18n_name: オンボーディング
      children:
      - name: YAML configuration intro
        link: ja/introduction-to-yaml-configurations
        i18n_name: YAML概要
      - name: Web app introduction
        link: ja/introduction-to-the-circleci-web-app
        i18n_name: Webアプリ概要
      - name: In-app configuration editor
        link: ja/config-editor
        i18n_name: 設定ファイルエディター
    - name: Beginner tutorials
      i18n_name: 初心者向けチュートリアル
      children:
        - name: Configuration tutorial
          link: ja/config-intro
          i18n_name: 設定ファイル概要
        - name: Quickstart guide
          link: ja/getting-started
          i18n_name: スタートガイド
        - name: Hello World
          link: ja/hello-world
          i18n_name: Hello World
        - name: Set up the Slack orb
          link: ja/slack-orb-tutorial
          i18n_name: Slack Orbを使う
    - name: VCS Integration
      i18n_name: VCSとの連携
      children:
        - name: GitHub
          link: ja/github-integration
        - name: Bitbucket
          link: ja/bitbucket-integration
        - name: GitLab
          link: ja/gitlab-integration
    - name: Migration
      i18n_name: 移行
      children:
        - name: Introduction to CircleCI migration
          link: ja/migration-intro
          i18n_name: CircleCIへの移行の概要
        - name: Migrate from AWS
          link: ja/migrating-from-aws
          i18n_name: AWSからの移行
        - name: Migrate from Azure DevOps
          link: ja/migrating-from-azuredevops
          i18n_name: Azure DevOpsからの移行
        - name: Migrate from Buildkite
          link: ja/migrating-from-buildkite
          i18n_name: Buildkiteからの移行
        - name: Migrate from GitHub Actions
          link: ja/migrating-from-github
          i18n_name: GitHub Actionsからの移行
        - name: Migrate from GitLab
          link: ja/migrating-from-gitlab
          i18n_name: GitLabからの移行
        - name: Migrate from Jenkins
          link: ja/migrating-from-jenkins
          i18n_name: Jenkinsからの移行
        - name: Migrate from TeamCity
          link: ja/migrating-from-teamcity
          i18n_name: TeamCityからの移行
        - name: Migrate from Travis CI
          link: ja/migrating-from-travis
          i18n_name: Travis CIからの移行

- name: Pipelines
  i18n_name: パイプライン
  icon: icons/sidebar/pipelines.svg
  children:
  - name: Overview
    i18n_name: 概要
    children:
      - name: Pipelines overview
        link: ja/pipelines
        i18n_name: パイプラインの概要
      - name: Triggers overview
        link: ja/triggers-overview
        i18n_name: トリガーの概要
      - name: Skip or cancel pipelines
        link: ja/skip-build
        i18n_name: スキップとキャンセル
  - name: Features
    i18n_name: 機能
    children:
      - name: Scheduled pipelines
        link: ja/scheduled-pipelines
        i18n_name: パイプラインのスケジュール実行
      - name: Workflows
        link: ja/workflows
        i18n_name: ワークフロー
      - name: Jobs and steps
        link: ja/jobs-steps
        i18n_name: ジョブとステップ
      - name: Workspaces
        link: ja/workspaces
        i18n_name: ワークスペース
      - name: Artifacts
        link: ja/artifacts
        i18n_name: アーティファクト
      - name: Docker layer caching
        link: ja/docker-layer-caching
        i18n_name: Docker レイヤーキャッシュ
      - name: Concurrency
        link: ja/concurrency
        i18n_name: 同時実行
      - name: Environment variables
        link: ja/env-vars
        i18n_name: 環境変数の概要
      - name: Collecting test data
        link: ja/collect-test-data
        i18n_name: テストデータの収集
      - name: Code coverage
        link: ja/code-coverage
        i18n_name: コードカバレッジ
      - name: Debugging with SSH
        link: ja/ssh-access-jobs
        i18n_name: SSHデバッグ
      - name: Test splitting and parallelism
        link: ja/parallelism-faster-jobs
        i18n_name: テストの分割と並列実行
      - name: Troubleshooting test splitting
        link: ja/troubleshoot-test-splitting
        i18n_name: テスト分割のトラブルシュート
      - name: Using Webhooks with 3rd party tools
        link: ja/webhooks-airtable
        i18n_name: Webhookの利用例
  - name: Optimizations
    i18n_name: 最適化
    children:
      - name: Overview
        link: ja/optimizations
        i18n_name: 概要
      - name: Persisting data
        link: ja/persist-data
        i18n_name: データの永続化
      - name: Caching dependencies
        link: ja/caching
        i18n_name: 依存関係のキャッシュ
      - name: Caching strategies
        link: ja/caching-strategy
        i18n_name: キャッシュ戦略
      - name: Pipeline values and parameters
        link: ja/pipeline-variables
        i18n_name: パイプラインの値とパラメータ
  - name: How-to guides
    i18n_name: ガイド
    children:
      - name: Set an environment variable
        link: ja/set-environment-variable
        i18n_name: 環境変数の設定
      - name: Inject environment variables with the API
        link: ja/inject-environment-variables-with-api
        i18n_name: 環境変数の挿入(APIを使用)
      - name: Migrate scheduled workflows to scheduled pipelines
        link: ja/migrate-scheduled-workflows-to-scheduled-pipelines
        i18n_name: ワークフローのスケジュール実行からパイプラインのスケジュール実行への移行
      - name: Set a nightly scheduled pipeline
        link: ja/set-a-nightly-scheduled-pipeline
        i18n_name: パイプラインのスケジュール実行を夜間に設定する
      - name: Schedule pipelines with multiple workflows
        link: ja/schedule-pipelines-with-multiple-workflows
        i18n_name: 複数のワークフローを使ったパイプラインのスケジュール実行
  - name: Tutorials
    i18n_name: チュートリアル
    children:
      - name: Test splitting
        link: ja/test-splitting-tutorial
        i18n_name: テスト分割

- name: Execution environments
  icon: icons/sidebar/executors.svg
  i18n_name: 実行環境
  children:
    - name: Overview
      i18n_name: 概要
      children:
        - name: Introduction
          link: ja/executor-intro
          i18n_name: 実行環境の概要
        - name: Migrating Docker to machine
          link: ja/docker-to-machine
          i18n_name: DockerからMachineへの移行
    - name: Docker
      children:
        - name: Using Docker
          link: ja/using-docker
          i18n_name: Dockerの使用
          hash: using-docker
        - name: Convenience images
          link: ja/circleci-images
          i18n_name: CircleCIイメージ
        - name: Migrating to next-gen images
          link: ja/next-gen-migration-guide
          i18n_name: 次世代イメージへの移行
        - name: Using custom images
          link: ja/custom-images
          i18n_name: カスタムイメージ
        - name: Docker authenticated pulls
          link: ja/private-images
          i18n_name: 認証付きプル
        - name: Running docker commands
          link: ja/building-docker-images
          i18n_name: Dockerコマンド
        - name: Run a job in a container
          link: ja/run-a-job-in-a-container
          i18n_name: コンテナでのジョブの実行
    - name: Linux VM
      children:
        - name: Using Linux VM
          link: ja/using-linuxvm
          i18n_name: Linux VMの使用
        - name: Android machine image
          i18n_name: Androidマシンイメージ
          link: ja/android-machine-image

    - name: macOS
      children:
        - name: Using macOS
          link: ja/using-macos
          i18n_name: macOSの使用
        - name: Configuring a macOS app
          link: ja/hello-world-macos
          i18n_name: macOSアプリの設定
        - name: Testing iOS applications
          link: ja/testing-ios
          i18n_name: iOSアプリをテストする
        - name: Testing macOS applications
          link: ja/testing-macos
          i18n_name: macOSアプリのテスト
        - name: iOS code signing
          link: ja/ios-codesigning
          i18n_name: iOSコードサインの設定
        - name: Xcode image policy
          link: ja/xcode-policy
          i18n_name: Xcodeイメージポリシー
        - name: Dedicated host resources
          link: ja/dedicated-hosts-macos
          i18n_name: macOS専有ホスト
    - name: Windows
      children:
        - name: Using Windows
          link: ja/using-windows
          i18n_name: Windowsの使用
        - name: Hello World
          link: ja/hello-world-windows
          i18n_name: 概要
    - name: GPU
      children:
        - name: Using GPUs
          link: ja/using-gpu
          i18n_name: GPUの使用
    - name: Arm
      children:
        - name: Using Arm
          link: ja/using-arm
          i18n_name: Armの使用

    - name: Self-hosted runner
      i18n_name: セルフホストランナー
      children:
        - name: Self-hosted runner overview
          link: ja/runner-overview
          i18n_name: 概要
        - name: Self-hosted runner concepts
          link: ja/runner-concepts
          i18n_name: コンセプト
        - name: Web app installation
          link: ja/runner-installation
          i18n_name: Webアプリでのインストール
        - name: Scaling self-hosted runner
          link: ja/runner-scaling
          i18n_name: セルフホストランナーのスケール
        - name: Self-hosted runner API
          link: ja/runner-api
          i18n_name: セルフホストランナーAPI
        - name: Self-hosted runner FAQ
          link: ja/runner-faqs
          i18n_name: セルフホストランナーFAQ
        - name: Troubleshoot self-hosted runner
          link: ja/troubleshoot-self-hosted-runner
          i18n_name: トラブルシューティング
    - name: Container runner
      i18n_name: コンテナランナー
      children:
        - name: Container runner installation
          link: ja/container-runner-installation
          i18n_name: コンテナランナーのインストール
        - name: Container runner reference guide
          link: ja/container-runner
          i18n_name: コンテナランナーのリファレンス
    - name: Machine runner
      i18n_name: マシンランナー
      children:
        - name: Linux installation
          link: ja/runner-installation-linux
          i18n_name: Linuxへのインストール
        - name: Windows installation
          link: ja/runner-installation-windows
          i18n_name: Windowsへのインストール
        - name: macOS installation
          link: ja/runner-installation-mac
          i18n_name: macOSへのインストール
        - name: CLI installation
          link: ja/runner-installation-cli
          i18n_name: CLIでのインストール
        - name: Upgrading machine runner on server
          link: ja/runner-upgrading-on-server
          i18n_name: Serverマシンランナーのアップグレード
        - name: Machine runner configuration reference
          link: ja/runner-config-reference
          i18n_name: マシンランナーの設定リファレンス

- name: Configuration
  icon: icons/sidebar/configure.svg
  i18n_name: 設定ファイル
  children:
    - name: Overview
      i18n_name: 概要
      children:
        - name: Configuration introduction
          link: ja/config-intro
          i18n_name: 設定概要
        - name: Dynamic configuration
          link: ja/dynamic-config
          i18n_name: ダイナミックコンフィグ
        - name: Using the CircleCI configuration editor
          link: ja/config-editor
          i18n_name: 設定ファイルエディター
    - name: Reference
      i18n_name: リファレンス
      children:
        - name: Configuration reference
          link: ja/configuration-reference
          i18n_name: 設定リファレンス
        - name: Reusing configuration
          link: ja/reusing-config
          i18n_name: 設定ファイル再利用(Orb)
        - name: Advanced configuration
          link: ja/adv-config
          i18n_name: 高度な設定
        - name: Sample configuration
          link: ja/sample-config
          i18n_name: 設定ファイルサンプル
        - name: Installing the CircleCI CLI
          link: ja/local-cli
          i18n_name: CircleCI CLIのインストール
    - name: How-To Guides
      i18n_name: ガイド
      children:
        - name: Using matrix jobs
          link: ja/using-matrix-jobs
          i18n_name: マトリックスジョブ
        - name: Using branch filters
          link: ja/using-branch-filters
          i18n_name: ブランチフィルター
        - name: Using dynamic configuration
          link: ja/using-dynamic-configuration
          i18n_name: ダイナミックコンフィグ
        - name: Selecting a workflow to run
          link: ja/selecting-a-workflow-to-run-using-pipeline-parameters
          i18n_name: 実行するワークフローの指定
        - name: Installing and using docker-compose
          link: ja/docker-compose
          i18n_name: docker-composeの使用
        - name: Migrate from deploy to run
          link: ja/migrate-from-deploy-to-run
          i18n_name: deployからrunへの移行

- name: Orbs
  i18n_name: Orb
  icon: icons/sidebar/orbs.svg
  children:
    - name: Using orbs
      i18n_name: Orbの利用
      children:
        - name: Orb introduction
          link: ja/orb-intro
          i18n_name: Orb概要
        - name: Orbs concepts
          link: ja/orb-concepts
          i18n_name: Orbコンセプト
        - name: Orbs FAQ
          link: ja/orbs-faq
          i18n_name: Orb FAQ
    - name: Authoring orbs
      i18n_name: Orbの作成
      children:
        - name: Intro to authoring an Orb
          link: ja/orb-author-intro
          i18n_name: 概要
        - name: Author an Orb
          link: ja/orb-author
          i18n_name: Orbの作成
        - name: Orb author FAQ
          link: ja/orb-author-faq
          i18n_name: Orbs作成のFAQ
        - name: Orb authoring best practices
          link: ja/orbs-best-practices
          i18n_name: Orbのベストプラクティス
        - name: Orb testing methodologies
          link: ja/testing-orbs
          i18n_name: Orbのテスト手法
        - name: Orb publishing process
          link: ja/creating-orbs
          i18n_name: Orbのパブリッシュ
        - name: Orb development kit
          link: ja/orb-development-kit
          i18n_name: Orb開発キット
        - name: Manual orb authoring
          link: ja/orb-author-validate-publish
          i18n_name: Orbの記述
    - name: Tutorials
      children:
        - name: Using the Slack orb
          link: ja/slack-orb-tutorial
          i18n_name: Slack Orbを使う
    - name: How-To Guides
      i18n_name: ガイド
      children:
        - name: Deploy service update to EC2
          link: ja/deploy-service-update-to-aws-ec2
          i18n_name: 変更のEC2へのデプロイ
        - name: Notify a Slack channel of a paused workflow
          link: ja/notify-a-slack-channel-of-a-paused-workflow
          i18n_name: 停止したワークフローのSlackチャンネルへの通知

- name: Insights
  icon: icons/sidebar/insights.svg
  i18n_name: インサイト
  children:
    - name: Overview
      i18n_name: 概要
      link: ja/insights
    - name: Metrics glossary
      i18n_name: メトリクスの用語集
      link: ja/insights-glossary
    - name: Insights snapshot badge
      i18n_name: インサイト スナップショットバッジ
      link: insights-snapshot-badge
    - name: Test Insights
      i18n_name: テストインサイト
      link: ja/insights-tests
    - name: Data partnerships
      i18n_name: データ連携
      link: ja/insights-partnerships
    - name: Insights API
      i18n_name: インサイトAPI
      link: https://circleci.com/docs/api/v2#tag/Insights

- name: Projects
  i18n_name: プロジェクト
  icon: icons/sidebar/projects.svg
  children:
    - name: overview
      i18n_name: 概要
      children:
        - name: Projects overview
          link: ja/projects
          i18n_name: プロジェクトの概要
        - name: Creating a project
          link: ja/create-project
          i18n_name: プロジェクトの作成
    - name: settings
      i18n_name: 設定
      children:
        - name: Settings Overview
          link: ja/settings
          i18n_name: 概要
        - name: Enabling GitHub Checks
          link: ja/enable-checks
          i18n_name: GitHub Checks有効化
        - name: Adding SSH keys
          link: ja/add-ssh-key
          i18n_name: SSHキーの登録
        - name: Open source projects
          link: ja/oss
          i18n_name: OSSプロジェクト
        - name: Using notifications
          link: ja/notifications
          i18n_name: 通知の使用
        - name: Connect with JIRA
          link: ja/jira-plugin
          i18n_name: Jiraとの連携
        - name: Managing API tokens
          link: ja/managing-api-tokens
          i18n_name: APIトークン
        - name: Status badges
          link: ja/status-badges
          i18n_name: ステータスバッジ
        - name: Webhooks
          link: ja/webhooks
          i18n_name: Webhook
        - name: Using Credits
          link: ja/credits
          i18n_name: クレジットの使用
    - name: security
      i18n_name: セキュリティ
      children:
        - name: Security overview
          link: ja/security-overview
          i18n_name: セキュリティ概要
        - name: Contexts
          link: ja/contexts
          i18n_name: コンテキスト
        - name: Secure secrets handling
          link: ja/security-recommendations
          i18n_name: シークレットの安全な取り扱い
        - name: Using shell scripts
          link: ja/using-shell-scripts
          i18n_name: シェルスクリプトの使用
        - name: Protecting against supply chain attacks
          link: ja/security-supply-chain
          i18n_name: サプライチェーン攻撃への対策
        - name: IP ranges
          link: ja/ip-ranges
          i18n_name: IPアドレスの範囲
        - name: OpenID Connect tokens
          link: ja/openid-connect-tokens
          i18n_name: OpenID Connectトークン
        - name: Audit logs
          link: ja/audit-logs
          i18n_name: 監査ログ
        - name: How CircleCI handles security
          link: ja/security
          i18n_name: CircleCIのセキュリティ対策
    - name: config policy management
      i18n_name: 設定ファイルのポリシー管理
      children:
        - name: Config policy management overview
          link: ja/config-policy-management-overview
          i18n_name: 概要
        - name: Use the CLI and VCS for config policy management
          link: ja/use-the-cli-and-vcs-for-config-policy-management
          i18n_name: CLIとVCSを使用したポリシー管理
        - name: Use the CLI for config and policy development
          link: ja/use-the-cli-for-config-and-policy-development
          i18n_name: CLIを使用したポリシー作成
        - name: Config policy reference
          link: ja/config-policy-reference
          i18n_name: リファレンス

- name: Examples and guides
  i18n_name: サンプル
  icon: icons/sidebar/examples.svg
  children:
    - name: Languages
      i18n_name: 言語
      children:
        - name: Overview
          link: ja/examples-and-guides-overview
          i18n_name: 概要
        - name: Node
          link: ja/language-javascript
        - name: Python
          link: ja/language-python

    - name: Databases
      i18n_name: データベース
      children:
        - name: Configuring databases
          link: ja/databases
          i18n_name: 設定方法
        - name: Database examples
          link: ja/postgres-config
          i18n_name: 設定例

    - name: Testing
      i18n_name: テスト
      children:
        - name: Overview
          link: ja/test
          i18n_name: テストの概要
        - name: Browser testing
          link: ja/browser-testing
          i18n_name: ブラウザーテスト

- name: Deployment
  icon: icons/sidebar/deployment.svg
  i18n_name: デプロイ
  children:
    - name: Deployment overview
      link: ja/deployment-overview
      i18n_name: デプロイの概要
    - name: Deploy Android applications
      link: ja/deploy-android-applications
      i18n_name: Androidアプリのデプロイ
    - name: Deploy to Artifactory
      link: ja/deploy-to-artifactory
      i18n_name: Artifactoryへのデプロイ
    - name: Deploy to AWS
      link: ja/deploy-to-aws
      i18n_name: AWSへのデプロイ
    - name: Deploy Service Update to AWS EC2
      link: ja/deploy-service-update-to-aws-ec2
      i18n_name: 変更のEC2へのデプロイ
    - name: Deploy to Azure Container Registry
      link: ja/deploy-to-azure-container-registry
      i18n_name: Azure Container Registryへのデプロイ
    - name: Deploy to Capistrano
      link: ja/deploy-to-capistrano
      i18n_name: Capistranoへのデプロイ
    - name: Deploy to Cloud Foundry
      link: ja/deploy-to-cloud-foundry
      i18n_name: Cloud Foundryへのデプロイ
    - name: Deploy to Firebase
      link: ja/deploy-to-firebase
      i18n_name: Firebaseへのデプロイ
    - name: Authorize Google Cloud SDK
      link: ja/authorize-google-cloud-sdk
      i18n_name: Google Cloud SDK認証
    - name: Deploy to Google Cloud Platform
      link: ja/deploy-to-google-cloud-platform
      i18n_name: Google Cloud Platformへのデプロイ
    - name: Deploy to Heroku
      link: ja/deploy-to-heroku
      i18n_name: Herokuへのデプロイ
    - name: Deploy iOS applications
      link: ja/deploy-ios-applications
      i18n_name: iOSアプリのデプロイ
    - name: Deploy to NPM registry
      link: ja/deploy-to-npm-registry
      i18n_name: NPMレジストリへのデプロイ
    - name: Deploy over SSH
      link: ja/deploy-over-ssh
      i18n_name: SSHを使用したデプロイ
    - name: Publish packages to Packagecloud
      link: ja/publish-packages-to-packagecloud
      i18n_name: Packagecloudへのデプロイ

- name: Reference
  icon: icons/sidebar/reference.svg
  i18n_name: リファレンス
  children:
    - children:
      - name: Configuration Reference
        link: ja/configuration-reference
        i18n_name: 設定ファイルリファレンス
      - name: API v2 Reference
        link: https://circleci.com/docs/api/v2
        i18n_name: API v2リファレンス
      - name: API v2 Introduction
        link: ja/api-intro
        i18n_name: API v2概要
      - name: API v2 Developer's guide
        link: ja/api-developers-guide
        i18n_name: API v2開発ガイド
      - name: API v1.1 Reference
        link: https://circleci.com/docs/api/v1
        i18n_name: API v1.1リファレンス
      - name: CircleCI config SDK
        link: ja/circleci-config-sdk
        i18n_name: CircleCIコンフィグSDK
      - name: Project values and variables
        link: ja/variables
        i18n_name: プロジェクトの値と変数
      - name: Prebuilt images
        link: ja/circleci-images
        i18n_name: CircleCI公式イメージ
      - name: Glossary
        link: ja/glossary
        i18n_name: 用語集
      - name: Help and support
        link: ja/help-and-support
        i18n_name: ヘルプとサポート

- name: Server Administration v4.x
  i18n_name: Server v4.x 管理
  icon: icons/sidebar/admin.svg
  children:
    - name: Server v4.x Overview
      i18n_name: Server v4.xの概要
      children:
        - name: CircleCI server v4.x overview
          link: ja/server/overview/circleci-server-v4-overview
          i18n_name: 概要
        - name: Release notes
          link: ja/server/overview/release-notes
          i18n_name: リリースノート
    - name: Server v4.x Installation
      i18n_name: Server v4.xのインストール
      children:
        - name: Phase 1 - Prerequisites
          link: ja/server/installation/phase-1-prerequisites
          i18n_name: ステップ1 - 前提条件
        - name: Phase 2 - Core
          link: ja/server/installation/phase-2-core-services
          i18n_name: ステップ2 - コアサービス
        - name: Phase 3 - Execution
          link: ja/server/installation/phase-3-execution-environments
          i18n_name: ステップ3 - 実行環境
        - name: Phase 4 - Post-installation
          link: ja/server/installation/phase-4-post-installation
          i18n_name: ステップ4 - インストールの後処理
        - name: Hardening your cluster
          link: ja/server/installation/hardening-your-cluster
          i18n_name: クラスタのセキュリティ強化
        - name: Installing server behind a proxy
          link: ja/server/installation/installing-server-behind-a-proxy
          i18n_name: プロキシ経由のインストール
        - name: Migrate from server v3 to v4
          link: ja/server/installation/migrate-from-server-3-to-server-4
          i18n_name: v3からv4への移行
        - name: Upgrade server v4.x
          link: ja/server/installation/upgrade-server-4
          i18n_name: v4.xのアップグレード
        - name: Installation reference
          link: ja/server/installation/installation-reference
          i18n_name: インストールのリファレンスガイド
    - name: Server v4.x operations
      i18n_name: v3.x 管理者ガイド
      children:
        - name: Operator overview
          link: ja/server/operator/operator-overview
          i18n_name: 概要
        - name: Introduction to Nomad cluster operation
          link: ja/server/operator/introduction-to-nomad-cluster-operation
          i18n_name: Nomadクラスタの操作
        - name: Using metrics
          link: ja/server/operator/using-metrics
          i18n_name: メトリクスの使用
        - name: Managing user accounts
          link: ja/server/operator/managing-user-accounts
          i18n_name: ユーザーアカウントの管理
        - name: Managing orbs
          link: ja/server/operator/managing-orbs
          i18n_name: Orbの管理
        - name: Manage virtual machines with VM service
          link: ja/server/operator/manage-virtual-machines-with-vm-service
          i18n_name: VMの管理
        - name: Configuring external services
          link: ja/server/operator/configuring-external-services
          i18n_name: 外部サービスの設定
        - name: Expanding internal database volumes
          link: ja/server/operator/expanding-internal-database-volumes
          i18n_name: 内部データベースのボリューム拡張
        - name: Managing load balancers
          link: ja/server/operator/managing-load-balancers
          i18n_name: ロードバランサーの管理
        - name: User authentication
          link: ja/server/operator/user-authentication
          i18n_name: ユーザー認証
        - name: Managing build artifacts
          link: ja/server/operator/managing-build-artifacts
          i18n_name: ビルドアーティファクトの管理
        - name: Usage data collection
          link: ja/server/operator/usage-data-collection
          i18n_name: 使用状況データの収集
        - name: CircleCI server security features
          link: ja/server/operator/circleci-server-security-features
          i18n_name: セキュリティ機能
        - name: Application lifecycle
          link: ja/server/operator/application-lifecycle
          i18n_name: アプリケーション ライフサイクル
        - name: Troubleshooting and support
          link: ja/server/operator/troubleshooting-and-support
          i18n_name: トラブルシュートとサポート
        - name: Backup and restore
          link: ja/server/operator/backup-and-restore
          i18n_name: バックアップと復元
    - name: Server v4.0.0 PDF
      children:
        - name: v4.0.0 Overview
          link: server-pdfs/CircleCI-Server-4.0.0-Overview.pdf
          i18n_name: v4.0.0 概要
        - name: v4.0.0 Installation Guide for AWS
          link: server-pdfs/CircleCI-Server-4.0.0-AWS-Installation-Guide.pdf
          i18n_name: v4.0.0 インストールガイド AWS
        - name: v4.0.0 Installation Guide for GCP
          link: server-pdfs/CircleCI-Server-4.0.0-GCP-Installation-Guide.pdf
          i18n_name: v4.0.0 インストールガイド GCP
        - name: v4.0.0 Operations Guide
          link: server-pdfs/CircleCI-Server-4.0.0-Operations-Guide.pdf
          i18n_name: v4.0.0 管理者ガイド

- name: Server Administration v3.x
  i18n_name: Server v3.x 管理
  icon: icons/sidebar/admin.svg
  children:
    - name: Server v3.x Overview
      i18n_name: v3.x の概要
      children:
        - name: Overview
          link: ja/server-3-overview
          i18n_name: 概要
        - name: What's New in v3.x
          link: ja/server-3-whats-new
          i18n_name: v3.x の新機能
        - name: Upgrade
          link: ja/server-3-upgrade
          i18n_name: v3.x へのアップグレード
        - name: FAQ
          link: ja/server-3-faq
          i18n_name: Server 3.x FAQ
    - name: Server v3.x Install
      i18n_name: Server v3.x のインストール
      children:
        - name: Phase 1 - Prerequisites
          link: ja/server-3-install-prerequisites
          i18n_name: ステップ1 - 必須要件
        - name: Phase 2 - Install core services
          link: ja/server-3-install
          i18n_name: ステップ2 - コアサービスのインストール
        - name: Phase 3 - Install execution environment
          link: ja/server-3-install-build-services
          i18n_name: ステップ3 - 実行環境のインストール
        - name: Phase 4 - Post installation
          link: ja/server-3-install-post
          i18n_name: ステップ4 - インストールの後処理
        - name: Migration
          link: ja/server-3-install-migration
          i18n_name: 移行
        - name: Hardening your cluster
          link: ja/server-3-install-hardening-your-cluster
          i18n_name: クラスタのハードニング
    - name: Server v3.x operations
      i18n_name: v3.x 管理者ガイド
      children:
        - name: Overview
          link: ja/server-3-operator-overview
          i18n_name: 概要
        - name: Metrics and monitoring
          i18n_name: メトリクスとモニタリング
          link: ja/server-3-operator-metrics-and-monitoring
        - name: Introduction to Nomad
          i18n_name: Nomad 概要
          link: ja/server-3-operator-nomad
        - name: Configuring a proxy
          i18n_name: プロキシの設定
          link: ja/server-3-operator-proxy
        - name: User accounts
          i18n_name: ユーザー管理
          link: ja/server-3-operator-user-accounts
        - name: Managing orbs
          i18n_name: Orbの管理
          link: ja/server-3-operator-orbs
        - name: VM service
          i18n_name: VM サービスの設定
          link: ja/server-3-operator-vm-service
        - name: Externalizing services
          i18n_name: サービスの外部化
          link: ja/server-3-operator-externalizing-services
        - name: Expanding internal database volumes
          i18n_name: 内部データベースボリュームの拡張
          link: ja/server-3-operator-extending-internal-volumes
        - name: Load balancers
          i18n_name: ロードバランサー
          link: ja/server-3-operator-load-balancers
        - name: Authentication
          i18n_name: 認証
          link: ja/server-3-operator-authentication
        - name: Docker authenticated pulls
          i18n_name: Docker の認証つきプル
          link: ja/private-images
        - name: Build artifacts
          i18n_name: アーティファクト
          link: ja/server-3-operator-build-artifacts
        - name: Usage data
          i18n_name: 利用状況データ
          link: ja/server-3-operator-usage-data
        - name: Security
          i18n_name: セキュリティ
          link: ja/security-server
        - name: Application lifecycle
          i18n_name: アプリケーションライフサイクル
          link: ja/server-3-operator-application-lifecycle
        - name: Troubleshooting and support
          i18n_name: トラブルシューティング
          link: ja/server-3-operator-troubleshooting-and-support
        - name: Backup and restore
          i18n_name: バックアップと復元
          link: ja/server-3-operator-backup-and-restore
    - name: Server v3.4.x PDFs
      children:
        - name: v3.4 Overview
          link: ja/CircleCI-Server-3.4.1-Overview.pdf
          i18n_name: v3.4 の概要
        - name: v3.4 Installation Guide for AWS
          link: ja/CircleCI-Server-3.4.1-AWS-Installation-Guide.pdf
          i18n_name: v3.4 インストールガイド AWS
        - name: v3.4 Installation Guide for GCP
          link: ja/CircleCI-Server-3.4.1-GCP-Installation-Guide.pdf
          i18n_name: v3.4 インストールガイド GCP
        - name: v3.4 Operations Guide
          link: ja/CircleCI-Server-3.4.1-Operations-Guide.pdf
          i18n_name: v3.4 管理者ガイド
    - name: Server v3.3.x PDFs
      children:
        - name: v3.3 Overview
          link: ja/CircleCI-Server-3.3.0-Overview.pdf
          i18n_name: v3.3 の概要
        - name: v3.3 Installation Guide for AWS
          link: ja/CircleCI-Server-3.3.0-AWS-Installation-Guide.pdf
          i18n_name: v3.3 インストールガイド AWS
        - name: v3.3 Installation Guide for GCP
          link: ja/CircleCI-Server-3.3.0-GCP-Installation-Guide.pdf
          i18n_name: v3.3 インストールガイド GCP
        - name: v3.3 Operations Guide
          link: ja/CircleCI-Server-3.3.0-Operations-Guide.pdf
          i18n_name: v3.3 管理者ガイド
    - name: Server v3.2.x PDFs
      children:
        - name: v3.2 Overview
          link: ja/CircleCI-Server-3.2.0-Overview.pdf
          i18n_name: v3.2 の概要
        - name: v3.2 Installation Guide
          link: ja/CircleCI-Server-3.2.0-Installation-Guide.pdf
          i18n_name: v3.2 インストールガイド
        - name: v3.2 Operations Guide
          link: ja/CircleCI-Server-3.2.0-Operations-Guide.pdf
          i18n_name: v3.2 管理者ガイド
    - name: Server v3.1.x PDFs
      i18n_name: Server v3.1.x PDFs
      children:
        - name: v3.1 Overview
          i18n_name: v3.1 の新機能
          link: ja/CircleCI-Server-3.1.0-Overview.pdf
        - name: v3.1 Installation Guide
          i18n_name: v3.1 インストールガイド
          link: ja/CircleCI-Server-3.1.0-Installation-Guide.pdf
        - name: v3.1 Operations Guide
          i18n_name: v3.1 管理者ガイド
          link: ja/CircleCI-Server-3.1.0-Operations-Guide.pdf
    - name: Server v3.0.x PDFs
      i18n_name: Server v3.0.x PDFs
      children:
        - name: v3.0 Overview
          i18n_name: v3.0 の新機能
          link: ja/CircleCI-Server-3.0.1-Overview.pdf
        - name: v3.0 Installation Guide
          i18n_name: v3.0 インストールガイド
          link: ja/CircleCI-Server-3.0.1-Installation-Guide.pdf
        - name: v3.0 Operations Guide
          i18n_name: v3.0 管理者ガイド
          link: ja/CircleCI-Server-3.0.1-Operations-Guide.pdf
- name: Server administration v2.x
  i18n_name: Server v2.x 管理
  icon: icons/sidebar/admin.svg
  children:
    - name: Server v2.19.x Install
      i18n_name: v2.19.x インストール
      children:
        - name: Overview
          link: ja/install-overview
          i18n_name: 概要
        - name: What's new in v2.19.x
          link: ja/v.2.19-overview
          i18n_name: v2.19.x の新機能
        - name: Upgrade to v2.19.x
          link: ja/updating-server
          i18n_name: アップグレード方法
        - name: Updating Replicated
          link: ja/updating-server-replicated-version
          i18n_name: Replicated の更新
        - name: System requirements
          link: ja/server-ports
          i18n_name: 使用ポート
        - name: Prerequisites and planning
          link: ja/aws-prereq
          i18n_name: 必須要件
        - name: Installation
          link: ja/aws
          i18n_name: インストール
        - name: Teardown
          link: ja/aws-teardown
          i18n_name: アンインストール
    - name: Server v2.19.x Operations
      i18n_name: 管理者ガイド
      children:
        - name: Overview
          link: ja/overview
          i18n_name: 概要
        - name: Intro to Nomad
          link: ja/nomad
          i18n_name: Nomadガイド
        - name: Metrics & Monitoring
          link: ja/monitoring
          i18n_name: 設定・モニタリング
        - name: Nomad metrics
          link: ja/nomad-metrics
          i18n_name: Nomadメトリクス
        - name: Proxies
          link: ja/proxy
          i18n_name: プロキシ
        - name: Docker Hub pull through mirror
          link: ja/docker-hub-pull-through-mirror
          i18n_name: DockerHubミラー
        - name: Authentication
          link: ja/authentication
          i18n_name: 認証
        - name: VM service
          link: ja/vm-service
          i18n_name: VMサービスの設定
        - name: GPU builders
          link: ja/gpu
          i18n_name: GPUビルダー
        - name: Certificates
          link: ja/certificates
          i18n_name: 証明書
        - name: User Accounts
          link: ja/user-accounts
          i18n_name: ユーザアカウント
        - name: Build artifacts
          link: ja/build-artifacts
          i18n_name: アーティファクト
        - name: Usage statistics
          link: ja/usage-stats
          i18n_name: 利用状況データ
        - name: JVM heap size
          link: ja/jvm-heap-size-configuration
          i18n_name: JVMヒープサイズ
        - name: SSH reruns
          link: ja/ssh-server
          i18n_name: SSH再実行
        - name: Maintenance
          link: ja/ops
          i18n_name: メンテナンス
        - name: Backup and recovery
          link: ja/backup
          i18n_name: バックアップとリカバリ
        - name: Security
          link: ja/security-server
          i18n_name: セキュリティ
        - name: Troubleshooting
          link: ja/troubleshooting
          i18n_name: トラブルシューティング
        - name: Faq
          link: ja/admin-faq
          i18n_name: FAQ
        - name: Customization & config
          link: ja/customizations
          i18n_name: カスタマイズ・設定
        - name: Architecture
          link: ja/architecture
          i18n_name: アーキテクチャ
        - name: Storage lifecycle
          link: ja/storage-lifecycle
          i18n_name: ストレージライフサイクル
        - name: Acknowledgments
          link: ja/open-source
          i18n_name: 謝辞(OSS)
    - name: Server v2.19 PDFs
      i18n_name: Server v2.19 PDF
      children:
        - name: What's New in v2.19
          link: ja/v.2.19-overview
          i18n_name: v2.19 の新機能
        - name: v2.19 Installation Guide
          link: ja/CircleCI-Server-AWS-Installation-Guide.pdf
          i18n_name: v2.19 インストールガイド
        - name: v2.19 Operations Guide
          link: ja/CircleCI-Server-Operations-Guide.pdf
          i18n_name: v2.19 管理者ガイド
    - name: Server v2.18 PDFs
      i18n_name: Server v2.18 PDF
      children:
        - name: What's New in v2.18
          link: ja/v.2.18-overview
          i18n_name: v2.18 の新機能
        - name: v2.18.3 Installation Guide
          link: ja/CircleCI-Server-AWS-Installation-Guide-v2-18-3.pdf
          i18n_name: v2.18.3 インストールガイド
        - name: v2.18.3 Operations Guide
          link: ja/CircleCI-Server-Operations-Guide-v2-18-3.pdf
          i18n_name: v2.18.3 管理者ガイド
    - name: Server v2.17.3 PDFs
      i18n_name: Server v2.17.3 PDF
      children:
        - name: What's New in v2.17
          link: ja/v.2.17-overview
          i18n_name: v2.17 の新機能
        - name: v2.17.3 Installation Guide
          link: ja/CircleCI-Server-AWS-Installation-Guide-v2-17.pdf
          i18n_name: v2.17 インストールガイド
        - name: v2.17.3 Operations Guide
          link: ja/CircleCI-Server-Operations-Guide-v2-17.pdf
          i18n_name: v2.17 管理者ガイド
    - name: Server v2.16 PDFs
      i18n_name: Server v2.16 PDF
      children:
        - name: What's New in v2.16
          i18n_name: v2.16 の新機能
          link: ja/v.2.16-overview
        - name: v2.16 Installation Guide
          link: ja/circleci-install-doc.pdf
          i18n_name: v2.16 インストールガイド
        - name: v2.16 Operations Guide
          link: ja/circleci-ops-guide.pdf
          i18n_name: v2.16 管理者ガイド

- name: CircleCI Plans
  i18n_name: CircleCIのプラン設定
  icon: icons/sidebar/circleci_plans.svg
  children:
    - name: Plan Overview
      i18n_name: プランの概要
      link: ja/plan-overview
    - name: Free
      i18n_name: Free
      link: ja/plan-free
    - name: Performance
      i18n_name: Performance
      link: ja/plan-performance
    - name: Scale
      i18n_name: Scale
      link: ja/plan-scale
    - name: Server
      link: ja/plan-server

- name: Contributing to CircleCI docs
  i18n_name: スタイルガイド(英語)
  icon: icons/sidebar/reference.svg
  children:
    - name: Docs style guide
      children:
        - name: Style guide overview
          link: style/style-guide-overview
        - name: Formatting
          link: style/formatting
        - name: Style and Voice
          link: style/style-and-voice
        - name: Headings
          link: style/headings
        - name: Using lists
          link: style/using-lists
        - name: Cross references and links
          link: style/links
        - name: Using images
          link: style/using-images
        - name: Using tables
          link: style/using-tables
        - name: Using code samples
          link: style/using-code-samples<|MERGE_RESOLUTION|>--- conflicted
+++ resolved
@@ -374,13 +374,10 @@
           link: use-the-cli-and-vcs-for-config-policy-management
         - name: Use the CLI for config and policy development
           link: use-the-cli-for-config-and-policy-development
-<<<<<<< HEAD
         - name: Test config policies
           link: test-config-policies
-=======
         - name: Rotate project SSH keys
           link: rotate-project-ssh-keys
->>>>>>> 623acca7
     - name: Reference
       children:
         - name: Config policy reference
