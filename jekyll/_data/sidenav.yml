en:
- name: Welcome
  link:
  icon: docs/welcome.svg
  children:
    - name: Introduction
      link: 2.0/
      children:
        - name: CI/CD Overview
          link: 2.0/about-circleci/
        - name: Supported Languages
          link: 2.0/demo-apps/
        - name: Core Features
          link: 2.0/features/

- name: Getting Started
  icon: docs/start.svg
  children:
    - name: Introduction
      children:
        - name: Getting Started Introduction
          link: 2.0/getting-started/
        - name: Sign Up & Try CircleCI
          link: 2.0/first-steps/
        - name: Hello World
          link: 2.0/hello-world/
        - name: Hello World MacOS
          link: 2.0/hello-world-macos/
        - name: FAQ
          link: 2.0/faq/
    - name: Concepts
      link:
      children:
        - name: Getting Started Concepts
          link: 2.0/concepts/
        - name: Projects and Builds
          link: 2.0/project-build/
        - name: Orbs, Jobs, Steps, and Workflows
          link: 2.0/jobs-steps/
        - name: Differences from Jenkins
          link: 2.0/migrating-from-jenkins/
        - name: Security
          link: 2.0/security/
    - name: Migration
      link:
      children:
        - name: Migration Introduction
          link: 2.0/migration-intro/
        - name: Tips for Migrating to 2.0
          link: 2.0/migration/
        - name: Migrating a Linux Project
          link: 2.0/migrating-from-1-2/
        - name: Migrating an iOS Project
          link: 2.0/ios-migrating-from-1-2/
        - name: Using the config-translator
          link: 2.0/config-translation/
        - name: Migrating from TravisCI
          link: 2.0/migrating-from-travis/

- name: Configuration
  icon: docs/config.svg
  children:
    - name: Introduction
      link:
      children:
        - name: Configuration Introduction
          link: 2.0/config-intro/
        - name: Configuration Reference
          link: 2.0/configuration-reference/
        - name: Writing YAML
          link: 2.0/writing-yaml/
        - name: Using the CircleCI CLI
          link: 2.0/local-cli/
    - name: Orbs
      link:
      children:
        - name: Orb Introduction
          link: 2.0/orb-intro/
        - name: Orbs FAQ
          link: 2.0/orbs-faq/
        - name: Orbs Concepts
          link: 2.0/using-orbs/
        - name: Orbs Reference
          link: 2.0/reusing-config/
        - name: Orb Testing Methodologies
          link: 2.0/testing-orbs/
        - name: Orb Publishing Process
          link: 2.0/creating-orbs/
    - name: Authoring Orbs
      link:      
      children:
        - name: Introduction to Authoring an Orb
          link: 2.0/orb-author-intro/
        - name: Set up the CircleCI CLI
          link: 2.0/orb-author-cli/
        - name: Author an Orb
          link: 2.0/orb-author/
        - name: Test and Publish Your Orb
          link: 2.0/orb-author-validate-publish/
    - name: Using Orbs
      link:      
      children:
        - name: Set Your Version to Work With Orbs
          link: 2.0/orbs-user-config/
        - name: Selecting and Using an Orb
          link: 2.0/orbs-user-select-orb/        
    - name: Examples
      link:
      children:
        - name: Examples Introduction
          link: 2.0/examples-intro/
        - name: Sample config.yml Files
          link: 2.0/sample-config/
        - name: Tutorials
          link: 2.0/tutorials/
        - name: Configuration Cookbook
          link: 2.0/configuration-cookbook/
        - name: Database Config Examples
          link: 2.0/postgres-config/
        - name: Example Public Repos
          link: 2.0/example-configs/
        - name: Testing iOS Applications
          link: 2.0/testing-ios/
    - name: EXECUTORS & IMAGES
      link:
      children:
        - name: Executor & Image Introduction
          link: 2.0/executor-intro/
        - name: Choosing an Executor Type
          link: 2.0/executor-types/
        - name: CircleCI Docker Images
          link: 2.0/circleci-images/
        - name: Using Custom Images
          link: 2.0/custom-images/
        - name: Using Private Images
          link: 2.0/private-images/
    - name: ADVANCED CONFIG
      link:
      children:
        - name: Advanced Config Introduction
          link: 2.0/adv-config/
        - name: Using Shell Scripts
          link: 2.0/using-shell-scripts/
        - name: Setting up Browser Testing
          link: 2.0/browser-testing/
        - name: Configuring Databases
          link: 2.0/databases/
        - name: Running Docker Commands
          link: 2.0/building-docker-images/
        - name: Using Docker Compose
          link: 2.0/docker-compose/

- name: Projects
  icon: docs/project.svg
  children:
    - name: settings
      link:
      children:
        - name: Settings Overview
          link: 2.0/settings/
        - name: GitHub and Bitbucket
          link: 2.0/gh-bb-integration/
        - name: Enabling GitHub Checks
          link: 2.0/enable-checks/
        - name: Building Open Source Projects
          link: 2.0/oss/
        - name: Using Notifications
          link: 2.0/notifications/
        - name: Connecting JIRA with CircleCI
          link: 2.0/jira-plugin/
        - name: Managing API tokens
          link: 2.0/managing-api-tokens/
        - name: Using Environment Variables
          link: 2.0/env-vars/
        - name: Using Contexts
          link: 2.0/contexts/
        - name: Enabling Pipelines
          link: 2.0/build-processing/
        - name: Setting Up iOS Code Signing
          link: 2.0/ios-codesigning/
    - name: Optimizations
      link:
      children:
        - name: Optimization Overview
          link: 2.0/optimizations/
        - name: Caching Dependencies
          link: 2.0/caching/
        - name: Running Tests in Parallel
          link: 2.0/parallelism-faster-jobs/
        - name: Using Docker Layer Caching
          link: 2.0/docker-layer-caching/

- name: Jobs
  icon: docs/builds.svg
  children:
    - name: Status
      link:
      children:
        - name: Status Overview
          link: 2.0/status/
        - name: Using Containers
          link: 2.0/containers/
        - name: Adding Status Badges
          link: 2.0/status-badges/
        - name: Storing Build Artifacts
          link: 2.0/artifacts/
        - name: Debugging with SSH
          link: 2.0/ssh-access-jobs/
        - name: Debugging Java Memory Errors
          link: 2.0/java-oom/
        - name: Collecting Test Metadata
          link: 2.0/collect-test-data/
        - name: Generating Code Coverage Metrics
          link: 2.0/code-coverage/
        - name: Using Insights
          link: 2.0/insights/
    - name: Triggers
      link:
      children:
        - name: Introduction to Triggers
          link: 2.0/triggers/
        - name: Skip and Cancel Builds
          link: 2.0/skip-build/
        - name: Using the API to Trigger Jobs
          link: 2.0/api-job-trigger/
        - name: Using Workflows to Schedule Jobs
          link: 2.0/workflows/

- name: Deployment
  icon: docs/deploy.svg
  children:
    - name: Configuring Deploys
      link:
      children:
        - name: Deployment Overview
          link: 2.0/deployment-integrations/
        - name: Deploying to AWS ECR/ECS
          link: 2.0/ecs-ecr/
        - name: Using Yarn on CircleCI
          link: 2.0/yarn/
        - name: Publishing Snap Packages
          link: 2.0/build-publish-snap-packages/
        - name: Using Artifactory
          link: 2.0/artifactory/
        - name: Publishing Packages to packagecloud
          link: 2.0/packagecloud/

- name: Reference
  icon: docs/reference.svg
  children:
    - children:
        - name: Configuration Reference
          link: 2.0/configuration-reference/
        - name: API Reference
          link: api/
        - name: Prebuilt Images
          link: 2.0/circleci-images/
        - name: Glossary
          link: 2.0/glossary/
        - name: Help and Support
          link: 2.0/help-and-support/
        - name: Archive of 1.0 Docs
          link: 2.0/archive/

- name: Administration
  icon: docs/admin.svg
  children:
<<<<<<< HEAD
    - name: Server v2.17.3 Install and Upgrade
      link: 2.0/install-overview/
      children:
        - name: Trial Single-box Install
          link: 2.0/single-box/
        - name: Overview
          link: 2.0/install-overview/
        - name: Prerequisites and Planning
          link: 2.0/aws-prereq/
        - name: Installation
          link: 2.0/aws/
        - name: Teardown
          link: 2.0/aws-teardown/
        - name: Updating
          link: 2.0/updating-server/
        - name: Upgrades from 1.0 to 2.0
          link: 2.0/upgrading/
        - name: System Requirements
          link: 2.0/server-ports/

    - name: Server v2.17.3 Operations
      link: 2.0/overview/
=======
    - name: CircleCI Server v2.17
      link:
      children:
        - name: What's New in v2.17
          link: 2.0/v.2.17-overview/
        - name: v2.17 Installation Guide
          link: 2.0/circleci-install-doc-v2-17.pdf
        - name: v2.17 Operations Guide
          link: 2.0/circleci-ops-guide-v2-17.pdf
    - name: CircleCI Server v2.16
      link:
      children:
        - name: What's New in v2.16
          link: 2.0/v.2.16-overview/
        - name: v2.16 Installation Guide
          link: 2.0/circleci-install-doc.pdf
        - name: v2.16 Operations Guide
          link: 2.0/circleci-ops-guide.pdf
    - name: CircleCI Server v2.0
      link: 
>>>>>>> 4aeb0372
      children:
        - name: Overview
          link: 2.0/overview/
        - name: Nomad
          link: 2.0/nomad/
        - name: Monitoring
          link: 2.0/monitoring/
        - name: Proxies
          link: 2.0/proxy/
        - name: Authentication
          link: 2.0/authentication/
        - name: VM Service
          link: 2.0/vm-service/
        - name: GPU Builders
          link: 2.0/gpu/
        - name: Certificates
          link: 2.0/certificates/
        - name: User Accounts
          link: 2.0/user-accounts/
        - name: Build Artifacts
          link: 2.0/build-artifacts/
        - name: Usage statistics
          link: 2.0/usage-stats/
        - name: JVM Heap Size
          link: 2.0/jvm-heap-size-configuration/
        - name: Maintenance
          link: 2.0/ops/
        - name: Backup and Recovery
          link: 2.0/backup/
        - name: Security
          link: 2.0/security/
        - name: Troubleshooting
          link: 2.0/troubleshooting/
        - name: Faq
          link: 2.0/admin-faq/
        - name: Customization & Config
          link: 2.0/customizations/
        - name: Architechture
          link: 2.0/architecture/
        - name: Acknowledgments
          link: 2.0/open-source/
    - name: CircleCI Server v2.17 PDFs
      link: 2.0/v.2.17-overview/
      children:
        - name: v2.17 Installation Guide
          link: 2.0/circleci-install-doc-v2-17.pdf
        - name: v2.17 Operations Guide
          link: 2.0/circleci-ops-guide-v2-17.pdf
    - name: CircleCI Server v2.16 PDFs
      link: 2.0/v.2.16-overview/
      children:
        - name: v2.16 Installation Guide
          link: 2.0/circleci-install-doc.pdf
        - name: v2.16 Operations Guide
          link: 2.0/circleci-ops-guide.pdf

ja:
- name: Welcome
  i18n_name: ようこそ
  link:
  icon: docs/welcome.svg
  children:
    - name: Introduction
      i18n_name: イントロダクション
      link: ja/2.0/
      children:
        - name: CI/CD Overview
          i18n_name: CI/CD概要
          link: ja/2.0/about-circleci/
        - name: Supported Languages
          i18n_name: サポートされている言語
          link: ja/2.0/demo-apps/

- name: Getting Started
  i18n_name: はじめよう
  icon: docs/start.svg
  children:
    - name: Introduction
      i18n_name: イントロダクション
      link: ja/2.0/getting-started/
      children:
        - name: Sign Up & Try CircleCI
          i18n_name: CircleCIを始める
          link: ja/2.0/first-steps/
        - name: Hello World
          i18n_name: Hello World
          link: ja/2.0/hello-world/
        - name: FAQ
          i18n_name: FAQ
          link: ja/2.0/faq/
    - name: Concepts
      i18n_name: コンセプト
      link: ja/2.0/concepts/
      children:
        - name: Projects and Builds
          i18n_name: プロジェクトとビルド
          link: ja/2.0/project-build/
        - name: Orbs, Jobs, Steps, and Workflows
          i18n_name: Orbs, ジョブ、ステップ、ワークフロー
          link: ja/2.0/jobs-steps/
        - name: Differences from Jenkins
          i18n_name: Jenkinsとの違い
          link: ja/2.0/migrating-from-jenkins/
        - name: Security
          i18n_name: セキュリティ
          link: ja/2.0/security/
    - name: Migration
      i18n_name: マイグレーション
      link: ja/2.0/migration-intro/
      children:
        - name: Tips for Migrating to 2.0
          i18n_name: 2.0への移行のヒント
          link: ja/2.0/migration/
        - name: Migrating a Linux Project
          i18n_name: Linuxプロジェクトの移行
          link: ja/2.0/migrating-from-1-2/
        - name: Migrating an iOS Project
          i18n_name: iOSプロジェクトの移行
          link: ja/2.0/ios-migrating-from-1-2/
        - name: Using the config-translator
          i18n_name: config-translatorを使う
          link: ja/2.0/config-translation/

- name: Configuration
  i18n_name: 設定
  icon: docs/config.svg
  children:
    - name: Introduction
      i18n_name: イントロダクション
      link: ja/2.0/config-intro/
      children:
        - name: Configuration Reference
          i18n_name: 設定リファレンス
          link: ja/2.0/configuration-reference/
        - name: Writing YAML
          i18n_name: YAMLを書く
          link: ja/2.0/writing-yaml/
        - name: Using the CircleCI CLI
          i18n_name: CircleCI CLIを使う
          link: ja/2.0/local-cli/
        - name: Testing Config Locally
          i18n_name: ローカルでコンフィグのテスト
          link: ja/2.0/examples/
    - name: Orbs
      i18n_name: Orbs
      link: ja/2.0/orb-intro/
      children:
        - name: Using Orbs
          i18n_name: Orbsを使う
          link: ja/2.0/using-orbs/
        - name: Reusing Config
          i18n_name: コンフィグの再利用
          link: ja/2.0/reusing-config/
        - name: Orbs FAQ
          i18n_name: Orbs FAQ
          link: ja/2.0/orbs-faq/
        - name: Creating Orbs
          i18n_name: Orbsを作る
          link: ja/2.0/creating-orbs/
    - name: Examples
      i18n_name: サンプル
      link: ja/2.0/examples-intro/
      children:
        - name: Sample config.yml Files
          i18n_name: config.ymlの設定
          link: ja/2.0/sample-config/
        - name: Tutorials
          i18n_name: チュートリアル
          link: ja/2.0/tutorials/
        - name: Database Config Examples
          i18n_name: データベースの設定例
          link: ja/2.0/postgres-config/
        - name: Example Public Repos
          i18n_name: パブリックなサンプルリポジトリ
          link: ja/2.0/example-configs/
        - name: Testing iOS Applications
          i18n_name: iOSアプリをテストする
          link: ja/2.0/testing-ios/
    - name: EXECUTORS & IMAGES
      i18n_name: Executorとイメージ
      link: ja/2.0/executor-intro/
      children:
        - name: Choosing an Executor Type
          i18n_name: Executorを選ぶ
          link: ja/2.0/executor-types/
        - name: CircleCI Docker Images
          i18n_name: CircleCI Dockerイメージ
          link: ja/2.0/circleci-images/
        - name: Using Custom Images
          i18n_name: カスタムイメージを使う
          link: ja/2.0/custom-images/
        - name: Using Private Images
          i18n_name: プライベートイメージを使う
          link: ja/2.0/private-images/
    - name: ADVANCED CONFIG
      i18n_name: 高度な設定
      link: ja/2.0/adv-config/
      children:
        - name: Using Shell Scripts
          i18n_name: シェルスクリプトを使う
          link: ja/2.0/using-shell-scripts/
        - name: Setting up Browser Testing
          i18n_name: ブラウザテストのセットアップ
          link: ja/2.0/browser-testing/
        - name: Configuring Databases
          i18n_name: データベースを設定する
          link: ja/2.0/databases/
        - name: Running Docker Commands
          i18n_name: Dockerコマンドを実行
          link: ja/2.0/building-docker-images/
        - name: Using Docker Compose
          i18n_name: Docker Composeを使う
          link: ja/2.0/docker-compose/

- name: Projects
  i18n_name: プロジェクト
  icon: docs/project.svg
  children:
    - name: settings
      i18n_name: セッティング
      link: ja/2.0/settings/
      children:
        - name: GitHub and Bitbucket
          i18n_name: GitHubとBitbucket
          link: ja/2.0/gh-bb-integration/
        - name: Enabling GitHub Checks
          i18n_name: GitHub Checksを有効化する
          link: ja/2.0/enable-checks/
        - name: Building Open Source Projects
          i18n_name: オープンソースプロジェクトをビルド
          link: ja/2.0/oss/
        - name: Using Notifications
          i18n_name: 通知を使う
          link: ja/2.0/notifications/
        - name: Managing API tokens
          i18n_name: APIトークンの管理
          link: ja/2.0/managing-api-tokens/
        - name: Using Environment Variables
          i18n_name: 環境変数を使う
          link: ja/2.0/env-vars/
        - name: Using Contexts
          i18n_name: Contextsを使う
          link: ja/2.0/contexts/
        - name: Enabling Build Processing
          i18n_name: Build Processingの有効化
          link: ja/2.0/build-processing/
        - name: Setting Up iOS Code Signing
          i18n_name: iOSコードサインの設定
          link: ja/2.0/ios-codesigning/
    - name: Optimizations
      i18n_name: 最適化
      link: ja/2.0/optimizations/
      children:
        - name: Caching Dependencies
          i18n_name: 依存関係のキャッシュ
          link: ja/2.0/caching/
        - name: Running Tests in Parallel
          i18n_name: テストの並列実行
          link: ja/2.0/parallelism-faster-jobs/
        - name: Using Docker Layer Caching
          i18n_name: Docker Layer Cachingを使う
          link: ja/2.0/docker-layer-caching/

- name: Jobs
  i18n_name: ジョブ
  icon: docs/builds.svg
  children:
    - name: Status
      i18n_name: ステータス
      link: ja/2.0/status/
      children:
        - name: Using Containers
          i18n_name: コンテナを使う
          link: ja/2.0/containers/
        - name: Adding Status Badges
          i18n_name: ステータスバッジを追加する
          link: ja/2.0/status-badges/
        - name: Storing Build Artifacts
          i18n_name: ビルドアーティファクトの保存
          link: ja/2.0/artifacts/
        - name: Debugging with SSH
          i18n_name: SSHデバッグ
          link: ja/2.0/ssh-access-jobs/
        - name: Debugging Java Memory Errors
          i18n_name: Javaのメモリエラーのデバッグ
          link: ja/2.0/java-oom/
        - name: Collecting Test Metadata
          i18n_name: テストメタデータの収集
          link: ja/2.0/collect-test-data/
        - name: Using Insights
          i18n_name: Insightsを使う
          link: ja/2.0/insights/
    - name: Triggers
      i18n_name: トリガー
      link: ja/2.0/triggers/
      children:
        - name: Skip and Cancel Builds
          i18n_name: ビルドのスキップとキャンセル
          link: ja/2.0/skip-build/
        - name: Using the API to Trigger Jobs
          i18n_name: APIを使ってジョブをトリガーする
          link: ja/2.0/api-job-trigger/
        - name: Using Workflows to Schedule Jobs
          i18n_name: ワークフローでジョブをスケジュールする
          link: ja/2.0/workflows/

- name: Deployment
  i18n_name: デプロイメント
  icon: docs/deploy.svg
  children:
    - name: Configuring Deploys
      i18n_name: デプロイメントの設定
      link: ja/2.0/deployment-integrations/
      children:
        - name: Deploying to AWS ECR/ECS
          i18n_name: AWS ECR/ECSにデプロイする
          link: ja/2.0/ecs-ecr/
        - name: Using Yarn on CircleCI
          i18n_name: YarnをCircleCIで使う
          link: ja/2.0/yarn/
        - name: Publishing Snap Packages
          i18n_name: Snapのパッケージを公開する
          link: ja/2.0/build-publish-snap-packages/
        - name: Using Artifactory
          i18n_name: Artifactoryを使う
          link: ja/2.0/artifactory/
        - name: Publishing Packages to packagecloud
          i18n_name: Packagecloudに公開する
          link: ja/2.0/packagecloud/

- name: Reference
  i18n_name: リファレンス
  icon: docs/reference.svg
  children:
    - children:
        - name: Configuration Reference
          i18n_name: 設定リファレンス
          link: ja/2.0/configuration-reference/
        - name: API Reference
          i18n_name: APIリファレンス
          link: api/
        - name: Prebuilt Images
          i18n_name: CircleCI公式イメージ
          link: ja/2.0/circleci-images/
        - name: Glossary
          i18n_name: 用語集
          link: ja/2.0/glossary/
        - name: Help and Support
          i18n_name: ヘルプとサポート
          link: ja/2.0/help-and-support/

- name: Administration
  i18n_name: アドミニストレーション
  icon: docs/admin.svg
  children:
    - name: Overview
      i18n_name: 概要
      link: ja/2.0/overview/
      children:
        - name: Trial
          i18n_name: トライアル
          link: ja/2.0/single-box/
        - name: Faq
          i18n_name: FAQ
          link: ja/2.0/admin-faq/
        - name: Upgrade
          i18n_name: アップグレード
          link: ja/2.0/upgrading/
        - name: Security
          i18n_name: セキュリティ
          link: ja/2.0/security/
        - name: Certificates
          i18n_name: 証明書
          link: ja/2.0/certificates/
        - name: Proxies
          i18n_name: プロキシー
          link: ja/2.0/proxy/
        - name: Installation
          i18n_name: インストーレーション
          link: ja/2.0/aws/
        - name: Authentication
          i18n_name: 認証
          link: ja/2.0/authentication/
        - name: Monitoring
          i18n_name: モニタリング
          link: ja/2.0/monitoring/
        - name: Configuring JVM Heap Size
          i18n_name: JVMヒープサイズの調整
          link: ja/2.0/jvm-heap-size-configuration/
        - name: Nomad
          i18n_name: Nomad
          link: ja/2.0/nomad/
        - name: Backup
          i18n_name: バックアップ
          link: ja/2.0/backup/
        - name: Troubleshooting
          i18n_name: トラブルシューティング
          link: ja/2.0/troubleshooting/
        - name: GPU Builders
          i18n_name: GPUビルダー
          link: ja/2.0/gpu/
        - name: Configuring VM Service
          i18n_name: VMサービスの設定
          link: ja/2.0/vm-service/
        - name: Acknowledgments
          i18n_name: Acknowledgments
          i18n_name:
          link: ja/2.0/open-source/<|MERGE_RESOLUTION|>--- conflicted
+++ resolved
@@ -265,7 +265,6 @@
 - name: Administration
   icon: docs/admin.svg
   children:
-<<<<<<< HEAD
     - name: Server v2.17.3 Install and Upgrade
       link: 2.0/install-overview/
       children:
@@ -285,31 +284,8 @@
           link: 2.0/upgrading/
         - name: System Requirements
           link: 2.0/server-ports/
-
     - name: Server v2.17.3 Operations
       link: 2.0/overview/
-=======
-    - name: CircleCI Server v2.17
-      link:
-      children:
-        - name: What's New in v2.17
-          link: 2.0/v.2.17-overview/
-        - name: v2.17 Installation Guide
-          link: 2.0/circleci-install-doc-v2-17.pdf
-        - name: v2.17 Operations Guide
-          link: 2.0/circleci-ops-guide-v2-17.pdf
-    - name: CircleCI Server v2.16
-      link:
-      children:
-        - name: What's New in v2.16
-          link: 2.0/v.2.16-overview/
-        - name: v2.16 Installation Guide
-          link: 2.0/circleci-install-doc.pdf
-        - name: v2.16 Operations Guide
-          link: 2.0/circleci-ops-guide.pdf
-    - name: CircleCI Server v2.0
-      link: 
->>>>>>> 4aeb0372
       children:
         - name: Overview
           link: 2.0/overview/
@@ -352,15 +328,19 @@
         - name: Acknowledgments
           link: 2.0/open-source/
     - name: CircleCI Server v2.17 PDFs
-      link: 2.0/v.2.17-overview/
-      children:
+       link:
+       children:
+        - name: What's New in v2.17
+          link: 2.0/v.2.17-overview/
         - name: v2.17 Installation Guide
           link: 2.0/circleci-install-doc-v2-17.pdf
         - name: v2.17 Operations Guide
           link: 2.0/circleci-ops-guide-v2-17.pdf
     - name: CircleCI Server v2.16 PDFs
-      link: 2.0/v.2.16-overview/
-      children:
+      link:
+      children:
+        - name: What's New in v2.16
+          link: 2.0/v.2.16-overview/
         - name: v2.16 Installation Guide
           link: 2.0/circleci-install-doc.pdf
         - name: v2.16 Operations Guide
