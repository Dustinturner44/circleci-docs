--- conflicted
+++ resolved
@@ -58,15 +58,10 @@
             link: migrating-from-travis
       - name: Tutorials
         children:
-<<<<<<< HEAD
-=======
-          - name: Quickstart guide
-            link: getting-started
           - name: Node quickstart
             link: language-javascript
           - name: Python quickstart
             link: language-python
->>>>>>> 386bf162
           - name: Configuration tutorial
             link: config-intro
           - name: Set up the Slack orb
