--- conflicted
+++ resolved
@@ -2,12 +2,7 @@
 - name: About CircleCI
   icon: icons/sidebar/circle-logo.svg
   children:
-    - name: First steps
-      children:
-<<<<<<< HEAD
-        - name: Sign up and try
-          link: first-steps
-=======
+    - name: Overview
         - name: What is continuous integration?
           link: about-circleci
         - name: Benefits of CircleCI
@@ -35,7 +30,6 @@
       children:
         - name: Configuration tutorial
           link: config-intro
->>>>>>> 86066154
         - name: Quickstart guide
           link: getting-started
         - name: Hello world
