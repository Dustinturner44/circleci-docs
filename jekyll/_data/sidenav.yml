--- conflicted
+++ resolved
@@ -265,20 +265,6 @@
     children:
       - name: Monitor projects with Insights
         children:
-<<<<<<< HEAD
-        - name: Use Insights
-          link: insights
-      - name: How-to guides
-        children:
-        - name: Generate an Insights snapshot badge
-          link: insights-snapshot-badge
-      - name: Reference
-        children:
-        - name: Insights glossary
-          link: insights-glossary
-        - name: Insights API
-          link: https://circleci.com/docs/api/v2#tag/Insights
-=======
           - name: Use Insights
             link: insights
       - name: How-to guides
@@ -291,7 +277,6 @@
             link: insights-glossary
           - name: Insights API
             link: https://circleci.com/docs/api/v2#tag/Insights
->>>>>>> 99258ca2
 
   - name: Package and re-use config with orbs
     icon: icons/sidebar/orb.svg
@@ -581,7 +566,6 @@
           - name: Publish to NPM registry
             link: deploy-to-npm-registry
 
-<<<<<<< HEAD
   - name: Server administration v4.1
     icon: icons/sidebar/admin-new.svg
     children:
@@ -949,342 +933,6 @@
           link: plan-server
 
   - name: Contributing to CircleCI docs
-  icon: icons/sidebar/changelog.svg
-  children:
-    - name: Docs style guide
-      children:
-        - name: Style guide overview
-          link: style/style-guide-overview
-        - name: Formatting
-          link: style/formatting
-        - name: Style and voice
-          link: style/style-and-voice
-        - name: Headings
-          link: style/headings
-        - name: Using lists
-          link: style/using-lists
-        - name: Cross references and links
-          link: style/links
-        - name: Using images
-          link: style/using-images
-        - name: Using tables
-          link: style/using-tables
-        - name: Using code samples
-          link: style/using-code-samples
-=======
-  - name: Server administration v4.x
-    icon: icons/sidebar/admin-new.svg
-    children:
-      - name: Server v4.x overview
-        children:
-          - name: CircleCI server v4.x overview
-            link: server/overview/circleci-server-v4-overview
-          - name: Release notes
-            link: server/overview/release-notes
-      - name: Server v4.x installation
-        children:
-          - name: Phase 1 - Prerequisites
-            link: server/installation/phase-1-prerequisites
-          - name: Phase 2 - Core
-            link: server/installation/phase-2-core-services
-          - name: Phase 3 - Execution
-            link: server/installation/phase-3-execution-environments
-          - name: Phase 4 - Post-installation
-            link: server/installation/phase-4-post-installation
-          - name: Hardening your cluster
-            link: server/installation/hardening-your-cluster
-          - name: Installing server behind a proxy
-            link: server/installation/installing-server-behind-a-proxy
-          - name: Migrate from server v3 to v4
-            link: server/installation/migrate-from-server-3-to-server-4
-          - name: Migrate from server v2 to v4
-            link: server/installation/migrate-from-server-2-to-server-4
-          - name: Upgrade server v4.x
-            link: server/installation/upgrade-server-4
-          - name: Installation reference
-            link: server/installation/installation-reference
-      - name: Server v4.x operations
-        children:
-          - name: Operator overview
-            link: server/operator/operator-overview
-          - name: Introduction to Nomad cluster operation
-            link: server/operator/introduction-to-nomad-cluster-operation
-          - name: Managing user accounts
-            link: server/operator/managing-user-accounts
-          - name: Managing orbs
-            link: server/operator/managing-orbs
-          - name: Manage virtual machines with VM service
-            link: server/operator/manage-virtual-machines-with-vm-service
-          - name: Configuring external services
-            link: server/operator/configuring-external-services
-          - name: Expanding internal database volumes
-            link: server/operator/expanding-internal-database-volumes
-          - name: Managing load balancers
-            link: server/operator/managing-load-balancers
-          - name: User authentication
-            link: server/operator/user-authentication
-          - name: Managing build artifacts
-            link: server/operator/managing-build-artifacts
-          - name: Usage data collection
-            link: server/operator/usage-data-collection
-          - name: CircleCI server security features
-            link: server/operator/circleci-server-security-features
-          - name: Application lifecycle
-            link: server/operator/application-lifecycle
-          - name: Troubleshooting and support
-            link: server/operator/troubleshooting-and-support
-          - name: Backup and restore
-            link: server/operator/backup-and-restore
-      - name: Server v4.0.0 PDFs
-        children:
-          - name: v4.0.0 Overview
-            link: server-pdfs/CircleCI-Server-4.0.0-Overview.pdf
-          - name: v4.0.0 Installation Guide for AWS
-            link: server-pdfs/CircleCI-Server-4.0.0-AWS-Installation-Guide.pdf
-          - name: v4.0.0 Installation Guide for GCP
-            link: server-pdfs/CircleCI-Server-4.0.0-GCP-Installation-Guide.pdf
-          - name: v4.0.0 Operations Guide
-            link: server-pdfs/CircleCI-Server-4.0.0-Operations-Guide.pdf
-
-  - name: Server administration v3.x
-    icon: icons/sidebar/admin-new.svg
-    children:
-      - name: Server v3.x overview
-        children:
-          - name: Overview
-            link: server-3-overview
-          - name: What's new in v3.x
-            link: server-3-whats-new
-          - name: Upgrade
-            link: server-3-upgrade
-          - name: FAQ
-            link: server-3-faq
-      - name: Server v3.x install
-        children:
-          - name: Phase 1 - Prerequisites
-            link: server-3-install-prerequisites
-          - name: Phase 2 - Install core services
-            link: server-3-install
-          - name: Phase 3 - Install execution environment
-            link: server-3-install-build-services
-          - name: Phase 4 - Post installation
-            link: server-3-install-post
-          - name: Migration
-            link: server-3-install-migration
-          - name: Hardening your cluster
-            link: server-3-install-hardening-your-cluster
-      - name: Server v3.x operations
-        children:
-          - name: Overview
-            link: server-3-operator-overview
-          - name: Introduction to Nomad
-            link: server-3-operator-nomad
-          - name: Configuring a proxy
-            link: server-3-operator-proxy
-          - name: User accounts
-            link: server-3-operator-user-accounts
-          - name: Managing orbs
-            link: server-3-operator-orbs
-          - name: VM service
-            link: server-3-operator-vm-service
-          - name: Externalizing services
-            link: server-3-operator-externalizing-services
-          - name: Expanding internal database volumes
-            link: server-3-operator-extending-internal-volumes
-          - name: Load balancers
-            link: server-3-operator-load-balancers
-          - name: Authentication
-            link: server-3-operator-authentication
-          - name: Docker authenticated pulls
-            link: private-images
-          - name: Build artifacts
-            link: server-3-operator-build-artifacts
-          - name: Usage data
-            link: server-3-operator-usage-data
-          - name: Security
-            link: security-server
-          - name: Application lifecycle
-            link: server-3-operator-application-lifecycle
-          - name: Troubleshooting and support
-            link: server-3-operator-troubleshooting-and-support
-          - name: Backup and restore
-            link: server-3-operator-backup-and-restore
-      - name: Server v3.4.x PDFs
-        children:
-          - name: v3.4 Overview
-            link: server-pdfs/CircleCI-Server-3.4.1-Overview.pdf
-          - name: v3.4 Installation Guide for AWS
-            link: server-pdfs/CircleCI-Server-3.4.1-AWS-Installation-Guide.pdf
-          - name: v3.4 Installation Guide for GCP
-            link: server-pdfs/CircleCI-Server-3.4.1-GCP-Installation-Guide.pdf
-          - name: v3.4 Operations Guide
-            link: server-pdfs/CircleCI-Server-3.4.1-Operations-Guide.pdf
-      - name: Server v3.3.x PDFs
-        children:
-          - name: v3.3 Overview
-            link: server-pdfs/CircleCI-Server-3.3.0-Overview.pdf
-          - name: v3.3 Installation Guide for AWS
-            link: server-pdfs/CircleCI-Server-3.3.0-AWS-Installation-Guide.pdf
-          - name: v3.3 Installation Guide for GCP
-            link: server-pdfs/CircleCI-Server-3.3.0-GCP-Installation-Guide.pdf
-          - name: v3.3 Operations Guide
-            link: server-pdfs/CircleCI-Server-3.3.0-Operations-Guide.pdf
-      - name: Server v3.2.x PDFs
-        children:
-          - name: v3.2 Overview
-            link: server-pdfs/CircleCI-Server-3.2.0-Overview.pdf
-          - name: v3.2 Installation Guide
-            link: server-pdfs/CircleCI-Server-3.2.0-Installation-Guide.pdf
-          - name: v3.2 Operations Guide
-            link: server-pdfs/CircleCI-Server-3.2.0-Operations-Guide.pdf
-      - name: Server v3.1.x PDFs
-        children:
-          - name: v3.1 Overview
-            link: server-pdfs/CircleCI-Server-3.1.0-Overview.pdf
-          - name: v3.1 Installation Guide
-            link: server-pdfs/CircleCI-Server-3.1.0-Installation-Guide.pdf
-          - name: v3.1 Operations Guide
-            link: server-pdfs/CircleCI-Server-3.1.0-Operations-Guide.pdf
-      - name: Server v3.0.x PDFs
-        children:
-          - name: v3.0 Overview
-            link: server-pdfs/CircleCI-Server-3.0.1-Overview.pdf
-          - name: v3.0 Installation Guide
-            link: server-pdfs/CircleCI-Server-3.0.1-Installation-Guide.pdf
-          - name: v3.0 Operations Guide
-            link: server-pdfs/CircleCI-Server-3.0.1-Operations-Guide.pdf
-
-  - name: Server administration v2.x
-    icon: icons/sidebar/admin-new.svg
-    children:
-      - name: Server v2.19.x install
-        children:
-          - name: Overview
-            link: install-overview
-          - name: What's new in v2.19.x
-            link: v.2.19-overview
-          - name: Upgrade to v2.19.x
-            link: updating-server
-          - name: Updating replicated
-            link: updating-server-replicated-version
-          - name: System requirements
-            link: server-ports
-          - name: Prerequisites and planning
-            link: aws-prereq
-          - name: Installation
-            link: aws
-          - name: Teardown
-            link: aws-teardown
-      - name: Server v2.19.x operations
-        children:
-          - name: Overview
-            link: overview
-          - name: Intro to Nomad
-            link: nomad
-          - name: Metrics & monitoring
-            link: monitoring
-          - name: Nomad metrics
-            link: nomad-metrics
-          - name: Proxies
-            link: proxy
-          - name: Docker Hub pull through mirror
-            link: docker-hub-pull-through-mirror
-          - name: Authentication
-            link: authentication
-          - name: VM service
-            link: vm-service
-          - name: GPU builders
-            link: gpu
-          - name: Certificates
-            link: certificates
-          - name: User accounts
-            link: user-accounts
-          - name: Build artifacts
-            link: build-artifacts
-          - name: Usage statistics
-            link: usage-stats
-          - name: JVM heap size
-            link: jvm-heap-size-configuration
-          - name: SSH reruns
-            link: ssh-server
-          - name: Maintenance
-            link: ops
-          - name: Backup and recovery
-            link: backup
-          - name: Security
-            link: security-server
-          - name: Troubleshoot
-            link: troubleshoot-server-2
-          - name: Faq
-            link: admin-faq
-          - name: Customization & config
-            link: customizations
-          - name: Architecture
-            link: architecture
-          - name: Storage lifecycle
-            link: storage-lifecycle
-          - name: Acknowledgments
-            link: open-source
-      - name: Server v2.19 PDFs
-        children:
-          - name: What's New in v2.19
-            link: v.2.19-overview
-          - name: v2.19 Installation Guide
-            link: server-pdfs/CircleCI-Server-AWS-Installation-Guide.pdf
-          - name: v2.19 Operations Guide
-            link: server-pdfs/CircleCI-Server-Operations-Guide.pdf
-      - name: Server v2.18 PDFs
-        children:
-          - name: What's New in v2.18
-            link: v.2.18-overview
-          - name: v2.18.3 Installation Guide
-            link: server-pdfs/CircleCI-Server-AWS-Installation-Guide-v2-18-3.pdf
-          - name: v2.18.3 Operations Guide
-            link: server-pdfs/CircleCI-Server-Operations-Guide-v2-18-3.pdf
-      - name: Server v2.17.3 PDFs
-        children:
-          - name: What's New in v2.17
-            link: v.2.17-overview
-          - name: v2.17.3 Installation Guide
-            link: server-pdfs/CircleCI-Server-AWS-Installation-Guide-v2-17.pdf
-          - name: v2.17.3 Operations Guide
-            link: server-pdfs/CircleCI-Server-Operations-Guide-v2-17.pdf
-      - name: Server v2.16 PDFs
-        children:
-          - name: What's New in v2.16
-            link: v.2.16-overview
-          - name: v2.16 Installation Guide
-            link: server-pdfs/circleci-install-doc.pdf
-          - name: v2.16 Operations Guide
-            link: server-pdfs/circleci-ops-guide.pdf
-
-  - name: Plans and pricing
-    icon: icons/sidebar/plans-outline.svg
-    children:
-      - name: Overview
-        children:
-          - name: Plans overview
-            link: plan-overview
-          - name: Credits overview
-            link: credits
-      - name: Free
-        children:
-          - name: Free plan overview
-            link: plan-free
-      - name: Performance
-        children:
-          - name: Performance plan overview
-            link: plan-performance
-      - name: Scale
-        children:
-          - name: Scale plan overview
-            link: plan-scale
-      - name: Server
-        children:
-          - name: Server plan overview
-            link: plan-server
-
-  - name: Contributing to CircleCI docs
     icon: icons/sidebar/changelog.svg
     children:
       - name: Docs style guide
@@ -1307,7 +955,6 @@
             link: style/using-tables
           - name: Using code samples
             link: style/using-code-samples
->>>>>>> 99258ca2
 
 ja:
   - name: About CircleCI
@@ -1335,8 +982,6 @@
   - name: Getting Started
     i18n_name: はじめよう
     icon: icons/sidebar/continue.svg
-<<<<<<< HEAD
-=======
     children:
       - name: Overview
         i18n_name: 概要
@@ -1417,152 +1062,70 @@
   - name: Pipelines
     i18n_name: パイプライン
     icon: icons/sidebar/pipeline.svg
->>>>>>> 99258ca2
     children:
       - name: Overview
         i18n_name: 概要
         children:
-<<<<<<< HEAD
-          - name: Sign up and try
-            link: ja/first-steps
-            i18n_name: ユーザー登録
-          - name: YAML configuration intro
-            link: ja/introduction-to-yaml-configurations
-            i18n_name: YAML概要
-          - name: In-app configuration editor
-            link: ja/config-editor
-            i18n_name: 設定ファイルエディター
-      - name: VCS Integration
-        i18n_name: VCSとの連携
-        children:
-          - name: GitHub
-            link: ja/github-integration
-          - name: Bitbucket
-            link: ja/bitbucket-integration
-          - name: GitLab
-            link: ja/gitlab-integration
-      - name: Migration
-        i18n_name: 移行
-        children:
-          - name: Introduction to CircleCI migration
-            link: ja/migration-intro
-            i18n_name: CircleCIへの移行の概要
-          - name: Migrate from AWS
-            link: ja/migrating-from-aws
-            i18n_name: AWSからの移行
-          - name: Migrate from Azure DevOps
-            link: ja/migrating-from-azuredevops
-            i18n_name: Azure DevOpsからの移行
-          - name: Migrate from Buildkite
-            link: ja/migrating-from-buildkite
-            i18n_name: Buildkiteからの移行
-          - name: Migrate from GitHub Actions
-            link: ja/migrating-from-github
-            i18n_name: GitHub Actionsからの移行
-          - name: Migrate from GitLab
-            link: ja/migrating-from-gitlab
-            i18n_name: GitLabからの移行
-          - name: Migrate from Jenkins
-            link: ja/migrating-from-jenkins
-            i18n_name: Jenkinsからの移行
-          - name: Migrate from TeamCity
-            link: ja/migrating-from-teamcity
-            i18n_name: TeamCityからの移行
-          - name: Migrate from Travis CI
-            link: ja/migrating-from-travis
-            i18n_name: Travis CIからの移行
-      - name: Tutorials
-        i18n_name: チュートリアル
-        children:
-          - name: Quickstart guide
-            link: ja/getting-started
-            i18n_name: スタートガイド
-          - name: Configuration tutorial
-            link: ja/config-intro
-            i18n_name: 設定ファイル概要
-          - name: Hello World
-            link: ja/hello-world
-            i18n_name: Hello World
-          - name: Set up the Slack orb
-            link: ja/slack-orb-tutorial
-            i18n_name: Slack Orbを使う
-          - name: Installing the CircleCI CLI
-            link: ja/local-cli
-            i18n_name: CircleCI CLIのインストール
-      - name: Reference
-        i18n_name: リファレンス
-        children:
-          - name: Configuration reference
-            link: ja/configuration-reference
-            i18n_name: 設定ファイルリファレンス
-
-  - name: Pipelines
-    i18n_name: パイプライン
-    icon: icons/sidebar/pipeline.svg
-    children:
-    - name: Overview
-      i18n_name: 概要
-      children:
-        - name: Pipelines overview
-          link: ja/pipelines
-          i18n_name: パイプラインの概要
-        - name: Triggers overview
-          link: ja/triggers-overview
-          i18n_name: トリガーの概要
-        - name: Skip or cancel pipelines
-          link: ja/skip-build
-          i18n_name: スキップとキャンセル
-    - name: Features
-      i18n_name: 機能
-      children:
-        - name: Scheduled pipelines
-          link: ja/scheduled-pipelines
-          i18n_name: パイプラインのスケジュール実行
-        - name: Workflows
-          link: ja/workflows
-          i18n_name: ワークフロー
-        - name: Jobs and steps
-          link: ja/jobs-steps
-          i18n_name: ジョブとステップ
-        - name: Workspaces
-          link: ja/workspaces
-          i18n_name: ワークスペース
-        - name: Pipeline values and parameters
-          link: ja/pipeline-variables
-          i18n_name: パイプラインの値とパラメータ
-        - name: Environment variables
-          link: ja/env-vars
-          i18n_name: 環境変数の概要
-        - name: Debugging with SSH
-          link: ja/ssh-access-jobs
-          i18n_name: SSHデバッグ
-    - name: How-to guides
-      i18n_name: ガイド
-      children:
-        - name: Set an environment variable
-          link: ja/set-environment-variable
-          i18n_name: 環境変数の設定
-        - name: Inject environment variables with the API
-          link: ja/inject-environment-variables-with-api
-          i18n_name: 環境変数の挿入(APIを使用)
-        - name: Migrate scheduled workflows to scheduled pipelines
-          link: ja/migrate-scheduled-workflows-to-scheduled-pipelines
-          i18n_name: ワークフローのスケジュール実行からパイプラインのスケジュール実行への移行
-        - name: Set a nightly scheduled pipeline
-          link: ja/set-a-nightly-scheduled-pipeline
-          i18n_name: パイプラインのスケジュール実行を夜間に設定する
-        - name: Schedule pipelines with multiple workflows
-          link: ja/schedule-pipelines-with-multiple-workflows
-          i18n_name: 複数のワークフローを使ったパイプラインのスケジュール実行
-        - name: Using branch filters
-          link: ja/using-branch-filters
-          i18n_name: ブランチフィルター
-        - name: Selecting a workflow to run
-          link: ja/selecting-a-workflow-to-run-using-pipeline-parameters
-          i18n_name: 実行するワークフローの指定
-        - name: Installing and using docker-compose
-          link: ja/docker-compose
-          i18n_name: docker-composeの使用
+          - name: Pipelines overview
+            link: ja/pipelines
+            i18n_name: パイプラインの概要
+          - name: Triggers overview
+            link: ja/triggers-overview
+            i18n_name: トリガーの概要
+          - name: Skip or cancel pipelines
+            link: ja/skip-build
+            i18n_name: スキップとキャンセル
+      - name: Features
+        i18n_name: 機能
+        children:
+          - name: Scheduled pipelines
+            link: ja/scheduled-pipelines
+            i18n_name: パイプラインのスケジュール実行
+          - name: Workflows
+            link: ja/workflows
+            i18n_name: ワークフロー
+          - name: Jobs and steps
+            link: ja/jobs-steps
+            i18n_name: ジョブとステップ
+          - name: Workspaces
+            link: ja/workspaces
+            i18n_name: ワークスペース
+          - name: Pipeline values and parameters
+            link: ja/pipeline-variables
+            i18n_name: パイプラインの値とパラメータ
+          - name: Environment variables
+            link: ja/env-vars
+            i18n_name: 環境変数の概要
+          - name: Debugging with SSH
+            link: ja/ssh-access-jobs
+            i18n_name: SSHデバッグ
+      - name: How-to guides
+        i18n_name: ガイド
+        children:
+          - name: Set an environment variable
+            link: ja/set-environment-variable
+            i18n_name: 環境変数の設定
+          - name: Inject environment variables with the API
+            link: ja/inject-environment-variables-with-api
+            i18n_name: 環境変数の挿入(APIを使用)
+          - name: Migrate scheduled workflows to scheduled pipelines
+            link: ja/migrate-scheduled-workflows-to-scheduled-pipelines
+            i18n_name: ワークフローのスケジュール実行からパイプラインのスケジュール実行への移行
+          - name: Set a nightly scheduled pipeline
+            link: ja/set-a-nightly-scheduled-pipeline
+            i18n_name: パイプラインのスケジュール実行を夜間に設定する
+          - name: Schedule pipelines with multiple workflows
+            link: ja/schedule-pipelines-with-multiple-workflows
+            i18n_name: 複数のワークフローを使ったパイプラインのスケジュール実行
+          - name: Using branch filters
+            link: ja/using-branch-filters
+            i18n_name: ブランチフィルター
+          - name: Selecting a workflow to run
+            link: ja/selecting-a-workflow-to-run-using-pipeline-parameters
+            i18n_name: 実行するワークフローの指定
+          - name: Installing and using docker-compose
+            link: ja/docker-compose
+            i18n_name: docker-composeの使用
 
   - name: Execution environments
     icon: icons/sidebar/builds.svg
@@ -2048,28 +1611,27 @@
     icon: icons/sidebar/folder-open.svg
     i18n_name: リファレンス
     children:
-      - children:
-        - name: API v2 Reference
-          link: https://circleci.com/docs/api/v2
-          i18n_name: API v2リファレンス
-        - name: API v2 Introduction
-          link: ja/api-intro
-          i18n_name: API v2概要
-        - name: API v2 Developer's guide
-          link: ja/api-developers-guide
-          i18n_name: API v2開発ガイド
-        - name: API v1.1 Reference
-          link: https://circleci.com/docs/api/v1
-          i18n_name: API v1.1リファレンス
-        - name: CircleCI config SDK
-          link: ja/circleci-config-sdk
-          i18n_name: CircleCIコンフィグSDK
-        - name: Project values and variables
-          link: ja/variables
-          i18n_name: プロジェクトの値と変数
-        - name: Help and support
-          link: ja/help-and-support
-          i18n_name: ヘルプとサポート
+      - name: API v2 Reference
+        link: https://circleci.com/docs/api/v2
+        i18n_name: API v2リファレンス
+      - name: API v2 Introduction
+        link: ja/api-intro
+        i18n_name: API v2概要
+      - name: API v2 Developer's guide
+        link: ja/api-developers-guide
+        i18n_name: API v2開発ガイド
+      - name: API v1.1 Reference
+        link: https://circleci.com/docs/api/v1
+        i18n_name: API v1.1リファレンス
+      - name: CircleCI config SDK
+        link: ja/circleci-config-sdk
+        i18n_name: CircleCIコンフィグSDK
+      - name: Project values and variables
+        link: ja/variables
+        i18n_name: プロジェクトの値と変数
+      - name: Help and support
+        link: ja/help-and-support
+        i18n_name: ヘルプとサポート
 
   - name: Server Administration v4.x
     i18n_name: Server v4.x 管理
@@ -2223,9 +1785,6 @@
           - name: Overview
             link: ja/server-3-operator-overview
             i18n_name: 概要
-          - name: Metrics and monitoring
-            i18n_name: メトリクスとモニタリング
-            link: ja/server-3-operator-metrics-and-monitoring
           - name: Introduction to Nomad
             i18n_name: Nomad 概要
             link: ja/server-3-operator-nomad
@@ -2493,995 +2052,6 @@
             link: server-pdfs/circleci-ops-guide.pdf
             i18n_name: v2.16 管理者ガイド
 
-=======
-          - name: Pipelines overview
-            link: ja/pipelines
-            i18n_name: パイプラインの概要
-          - name: Triggers overview
-            link: ja/triggers-overview
-            i18n_name: トリガーの概要
-          - name: Skip or cancel pipelines
-            link: ja/skip-build
-            i18n_name: スキップとキャンセル
-      - name: Features
-        i18n_name: 機能
-        children:
-          - name: Scheduled pipelines
-            link: ja/scheduled-pipelines
-            i18n_name: パイプラインのスケジュール実行
-          - name: Workflows
-            link: ja/workflows
-            i18n_name: ワークフロー
-          - name: Jobs and steps
-            link: ja/jobs-steps
-            i18n_name: ジョブとステップ
-          - name: Workspaces
-            link: ja/workspaces
-            i18n_name: ワークスペース
-          - name: Pipeline values and parameters
-            link: ja/pipeline-variables
-            i18n_name: パイプラインの値とパラメータ
-          - name: Environment variables
-            link: ja/env-vars
-            i18n_name: 環境変数の概要
-          - name: Debugging with SSH
-            link: ja/ssh-access-jobs
-            i18n_name: SSHデバッグ
-      - name: How-to guides
-        i18n_name: ガイド
-        children:
-          - name: Set an environment variable
-            link: ja/set-environment-variable
-            i18n_name: 環境変数の設定
-          - name: Inject environment variables with the API
-            link: ja/inject-environment-variables-with-api
-            i18n_name: 環境変数の挿入(APIを使用)
-          - name: Migrate scheduled workflows to scheduled pipelines
-            link: ja/migrate-scheduled-workflows-to-scheduled-pipelines
-            i18n_name: ワークフローのスケジュール実行からパイプラインのスケジュール実行への移行
-          - name: Set a nightly scheduled pipeline
-            link: ja/set-a-nightly-scheduled-pipeline
-            i18n_name: パイプラインのスケジュール実行を夜間に設定する
-          - name: Schedule pipelines with multiple workflows
-            link: ja/schedule-pipelines-with-multiple-workflows
-            i18n_name: 複数のワークフローを使ったパイプラインのスケジュール実行
-          - name: Using branch filters
-            link: ja/using-branch-filters
-            i18n_name: ブランチフィルター
-          - name: Selecting a workflow to run
-            link: ja/selecting-a-workflow-to-run-using-pipeline-parameters
-            i18n_name: 実行するワークフローの指定
-          - name: Installing and using docker-compose
-            link: ja/docker-compose
-            i18n_name: docker-composeの使用
-
-  - name: Execution environments
-    icon: icons/sidebar/builds.svg
-    i18n_name: 実行環境
-    children:
-      - name: Overview
-        i18n_name: 概要
-        children:
-          - name: Introduction
-            link: ja/executor-intro
-            i18n_name: 実行環境の概要
-          - name: Migrating Docker to machine
-            link: ja/docker-to-machine
-            i18n_name: DockerからMachineへの移行
-      - name: Docker
-        children:
-          - name: Using Docker
-            link: ja/using-docker
-            i18n_name: Dockerの使用
-            hash: using-docker
-          - name: Convenience images
-            link: ja/circleci-images
-            i18n_name: CircleCIイメージ
-          - name: Migrating to next-gen images
-            link: ja/next-gen-migration-guide
-            i18n_name: 次世代イメージへの移行
-          - name: Using custom images
-            link: ja/custom-images
-            i18n_name: カスタムイメージ
-          - name: Docker authenticated pulls
-            link: ja/private-images
-            i18n_name: 認証付きプル
-          - name: Running docker commands
-            link: ja/building-docker-images
-            i18n_name: Dockerコマンド
-          - name: Run a job in a container
-            link: ja/run-a-job-in-a-container
-            i18n_name: コンテナでのジョブの実行
-      - name: Linux VM
-        children:
-          - name: Using Linux VM
-            link: ja/using-linuxvm
-            i18n_name: Linux VMの使用
-          - name: Android machine image
-            i18n_name: Androidマシンイメージ
-            link: ja/android-machine-image
-
-      - name: macOS
-        children:
-          - name: Using macOS
-            link: ja/using-macos
-            i18n_name: macOSの使用
-          - name: Configuring a macOS app
-            link: ja/hello-world-macos
-            i18n_name: macOSアプリの設定
-          - name: iOS code signing
-            link: ja/ios-codesigning
-            i18n_name: iOSコードサインの設定
-          - name: Xcode image policy
-            link: ja/xcode-policy
-            i18n_name: Xcodeイメージポリシー
-          - name: Dedicated host resources
-            link: ja/dedicated-hosts-macos
-            i18n_name: macOS専有ホスト
-      - name: Windows
-        children:
-          - name: Using Windows
-            link: ja/using-windows
-            i18n_name: Windowsの使用
-          - name: Hello World
-            link: ja/hello-world-windows
-            i18n_name: 概要
-      - name: GPU
-        children:
-          - name: Using GPUs
-            link: ja/using-gpu
-            i18n_name: GPUの使用
-      - name: Arm
-        children:
-          - name: Using Arm
-            link: ja/using-arm
-            i18n_name: Armの使用
-
-      - name: Self-hosted runner
-        i18n_name: セルフホストランナー
-        children:
-          - name: Self-hosted runner overview
-            link: ja/runner-overview
-            i18n_name: 概要
-          - name: Self-hosted runner concepts
-            link: ja/runner-concepts
-            i18n_name: コンセプト
-          - name: Web app installation
-            link: ja/runner-installation
-            i18n_name: Webアプリでのインストール
-          - name: Scaling self-hosted runner
-            link: ja/runner-scaling
-            i18n_name: セルフホストランナーのスケール
-          - name: Self-hosted runner API
-            link: ja/runner-api
-            i18n_name: セルフホストランナーAPI
-          - name: Self-hosted runner FAQ
-            link: ja/runner-faqs
-            i18n_name: セルフホストランナーFAQ
-          - name: Troubleshoot self-hosted runner
-            link: ja/troubleshoot-self-hosted-runner
-            i18n_name: トラブルシューティング
-      - name: Container runner
-        i18n_name: コンテナランナー
-        children:
-          - name: Container runner installation
-            link: ja/container-runner-installation
-            i18n_name: コンテナランナーのインストール
-          - name: Container runner reference guide
-            link: ja/container-runner
-            i18n_name: コンテナランナーのリファレンス
-      - name: Machine runner
-        i18n_name: マシンランナー
-        children:
-          - name: Linux installation
-            link: ja/runner-installation-linux
-            i18n_name: Linuxへのインストール
-          - name: Windows installation
-            link: ja/runner-installation-windows
-            i18n_name: Windowsへのインストール
-          - name: macOS installation
-            link: ja/runner-installation-mac
-            i18n_name: macOSへのインストール
-          - name: CLI installation
-            link: ja/runner-installation-cli
-            i18n_name: CLIでのインストール
-          - name: Upgrading machine runner on server
-            link: ja/runner-upgrading-on-server
-            i18n_name: Serverマシンランナーのアップグレード
-          - name: Machine runner configuration reference
-            link: ja/runner-config-reference
-            i18n_name: マシンランナーの設定リファレンス
-
-  - name: Optimizations
-    icon: icons/sidebar/sparkle.svg
-    i18n_name: 最適化
-    children:
-      - name: Overview
-        link: ja/optimizations
-        i18n_name: 概要
-      - name: Persisting data
-        link: ja/persist-data
-        i18n_name: データの永続化
-      - name: Caching dependencies
-        link: ja/caching
-        i18n_name: 依存関係のキャッシュ
-      - name: Caching strategies
-        link: ja/caching-strategy
-        i18n_name: キャッシュ戦略
-      - name: Artifacts
-        link: ja/artifacts
-        i18n_name: アーティファクト
-      - name: Concurrency
-        link: ja/concurrency
-        i18n_name: 同時実行
-      - name: Test splitting and parallelism
-        link: ja/parallelism-faster-jobs
-        i18n_name: テストの分割と並列実行
-      - name: Docker layer caching
-        link: ja/docker-layer-caching
-        i18n_name: Docker レイヤーキャッシュ
-      - name: Dynamic configuration
-        link: ja/dynamic-config
-        i18n_name: ダイナミックコンフィグ
-      - name: Using matrix jobs
-        link: ja/using-matrix-jobs
-        i18n_name: マトリックスジョブ
-      - name: Using dynamic configuration
-        link: ja/using-dynamic-configuration
-        i18n_name: ダイナミックコンフィグ
-      - name: Avoid and debug Java memory errors
-        link: ja/java-oom
-        i18n_name: Java メモリ エラーの回避とデバッグ
-      - name: Reusing configuration
-        link: ja/reusing-config
-        i18n_name: 設定ファイル再利用(Orb)
-
-  - name: Insights
-    icon: icons/sidebar/insights-new.svg
-    i18n_name: インサイト
-    children:
-      - name: Overview
-        i18n_name: 概要
-        link: ja/insights
-      - name: Metrics glossary
-        i18n_name: メトリクスの用語集
-        link: ja/insights-glossary
-      - name: Insights snapshot badge
-        i18n_name: インサイト スナップショットバッジ
-        link: insights-snapshot-badge
-      - name: Insights API
-        i18n_name: インサイトAPI
-        link: https://circleci.com/docs/api/v2#tag/Insights
-
-  - name: Orbs
-    i18n_name: Orb
-    icon: icons/sidebar/orb.svg
-    children:
-      - name: Using orbs
-        i18n_name: Orbの利用
-        children:
-          - name: Orb introduction
-            link: ja/orb-intro
-            i18n_name: Orb概要
-          - name: Orbs concepts
-            link: ja/orb-concepts
-            i18n_name: Orbコンセプト
-          - name: Orbs FAQ
-            link: ja/orbs-faq
-            i18n_name: Orb FAQ
-      - name: Authoring orbs
-        i18n_name: Orbの作成
-        children:
-          - name: Intro to authoring an Orb
-            link: ja/orb-author-intro
-            i18n_name: 概要
-          - name: Author an Orb
-            link: ja/orb-author
-            i18n_name: Orbの作成
-          - name: Orb author FAQ
-            link: ja/orb-author-faq
-            i18n_name: Orbs作成のFAQ
-          - name: Orb authoring best practices
-            link: ja/orbs-best-practices
-            i18n_name: Orbのベストプラクティス
-          - name: Orb testing methodologies
-            link: ja/testing-orbs
-            i18n_name: Orbのテスト手法
-          - name: Orb publishing process
-            link: ja/creating-orbs
-            i18n_name: Orbのパブリッシュ
-          - name: Orb development kit
-            link: ja/orb-development-kit
-            i18n_name: Orb開発キット
-          - name: Manual orb authoring
-            link: ja/orb-author-validate-publish
-            i18n_name: Orbの記述
-      - name: Tutorials
-        children:
-          - name: Using the Slack orb
-            link: ja/slack-orb-tutorial
-            i18n_name: Slack Orbを使う
-      - name: How-To Guides
-        i18n_name: ガイド
-        children:
-          - name: Deploy service update to EC2
-            link: ja/deploy-service-update-to-aws-ec2
-            i18n_name: 変更のEC2へのデプロイ
-          - name: Notify a Slack channel of a paused workflow
-            link: ja/notify-a-slack-channel-of-a-paused-workflow
-            i18n_name: 停止したワークフローのSlackチャンネルへの通知
-
-  - name: Security
-    i18n_name: セキュリティ
-    icon: icons/sidebar/key.svg
-    children:
-      - name: How CircleCI handles security
-        link: ja/security
-        i18n_name: CircleCIのセキュリティ対策
-      - name: Contexts
-        link: ja/contexts
-        i18n_name: コンテキスト
-      - name: IP ranges
-        link: ja/ip-ranges
-        i18n_name: IPアドレスの範囲
-      - name: Audit logs
-        link: ja/audit-logs
-        i18n_name: 監査ログ
-      - name: Security overview
-        link: ja/security-overview
-        i18n_name: セキュリティ概要
-      - name: Protecting against supply chain attacks
-        link: ja/security-supply-chain
-        i18n_name: サプライチェーン攻撃への対策
-      - name: Secure secrets handling
-        link: ja/security-recommendations
-        i18n_name: シークレットの安全な取り扱い
-      - name: Using shell scripts
-        link: ja/using-shell-scripts
-        i18n_name: シェルスクリプトの使用
-      - name: OpenID Connect tokens
-        link: ja/openid-connect-tokens
-        i18n_name: OpenID Connectトークン
-      - name: Rotate project SSH keys
-        link: ja/rotate-project-ssh-keys
-        i18n_name: プロジェクトの SSH キーをローテーションする
-      # - name: config policy management
-      #   i18n_name: 設定ファイルのポリシー管理
-      #   children:
-      - name: Config policy management overview
-        link: ja/config-policy-management-overview
-        i18n_name: 概要
-      - name: Create and manage config policies
-        link: ja/create-and-manage-config-policies
-        i18n_name: 設定ファイルのポリシーの作成と管理
-      - name: Use the CLI for config and policy development
-        link: ja/use-the-cli-for-config-and-policy-development
-        i18n_name: CLIを使用したポリシー作成
-      - name: Config policy reference
-        link: ja/config-policy-reference
-        i18n_name: リファレンス
-
-  - name: Projects
-    i18n_name: プロジェクト
-    icon: icons/sidebar/project-new.svg
-    children:
-      - name: overview
-        i18n_name: 概要
-        children:
-          - name: Projects overview
-            link: ja/projects
-            i18n_name: プロジェクトの概要
-          - name: Creating a project
-            link: ja/create-project
-            i18n_name: プロジェクトの作成
-      - name: settings
-        i18n_name: 設定
-        children:
-          - name: Settings Overview
-            link: ja/settings
-            i18n_name: 概要
-          - name: Webhooks
-            link: ja/webhooks
-            i18n_name: Webhook
-          - name: Using notifications
-            link: ja/notifications
-            i18n_name: 通知の使用
-          - name: Open source projects
-            link: ja/oss
-            i18n_name: OSSプロジェクト
-          - name: Enabling GitHub Checks
-            link: ja/enable-checks
-            i18n_name: GitHub Checks有効化
-          - name: Connect with JIRA
-            link: ja/jira-plugin
-            i18n_name: Jiraとの連携
-          - name: New Relic integration
-            i18n_name: New Relic との連携
-            link: ja/new-relic-integration
-          - name: Datadog integration
-            i18n_name: Datadog との連携
-            link: ja/datadog-integration
-          - name: Sumo Logic integration
-            i18n_name: Sumo Logic との連携
-            link: ja/sumo-logic-integration
-          - name: Authorize Google Cloud SDK
-            link: ja/authorize-google-cloud-sdk
-            i18n_name: Google Cloud SDK認証
-          - name: Status badges
-            link: ja/status-badges
-            i18n_name: ステータスバッジ
-          - name: Using Webhooks with 3rd party tools
-            link: ja/webhooks-airtable
-            i18n_name: Webhookの利用例
-          - name: Adding SSH keys
-            link: ja/add-ssh-key
-            i18n_name: SSHキーの登録
-          - name: Managing API tokens
-            link: ja/managing-api-tokens
-            i18n_name: APIトークン
-          - name: Rename organizations and repositories
-            link: ja/rename-organizations-and-repositories
-            i18n_name: 組織名とリポジトリ名の変更
-
-  - name: Examples and guides
-    i18n_name: サンプル
-    icon: icons/sidebar/config.svg
-    children:
-      - name: Languages
-        i18n_name: 言語
-        children:
-          - name: Overview
-            link: ja/examples-and-guides-overview
-            i18n_name: 概要
-          - name: Node
-            link: ja/language-javascript
-          - name: Python
-            link: ja/language-python
-      - name: Databases
-        i18n_name: データベース
-        children:
-          - name: Configuring databases
-            link: ja/databases
-            i18n_name: 設定方法
-          - name: Database examples
-            link: ja/postgres-config
-            i18n_name: 設定例
-          - name: Sample configuration
-            link: ja/sample-config
-            i18n_name: 設定ファイルサンプル
-
-  - name: Test
-    i18n_name: テスト
-    icon: icons/sidebar/passed.svg
-    children:
-      - name: Overview
-        link: ja/test
-        i18n_name: テストの概要
-      - name: Collecting test data
-        link: ja/collect-test-data
-        i18n_name: テストデータの収集
-      - name: Browser testing
-        link: ja/browser-testing
-        i18n_name: ブラウザーテスト
-      - name: Code coverage
-        link: ja/code-coverage
-        i18n_name: コードカバレッジ
-      - name: Test Insights
-        i18n_name: テストインサイト
-        link: ja/insights-tests
-      - name: Test splitting
-        link: ja/test-splitting-tutorial
-        i18n_name: テスト分割
-      - name: Testing iOS applications
-        link: ja/testing-ios
-        i18n_name: iOSアプリをテストする
-      - name: Testing macOS applications
-        link: ja/testing-macos
-        i18n_name: macOSアプリのテスト
-      - name: Troubleshooting test splitting
-        link: ja/troubleshoot-test-splitting
-        i18n_name: テスト分割のトラブルシュート
-
-  - name: Deployment
-    icon: icons/sidebar/getting-started-new.svg
-    i18n_name: デプロイ
-    children:
-      - name: Deployment overview
-        link: ja/deployment-overview
-        i18n_name: デプロイの概要
-      - name: Deploy Android applications
-        link: ja/deploy-android-applications
-        i18n_name: Androidアプリのデプロイ
-      - name: Deploy to Artifactory
-        link: ja/deploy-to-artifactory
-        i18n_name: Artifactoryへのデプロイ
-      - name: Deploy to AWS
-        link: ja/deploy-to-aws
-        i18n_name: AWSへのデプロイ
-      - name: Deploy Service Update to AWS EC2
-        link: ja/deploy-service-update-to-aws-ec2
-        i18n_name: 変更のEC2へのデプロイ
-      - name: Deploy to Azure Container Registry
-        link: ja/deploy-to-azure-container-registry
-        i18n_name: Azure Container Registryへのデプロイ
-      - name: Deploy to Capistrano
-        link: ja/deploy-to-capistrano
-        i18n_name: Capistranoへのデプロイ
-      - name: Deploy to Cloud Foundry
-        link: ja/deploy-to-cloud-foundry
-        i18n_name: Cloud Foundryへのデプロイ
-      - name: Deploy to Firebase
-        link: ja/deploy-to-firebase
-        i18n_name: Firebaseへのデプロイ
-      - name: Deploy to Google Cloud Platform
-        link: ja/deploy-to-google-cloud-platform
-        i18n_name: Google Cloud Platformへのデプロイ
-      - name: Deploy to Heroku
-        link: ja/deploy-to-heroku
-        i18n_name: Herokuへのデプロイ
-      - name: Deploy iOS applications
-        link: ja/deploy-ios-applications
-        i18n_name: iOSアプリのデプロイ
-      - name: Deploy to NPM registry
-        link: ja/deploy-to-npm-registry
-        i18n_name: NPMレジストリへのデプロイ
-      - name: Deploy over SSH
-        link: ja/deploy-over-ssh
-        i18n_name: SSHを使用したデプロイ
-      - name: Publish packages to Packagecloud
-        link: ja/publish-packages-to-packagecloud
-        i18n_name: Packagecloudへのデプロイ
-      - name: Migrate from deploy to run
-        link: ja/migrate-from-deploy-to-run
-        i18n_name: deployからrunへの移行
-
-  - name: Reference
-    icon: icons/sidebar/folder-open.svg
-    i18n_name: リファレンス
-    children:
-      - children:
-          - name: API v2 Reference
-            link: https://circleci.com/docs/api/v2
-            i18n_name: API v2リファレンス
-          - name: API v2 Introduction
-            link: ja/api-intro
-            i18n_name: API v2概要
-          - name: API v2 Developer's guide
-            link: ja/api-developers-guide
-            i18n_name: API v2開発ガイド
-          - name: API v1.1 Reference
-            link: https://circleci.com/docs/api/v1
-            i18n_name: API v1.1リファレンス
-          - name: CircleCI config SDK
-            link: ja/circleci-config-sdk
-            i18n_name: CircleCIコンフィグSDK
-          - name: Project values and variables
-            link: ja/variables
-            i18n_name: プロジェクトの値と変数
-          - name: Help and support
-            link: ja/help-and-support
-            i18n_name: ヘルプとサポート
-
-  - name: Server Administration v4.x
-    i18n_name: Server v4.x 管理
-    icon: icons/sidebar/admin-new.svg
-    children:
-      - name: Server v4.x Overview
-        i18n_name: Server v4.xの概要
-        children:
-          - name: CircleCI server v4.x overview
-            link: ja/server/overview/circleci-server-v4-overview
-            i18n_name: 概要
-          - name: Release notes
-            link: ja/server/overview/release-notes
-            i18n_name: リリースノート
-      - name: Server v4.x Installation
-        i18n_name: Server v4.xのインストール
-        children:
-          - name: Phase 1 - Prerequisites
-            link: ja/server/installation/phase-1-prerequisites
-            i18n_name: ステップ1 - 前提条件
-          - name: Phase 2 - Core
-            link: ja/server/installation/phase-2-core-services
-            i18n_name: ステップ2 - コアサービス
-          - name: Phase 3 - Execution
-            link: ja/server/installation/phase-3-execution-environments
-            i18n_name: ステップ3 - 実行環境
-          - name: Phase 4 - Post-installation
-            link: ja/server/installation/phase-4-post-installation
-            i18n_name: ステップ4 - インストールの後処理
-          - name: Hardening your cluster
-            link: ja/server/installation/hardening-your-cluster
-            i18n_name: クラスタのセキュリティ強化
-          - name: Installing server behind a proxy
-            link: ja/server/installation/installing-server-behind-a-proxy
-            i18n_name: プロキシ経由のインストール
-          - name: Migrate from server v3 to v4
-            link: ja/server/installation/migrate-from-server-3-to-server-4
-            i18n_name: v3からv4への移行
-          - name: Upgrade server v4.x
-            link: ja/server/installation/upgrade-server-4
-            i18n_name: v4.xのアップグレード
-          - name: Installation reference
-            link: ja/server/installation/installation-reference
-            i18n_name: インストールのリファレンスガイド
-      - name: Server v4.x operations
-        i18n_name: v3.x 管理者ガイド
-        children:
-          - name: Operator overview
-            link: ja/server/operator/operator-overview
-            i18n_name: 概要
-          - name: Introduction to Nomad cluster operation
-            link: ja/server/operator/introduction-to-nomad-cluster-operation
-            i18n_name: Nomadクラスタの操作
-          - name: Managing user accounts
-            link: ja/server/operator/managing-user-accounts
-            i18n_name: ユーザーアカウントの管理
-          - name: Managing orbs
-            link: ja/server/operator/managing-orbs
-            i18n_name: Orbの管理
-          - name: Manage virtual machines with VM service
-            link: ja/server/operator/manage-virtual-machines-with-vm-service
-            i18n_name: VMの管理
-          - name: Configuring external services
-            link: ja/server/operator/configuring-external-services
-            i18n_name: 外部サービスの設定
-          - name: Expanding internal database volumes
-            link: ja/server/operator/expanding-internal-database-volumes
-            i18n_name: 内部データベースのボリューム拡張
-          - name: Managing load balancers
-            link: ja/server/operator/managing-load-balancers
-            i18n_name: ロードバランサーの管理
-          - name: User authentication
-            link: ja/server/operator/user-authentication
-            i18n_name: ユーザー認証
-          - name: Managing build artifacts
-            link: ja/server/operator/managing-build-artifacts
-            i18n_name: ビルドアーティファクトの管理
-          - name: Usage data collection
-            link: ja/server/operator/usage-data-collection
-            i18n_name: 使用状況データの収集
-          - name: CircleCI server security features
-            link: ja/server/operator/circleci-server-security-features
-            i18n_name: セキュリティ機能
-          - name: Application lifecycle
-            link: ja/server/operator/application-lifecycle
-            i18n_name: アプリケーション ライフサイクル
-          - name: Troubleshooting and support
-            link: ja/server/operator/troubleshooting-and-support
-            i18n_name: トラブルシュートとサポート
-          - name: Backup and restore
-            link: ja/server/operator/backup-and-restore
-            i18n_name: バックアップと復元
-      - name: Server v4.0.0 PDF
-        children:
-          - name: v4.0.0 Overview
-            link: server-pdfs/CircleCI-Server-4.0.0-Overview.pdf
-            i18n_name: v4.0.0 概要
-          - name: v4.0.0 Installation Guide for AWS
-            link: server-pdfs/CircleCI-Server-4.0.0-AWS-Installation-Guide.pdf
-            i18n_name: v4.0.0 インストールガイド AWS
-          - name: v4.0.0 Installation Guide for GCP
-            link: server-pdfs/CircleCI-Server-4.0.0-GCP-Installation-Guide.pdf
-            i18n_name: v4.0.0 インストールガイド GCP
-          - name: v4.0.0 Operations Guide
-            link: server-pdfs/CircleCI-Server-4.0.0-Operations-Guide.pdf
-            i18n_name: v4.0.0 管理者ガイド
-
-  - name: Server Administration v3.x
-    i18n_name: Server v3.x 管理
-    icon: icons/sidebar/admin-new.svg
-    children:
-      - name: Server v3.x Overview
-        i18n_name: v3.x の概要
-        children:
-          - name: Overview
-            link: ja/server-3-overview
-            i18n_name: 概要
-          - name: What's New in v3.x
-            link: ja/server-3-whats-new
-            i18n_name: v3.x の新機能
-          - name: Upgrade
-            link: ja/server-3-upgrade
-            i18n_name: v3.x へのアップグレード
-          - name: FAQ
-            link: ja/server-3-faq
-            i18n_name: Server 3.x FAQ
-      - name: Server v3.x Install
-        i18n_name: Server v3.x のインストール
-        children:
-          - name: Phase 1 - Prerequisites
-            link: ja/server-3-install-prerequisites
-            i18n_name: ステップ1 - 必須要件
-          - name: Phase 2 - Install core services
-            link: ja/server-3-install
-            i18n_name: ステップ2 - コアサービスのインストール
-          - name: Phase 3 - Install execution environment
-            link: ja/server-3-install-build-services
-            i18n_name: ステップ3 - 実行環境のインストール
-          - name: Phase 4 - Post installation
-            link: ja/server-3-install-post
-            i18n_name: ステップ4 - インストールの後処理
-          - name: Migration
-            link: ja/server-3-install-migration
-            i18n_name: 移行
-          - name: Hardening your cluster
-            link: ja/server-3-install-hardening-your-cluster
-            i18n_name: クラスタのハードニング
-      - name: Server v3.x operations
-        i18n_name: v3.x 管理者ガイド
-        children:
-          - name: Overview
-            link: ja/server-3-operator-overview
-            i18n_name: 概要
-          - name: Introduction to Nomad
-            i18n_name: Nomad 概要
-            link: ja/server-3-operator-nomad
-          - name: Configuring a proxy
-            i18n_name: プロキシの設定
-            link: ja/server-3-operator-proxy
-          - name: User accounts
-            i18n_name: ユーザー管理
-            link: ja/server-3-operator-user-accounts
-          - name: Managing orbs
-            i18n_name: Orbの管理
-            link: ja/server-3-operator-orbs
-          - name: VM service
-            i18n_name: VM サービスの設定
-            link: ja/server-3-operator-vm-service
-          - name: Externalizing services
-            i18n_name: サービスの外部化
-            link: ja/server-3-operator-externalizing-services
-          - name: Expanding internal database volumes
-            i18n_name: 内部データベースボリュームの拡張
-            link: ja/server-3-operator-extending-internal-volumes
-          - name: Load balancers
-            i18n_name: ロードバランサー
-            link: ja/server-3-operator-load-balancers
-          - name: Authentication
-            i18n_name: 認証
-            link: ja/server-3-operator-authentication
-          - name: Docker authenticated pulls
-            i18n_name: Docker の認証つきプル
-            link: ja/private-images
-          - name: Build artifacts
-            i18n_name: アーティファクト
-            link: ja/server-3-operator-build-artifacts
-          - name: Usage data
-            i18n_name: 利用状況データ
-            link: ja/server-3-operator-usage-data
-          - name: Security
-            i18n_name: セキュリティ
-            link: ja/security-server
-          - name: Application lifecycle
-            i18n_name: アプリケーションライフサイクル
-            link: ja/server-3-operator-application-lifecycle
-          - name: Troubleshooting and support
-            i18n_name: トラブルシューティング
-            link: ja/server-3-operator-troubleshooting-and-support
-          - name: Backup and restore
-            i18n_name: バックアップと復元
-            link: ja/server-3-operator-backup-and-restore
-      - name: Server v3.4.x PDFs
-        children:
-          - name: v3.4 Overview
-            link: server-pdfs/CircleCI-Server-3.4.1-Overview.pdf
-            i18n_name: v3.4 の概要
-          - name: v3.4 Installation Guide for AWS
-            link: server-pdfs/CircleCI-Server-3.4.1-AWS-Installation-Guide.pdf
-            i18n_name: v3.4 インストールガイド AWS
-          - name: v3.4 Installation Guide for GCP
-            link: server-pdfs/CircleCI-Server-3.4.1-GCP-Installation-Guide.pdf
-            i18n_name: v3.4 インストールガイド GCP
-          - name: v3.4 Operations Guide
-            link: server-pdfs/CircleCI-Server-3.4.1-Operations-Guide.pdf
-            i18n_name: v3.4 管理者ガイド
-      - name: Server v3.3.x PDFs
-        children:
-          - name: v3.3 Overview
-            link: server-pdfs/CircleCI-Server-3.3.0-Overview.pdf
-            i18n_name: v3.3 の概要
-          - name: v3.3 Installation Guide for AWS
-            link: server-pdfs/CircleCI-Server-3.3.0-AWS-Installation-Guide.pdf
-            i18n_name: v3.3 インストールガイド AWS
-          - name: v3.3 Installation Guide for GCP
-            link: server-pdfs/CircleCI-Server-3.3.0-GCP-Installation-Guide.pdf
-            i18n_name: v3.3 インストールガイド GCP
-          - name: v3.3 Operations Guide
-            link: server-pdfs/CircleCI-Server-3.3.0-Operations-Guide.pdf
-            i18n_name: v3.3 管理者ガイド
-      - name: Server v3.2.x PDFs
-        children:
-          - name: v3.2 Overview
-            link: server-pdfs/CircleCI-Server-3.2.0-Overview.pdf
-            i18n_name: v3.2 の概要
-          - name: v3.2 Installation Guide
-            link: server-pdfs/CircleCI-Server-3.2.0-Installation-Guide.pdf
-            i18n_name: v3.2 インストールガイド
-          - name: v3.2 Operations Guide
-            link: server-pdfs/CircleCI-Server-3.2.0-Operations-Guide.pdf
-            i18n_name: v3.2 管理者ガイド
-      - name: Server v3.1.x PDFs
-        i18n_name: Server v3.1.x PDFs
-        children:
-          - name: v3.1 Overview
-            i18n_name: v3.1 の新機能
-            link: server-pdfs/CircleCI-Server-3.1.0-Overview.pdf
-          - name: v3.1 Installation Guide
-            i18n_name: v3.1 インストールガイド
-            link: server-pdfs/CircleCI-Server-3.1.0-Installation-Guide.pdf
-          - name: v3.1 Operations Guide
-            i18n_name: v3.1 管理者ガイド
-            link: server-pdfs/CircleCI-Server-3.1.0-Operations-Guide.pdf
-      - name: Server v3.0.x PDFs
-        i18n_name: Server v3.0.x PDFs
-        children:
-          - name: v3.0 Overview
-            i18n_name: v3.0 の新機能
-            link: server-pdfs/CircleCI-Server-3.0.1-Overview.pdf
-          - name: v3.0 Installation Guide
-            i18n_name: v3.0 インストールガイド
-            link: server-pdfs/CircleCI-Server-3.0.1-Installation-Guide.pdf
-          - name: v3.0 Operations Guide
-            i18n_name: v3.0 管理者ガイド
-            link: server-pdfs/CircleCI-Server-3.0.1-Operations-Guide.pdf
-
-  - name: Server administration v2.x
-    i18n_name: Server v2.x 管理
-    icon: icons/sidebar/admin-new.svg
-    children:
-      - name: Server v2.19.x Install
-        i18n_name: v2.19.x インストール
-        children:
-          - name: Overview
-            link: ja/install-overview
-            i18n_name: 概要
-          - name: What's new in v2.19.x
-            link: ja/v.2.19-overview
-            i18n_name: v2.19.x の新機能
-          - name: Upgrade to v2.19.x
-            link: ja/updating-server
-            i18n_name: アップグレード方法
-          - name: Updating Replicated
-            link: ja/updating-server-replicated-version
-            i18n_name: Replicated の更新
-          - name: System requirements
-            link: ja/server-ports
-            i18n_name: 使用ポート
-          - name: Prerequisites and planning
-            link: ja/aws-prereq
-            i18n_name: 必須要件
-          - name: Installation
-            link: ja/aws
-            i18n_name: インストール
-          - name: Teardown
-            link: ja/aws-teardown
-            i18n_name: アンインストール
-      - name: Server v2.19.x Operations
-        i18n_name: 管理者ガイド
-        children:
-          - name: Overview
-            link: ja/overview
-            i18n_name: 概要
-          - name: Intro to Nomad
-            link: ja/nomad
-            i18n_name: Nomadガイド
-          - name: Metrics & Monitoring
-            link: ja/monitoring
-            i18n_name: 設定・モニタリング
-          - name: Nomad metrics
-            link: ja/nomad-metrics
-            i18n_name: Nomadメトリクス
-          - name: Proxies
-            link: ja/proxy
-            i18n_name: プロキシ
-          - name: Docker Hub pull through mirror
-            link: ja/docker-hub-pull-through-mirror
-            i18n_name: DockerHubミラー
-          - name: Authentication
-            link: ja/authentication
-            i18n_name: 認証
-          - name: VM service
-            link: ja/vm-service
-            i18n_name: VMサービスの設定
-          - name: GPU builders
-            link: ja/gpu
-            i18n_name: GPUビルダー
-          - name: Certificates
-            link: ja/certificates
-            i18n_name: 証明書
-          - name: User Accounts
-            link: ja/user-accounts
-            i18n_name: ユーザアカウント
-          - name: Build artifacts
-            link: ja/build-artifacts
-            i18n_name: アーティファクト
-          - name: Usage statistics
-            link: ja/usage-stats
-            i18n_name: 利用状況データ
-          - name: JVM heap size
-            link: ja/jvm-heap-size-configuration
-            i18n_name: JVMヒープサイズ
-          - name: SSH reruns
-            link: ja/ssh-server
-            i18n_name: SSH再実行
-          - name: Maintenance
-            link: ja/ops
-            i18n_name: メンテナンス
-          - name: Backup and recovery
-            link: ja/backup
-            i18n_name: バックアップとリカバリ
-          - name: Security
-            link: ja/security-server
-            i18n_name: セキュリティ
-          - name: Troubleshooting
-            link: ja/troubleshooting
-            i18n_name: トラブルシューティング
-          - name: Faq
-            link: ja/admin-faq
-            i18n_name: FAQ
-          - name: Customization & config
-            link: ja/customizations
-            i18n_name: カスタマイズ・設定
-          - name: Architecture
-            link: ja/architecture
-            i18n_name: アーキテクチャ
-          - name: Storage lifecycle
-            link: ja/storage-lifecycle
-            i18n_name: ストレージライフサイクル
-          - name: Acknowledgments
-            link: ja/open-source
-            i18n_name: 謝辞(OSS)
-      - name: Server v2.19 PDFs
-        i18n_name: Server v2.19 PDF
-        children:
-          - name: What's New in v2.19
-            link: v.2.19-overview
-            i18n_name: v2.19 の新機能
-          - name: v2.19 Installation Guide
-            link: server-pdfs/CircleCI-Server-AWS-Installation-Guide.pdf
-            i18n_name: v2.19 インストールガイド
-          - name: v2.19 Operations Guide
-            link: server-pdfs/CircleCI-Server-Operations-Guide.pdf
-            i18n_name: v2.19 管理者ガイド
-      - name: Server v2.18 PDFs
-        i18n_name: Server v2.18 PDF
-        children:
-          - name: What's New in v2.18
-            link: v.2.18-overview
-            i18n_name: v2.18 の新機能
-          - name: v2.18.3 Installation Guide
-            link: server-pdfs/CircleCI-Server-AWS-Installation-Guide-v2-18-3.pdf
-            i18n_name: v2.18.3 インストールガイド
-          - name: v2.18.3 Operations Guide
-            link: server-pdfs/CircleCI-Server-Operations-Guide-v2-18-3.pdf
-            i18n_name: v2.18.3 管理者ガイド
-      - name: Server v2.17.3 PDFs
-        i18n_name: Server v2.17.3 PDF
-        children:
-          - name: What's New in v2.17
-            link: v.2.17-overview
-            i18n_name: v2.17 の新機能
-          - name: v2.17.3 Installation Guide
-            link: server-pdfs/CircleCI-Server-AWS-Installation-Guide-v2-17.pdf
-            i18n_name: v2.17 インストールガイド
-          - name: v2.17.3 Operations Guide
-            link: server-pdfs/CircleCI-Server-Operations-Guide-v2-17.pdf
-            i18n_name: v2.17 管理者ガイド
-      - name: Server v2.16 PDFs
-        i18n_name: Server v2.16 PDF
-        children:
-          - name: What's New in v2.16
-            i18n_name: v2.16 の新機能
-            link: v.2.16-overview
-          - name: v2.16 Installation Guide
-            link: server-pdfs/circleci-install-doc.pdf
-            i18n_name: v2.16 インストールガイド
-          - name: v2.16 Operations Guide
-            link: server-pdfs/circleci-ops-guide.pdf
-            i18n_name: v2.16 管理者ガイド
-
->>>>>>> 99258ca2
   - name: CircleCI Plans
     i18n_name: CircleCIのプラン設定
     icon: icons/sidebar/plans-outline.svg
@@ -3505,31 +2075,6 @@
         link: ja/plan-server
 
   - name: Contributing to CircleCI docs
-<<<<<<< HEAD
-  i18n_name: スタイルガイド(英語)
-  icon: icons/sidebar/changelog.svg
-  children:
-    - name: Docs style guide
-      children:
-        - name: Style guide overview
-          link: style/style-guide-overview
-        - name: Formatting
-          link: style/formatting
-        - name: Style and Voice
-          link: style/style-and-voice
-        - name: Headings
-          link: style/headings
-        - name: Using lists
-          link: style/using-lists
-        - name: Cross references and links
-          link: style/links
-        - name: Using images
-          link: style/using-images
-        - name: Using tables
-          link: style/using-tables
-        - name: Using code samples
-          link: style/using-code-samples
-=======
     i18n_name: スタイルガイド(英語)
     icon: icons/sidebar/changelog.svg
     children:
@@ -3552,5 +2097,4 @@
           - name: Using tables
             link: style/using-tables
           - name: Using code samples
-            link: style/using-code-samples
->>>>>>> 99258ca2
+            link: style/using-code-samples