--- conflicted
+++ resolved
@@ -835,16 +835,11 @@
       i18n_name: 概要
       children:
         - name: Introduction
-<<<<<<< HEAD
-          link: ja/2.0/executor-intro/
+          link: ja/executor-intro/
           i18n_name: 実行環境の概要
         - name: Migrating Docker to Machine
-          link: ja/2.0/docker-to-machine
+          link: ja/docker-to-machine
           i18n_name: DockerからMachineへの移行
-=======
-          link: ja/executor-intro
-          i18n_name: Executor とイメージ
->>>>>>> de0fd5ee
     - name: Docker
       children:
         - name: Using Docker
@@ -877,13 +872,6 @@
         - name: Using Linux VM
           link: ja/using-linuxvm
           i18n_name: Linux VMの使用
-<<<<<<< HEAD
-=======
-          hash: using-machine
-        - name: Pre-installed software
-          link: ja/docker-to-machine
-          i18n_name: インストール済ソフト
->>>>>>> de0fd5ee
         - name: Android Machine Image
           i18n_name: Android マシン イメージ
           link: ja/android-machine-image
@@ -1198,19 +1186,6 @@
           link: ja/browser-testing
           i18n_name: ブラウザテスト
 
-<<<<<<< HEAD
-=======
-    - name: Cookbooks
-      i18n_name: クックブック
-      children:
-        - name: Configuration
-          link: ja/configuration-cookbook
-          i18n_name: コンフィグクックブック
-        - name: Deployment
-          link: ja/deployment-examples
-          i18n_name: デプロイクックブック
-
->>>>>>> de0fd5ee
 - name: Deployment
   icon: icons/sidebar/deployment.svg
   i18n_name: デプロイ
