en:
- name: Video Tutorials
  icon: icons/sidebar/youtube_tutorials.svg
  children:
    - name: CircleCI Video Tutorials
      link: 2.0/video-tutorials/
- name: Getting Started
  icon: icons/sidebar/getting_started.svg
  children:
    - name: Overview
      children:
        - name: Welcome
          link: 2.0/
        - name: About CircleCI
          link: 2.0/about-circleci/
        - name: Concepts
          link: 2.0/concepts/
        - name: Your First Green Build
          link: 2.0/getting-started/
        - name: Hello World
          link: 2.0/hello-world/
        - name: FAQ
          link: 2.0/faq/
    - name: Migration
      link: 2.0/migration-intro/
      children:
        - name: Migration Introduction
          link: 2.0/migration-intro/
        - name: Migrating from AWS
          link: 2.0/migrating-from-aws/
        - name: Migrating from Azure
          link: 2.0/migrating-from-azuredevops/
        - name: Migrating from Buildkite
          link: 2.0/migrating-from-buildkite/
        - name: Migrating from GitHub
          link: 2.0/migrating-from-github/
        - name: Migrating from GitLab
          link: 2.0/migrating-from-gitlab/
        - name: Migrating from Jenkins
          link: 2.0/migrating-from-jenkins/
        - name: Migrating from TeamCity
          link: 2.0/migrating-from-teamcity/
        - name: Migrating from Travis CI
          link: 2.0/migrating-from-travis/

- name: Pipelines
  icon: icons/sidebar/pipelines.svg
  children:
    - name: Overview
      children:
        - name: Pipelines overview
          link: 2.0/pipelines/
        - name: Pipeline processing
          link: 2.0/build-processing
        - name: Skip or cancel pipelines
          link: 2.0/skip-build/
    - name: Features
      children:
        - name: Scheduled Pipelines
          link: 2.0/scheduled-pipelines/
        - name: Workflows
          link: 2.0/workflows/
        - name: Environment variables
          link: 2.0/env-vars/
        - name: Caching
          link: 2.0/caching/
        - name: Artifacts
          link: 2.0/artifacts/
        - name: Collecting test data
          link: 2.0/collect-test-data/
        - name: Debugging with SSH
          link: 2.0/ssh-access-jobs/
        - name: Parallelism
          link: 2.0/parallelism-faster-jobs/
        - name: Contexts
          link: 2.0/contexts/
    - name: Optimizations
      children:
        - name: Pipeline variables
          link: 2.0/pipeline-variables/
        - name: Persisting Data
          link: 2.0/persist-data
        - name: Using shell scripts
          link: 2.0/using-shell-scripts/
        - name: Docker layer caching
          link: 2.0/docker-layer-caching/
        - name: Optimizations cookbook
          link: 2.0/optimization-cookbook/

- name: Execution environments
  icon: icons/sidebar/executors.svg
  children:
    - name: Overview
      children:
        - name: Introduction
          link: 2.0/executor-intro/
    - name: Docker
      children:
        - name: Overview
          link: 2.0/executor-types/
          hash: using-docker
        - name: CircleCI Images
          link: 2.0/circleci-images/
        - name: Migrating to Next-Gen Images
          link: 2.0/next-gen-migration-guide/
        - name: Docker compose
          link: 2.0/docker-compose/
        - name: Docker layer caching
          link: 2.0/docker-layer-caching/
        - name: Running docker commands
          link: 2.0/building-docker-images/
        - name: Using custom images
          link: 2.0/custom-images/
        - name: Docker authenticated pulls
          link: 2.0/private-images/
    - name: Machine
      children:
        - name: Overview
          link: 2.0/executor-types/
          hash: using-machine
        - name: Pre-installed software
          link: 2.0/docker-to-machine/
          hash: pre-installed-software
        - name: Android Machine Image
          link: 2.0/android-machine-image
        - name: Arm Resources
          link: 2.0/arm-resources/

    - name: Mac
      children:
        - name: Overview
          link: 2.0/hello-world-macos/
        - name: Testing iOS applications
          link: 2.0/testing-ios/
        - name: iOS Code Signing
          link: 2.0/ios-codesigning/
        - name: Deploying iOS applications
          link: 2.0/deploying-ios/
        - name: Testing macOS applications
          link: 2.0/testing-macos/
        - name: Xcode Image Policy
          link: 2.0/xcode-policy/
    - name: Windows
      children:
        - name: Overview
          link: 2.0/hello-world-windows/
    - name: Runner
      link: 2.0/runner-overview/
      children:
        - name: Runner Overview
          link: 2.0/runner-overview/
        - name: Getting Started with Runner Installation
          link: 2.0/runner-installation/
        - name: Linux Runner Installation
          link: 2.0/runner-installation-linux/
        - name: Windows Runner Installation
          link: 2.0/runner-installation-windows/
        - name: macOS Runner Installation
          link: 2.0/runner-installation-mac/
        - name: Docker Runner Installation
          link: 2.0/runner-installation-docker/
        - name: Kubernetes Runner Installation
          link: 2.0/runner-on-kubernetes/
        - name: Scaling Runner
          link: 2.0/runner-scaling/
        - name: Runner Configuration Reference
          link: 2.0/runner-config-reference/
        - name: Upgrading Runner on Server
          link: 2.0/runner-upgrading-on-server/
        - name: Runner API
          link: 2.0/runner-api/
        - name: Runner FAQs
          link: 2.0/runner-faqs/

- name: Configuration
  icon: icons/sidebar/configure.svg
  children:
    - name: Introduction
      link: 2.0/config-intro/
      children:
        - name: Configuration Introduction
          link: 2.0/config-intro/
        - name: Configuration Reference
          link: 2.0/configuration-reference/
        - name: Sample Configuration
          link: 2.0/sample-config/
        - name: Reusing Configuration
          link: 2.0/reusing-config/
        - name: Dynamic Configuration
          link: 2.0/dynamic-config
        - name: Using the CircleCI CLI
          link: 2.0/local-cli/
        - name: Using the CircleCI Configuration Editor
          link: 2.0/config-editor/
    - name: Orbs
      link: 2.0/orb-intro/
      children:
        - name: Orb Introduction
          link: 2.0/orb-intro/
        - name: Orbs Concepts
          link: 2.0/orb-concepts/
        - name: Orbs FAQ
          link: 2.0/orbs-faq/
    - name: Authoring Orbs
      link: 2.0/orb-author-intro/
      children:
        - name: Intro to Authoring an Orb
          link: 2.0/orb-author-intro/
        - name: Author an Orb
          link: 2.0/orb-author/
        - name: Orb Author FAQ
          link: 2.0/orb-author-faq/
        - name: Orb Authoring Best Practices
          link: 2.0/orbs-best-practices/
        - name: Orb Testing Methodologies
          link: 2.0/testing-orbs/
        - name: Orb Publishing Process
          link: 2.0/creating-orbs/

- name: Insights
  icon: icons/sidebar/insights.svg
  children:
    - name: Overview
      link: 2.0/insights/
    - name: Metrics glossary
      link: 2.0/insights-glossary/
    - name: Test Insights
      link: 2.0/insights-tests/
    - name: Data Partnerships
      link: 2.0/insights-partnerships/
    - name: Insights API
      link: api/v2/
      hash: tag/Insights

- name: Projects
  icon: icons/sidebar/projects.svg
  children:
    - name: settings
      link: 2.0/settings/
      children:
        - name: Settings Overview
          link: 2.0/settings/
        - name: Enabling GitHub Checks
          link: 2.0/enable-checks/
        - name: GitHub and Bitbucket
          link: 2.0/gh-bb-integration/
        - name: Open Source Projects
          link: 2.0/oss/
        - name: Using Notifications
          link: 2.0/notifications/
        - name: Connect with JIRA
          link: 2.0/jira-plugin/
        - name: Managing API tokens
          link: 2.0/managing-api-tokens/
        - name: Status Badges
          link: 2.0/status-badges/
        - name: Webhooks
          link: 2.0/webhooks/
        - name: Using Credits
          link: 2.0/credits/
    - name: security
      link: 2.0/security/
      children:
        - name: Security Features
          link: 2.0/security/
        - name: Security Recommendations
          link: 2.0/security-recommendations/
        - name: Protecting Against Supply Chain Attacks
          link: 2.0/security-supply-chain/
        - name: IP Ranges
          link: 2.0/ip-ranges/
- name: Examples and Guides
  icon: icons/sidebar/examples.svg
  children:

    - name: Languages
      children:
        - name: Node
          link: 2.0/language-javascript/
        - name: Android
          link: 2.0/language-android/
        - name: Java
          link: 2.0/language-java/
        - name: Go
          link: 2.0/language-go/
        - name: Python
          link: 2.0/language-python/
        - name: Ruby
          link: 2.0/language-ruby/
        - name: Other supported languages
          link: 2.0/tutorials

    - name: Databases
      children:
        - name: Configuring Databases
          link: 2.0/databases/

    - name: Testing
      children:
        - name: Browser Testing
          link: 2.0/browser-testing/

    - name: Cookbooks
      children:
        - name: Optimizations
          link: 2.0/optimization-cookbook/
        - name: Configuration
          link: 2.0/configuration-cookbook/
        - name: Deployment
          link: 2.0/deployment-examples/

- name: Deployment
  icon: icons/sidebar/deployment.svg
  children:
    - name: Configuring Deploys
      link: 2.0/deployment-integrations/
    - name: Deploying iOS applications
      link: 2.0/deploying-ios/
    - name: Publishing Snap packages
      link: 2.0/build-publish-snap-packages/
    - name: Upload to Artifactory
      link: 2.0/artifactory/
    - name: Publishing to Packagecloud
      link: 2.0/packagecloud/

- name: Reference
  icon: icons/sidebar/reference.svg
  children:
    - children:
      - name: Configuration Reference
        link: 2.0/configuration-reference/
      - name: API v2 Reference
        link: api/v2/
      - name: API v2 Introduction
        link: 2.0/api-intro/
      - name: API v2 Developer's Guide
        link: 2.0/api-developers-guide/
      - name: API v1.1 Reference
        link: api/v1/
      - name: Project Values and Variables
        link: 2.0/variables/
      - name: Prebuilt Images
        link: 2.0/circleci-images/
      - name: Glossary
        link: 2.0/glossary/
      - name: Help and Support
        link: 2.0/help-and-support/

- name: Server Administration
  icon: icons/sidebar/admin.svg
  children:
    - name: Server v3.x Overview
      link: 2.0/server-3-overview
      children:
        - name: Overview
          link: 2.0/server-3-overview
        - name: What's New in v3.x
          link: 2.0/server-3-whats-new
        - name: Upgrade
          link: 2.0/server-3-upgrade
        - name: FAQ
          link: 2.0/server-3-faq
    - name: Server v3.x Install
      link: 2.0/server-3-install-prerequisites
      children:
        - name: Phase 1 - Prerequisites
          link: 2.0/server-3-install-prerequisites
        - name: Phase 2 - Install Core Services
          link: 2.0/server-3-install
        - name: Phase 3 - Install Execution Environment
          link: 2.0/server-3-install-build-services
        - name: Phase 4 - Post Installation
          link: 2.0/server-3-install-post
        - name: Migration
          link: 2.0/server-3-install-migration
        - name: Hardening Your Cluster
          link: 2.0/server-3-install-hardening-your-cluster
    - name: Server v3.x Operations
      link: 2.0/server-3-operator-overview
      children:
        - name: Overview
          link: 2.0/server-3-operator-overview
        - name: Metrics and Monitoring
          link: 2.0/server-3-operator-metrics-and-monitoring
        - name: Configuring a Proxy
          link: 2.0/server-3-operator-proxy
        - name: User Accounts
          link: 2.0/server-3-operator-user-accounts
        - name: Orbs
          link: 2.0/server-3-operator-orbs
        - name: VM Service
          link: 2.0/server-3-operator-vm-service
        - name: Externalizing Services
          link: 2.0/server-3-operator-externalizing-services
        - name: Expanding Internal Database Volumes
          link: 2.0/server-3-operator-extending-internal-volumes
        - name: Load Balancers
          link: 2.0/server-3-operator-load-balancers
        - name: Authentication
          link: 2.0/server-3-operator-authentication
        - name: Docker Authenticated Pulls
          link: 2.0/private-images
        - name: Build Artifacts
          link: 2.0/server-3-operator-build-artifacts
        - name: Usage Data
          link: 2.0/server-3-operator-usage-data
        - name: Security
          link: 2.0/security-server
        - name: Application Lifecycle
          link: 2.0/server-3-operator-application-lifecycle
        - name: Troubleshooting and Support
          link: 2.0/server-3-operator-troubleshooting-and-support
        - name: Backup and Restore
          link: 2.0/server-3-operator-backup-and-restore
    - name: Server v3.3.x PDFs
      link: 2.0/server-3-overview
      children:
        - name: v3.3 Overview
          link: 2.0/CircleCI-Server-3.3.0-Overview.pdf
        - name: v3.3 Installation Guide
          link: 2.0/CircleCI-Server-3.3.0-Installation-Guide.pdf
        - name: v3.3 Operations Guide
          link: 2.0/CircleCI-Server-3.3.0-Operations-Guide.pdf
    - name: Server v3.2.x PDFs
      link: 2.0/server-3-overview
      children:
        - name: v3.2 Overview
          link: 2.0/CircleCI-Server-3.2.0-Overview.pdf
        - name: v3.2 Installation Guide
          link: 2.0/CircleCI-Server-3.2.0-Installation-Guide.pdf
        - name: v3.2 Operations Guide
          link: 2.0/CircleCI-Server-3.2.0-Operations-Guide.pdf
    - name: Server v3.1.x PDFs
      link: 2.0/server-3-overview
      children:
        - name: v3.1 Overview
          link: 2.0/CircleCI-Server-3.1.0-Overview.pdf
        - name: v3.1 Installation Guide
          link: 2.0/CircleCI-Server-3.1.0-Installation-Guide.pdf
        - name: v3.1 Operations Guide
          link: 2.0/CircleCI-Server-3.1.0-Operations-Guide.pdf
    - name: Server v3.0.x PDFs
      link: 2.0/server-3-overview
      children:
        - name: v3.0 Overview
          link: 2.0/CircleCI-Server-3.0.1-Overview.pdf
        - name: v3.0 Installation Guide
          link: 2.0/CircleCI-Server-3.0.1-Installation-Guide.pdf
        - name: v3.0 Operations Guide
          link: 2.0/CircleCI-Server-3.0.1-Operations-Guide.pdf
    - name: Server v2.19.x Install
      link: 2.0/install-overview/
      children:
        - name: Overview
          link: 2.0/install-overview/
        - name: What's New in v2.19.x
          link: 2.0/v.2.19-overview/
        - name: Upgrade to v2.19.x
          link: 2.0/updating-server/
        - name: System Requirements
          link: 2.0/server-ports/
        - name: Prerequisites and Planning
          link: 2.0/aws-prereq/
        - name: Installation
          link: 2.0/aws/
        - name: Teardown
          link: 2.0/aws-teardown/
        - name: Upgrades from 1.0 to 2.0
          link: 2.0/upgrading/
    - name: Server v2.19.x Operations
      link: 2.0/overview/
      children:
        - name: Overview
          link: 2.0/overview/
        - name: Intro to Nomad
          link: 2.0/nomad/
        - name: Metrics & Monitoring
          link: 2.0/monitoring/
        - name: Nomad Metrics
          link: 2.0/nomad-metrics/
        - name: Proxies
          link: 2.0/proxy/
        - name: Docker Hub Pull Through Mirror
          link: 2.0/docker-hub-pull-through-mirror/
        - name: Authentication
          link: 2.0/authentication/
        - name: VM Service
          link: 2.0/vm-service/
        - name: GPU Builders
          link: 2.0/gpu/
        - name: Certificates
          link: 2.0/certificates/
        - name: User Accounts
          link: 2.0/user-accounts/
        - name: Build Artifacts
          link: 2.0/build-artifacts/
        - name: Usage statistics
          link: 2.0/usage-stats/
        - name: JVM Heap Size
          link: 2.0/jvm-heap-size-configuration/
        - name: SSH Reruns
          link: 2.0/ssh-server/
        - name: Maintenance
          link: 2.0/ops/
        - name: Backup and Recovery
          link: 2.0/backup/
        - name: Security
          link: 2.0/security-server/
        - name: Troubleshooting
          link: 2.0/troubleshooting/
        - name: Faq
          link: 2.0/admin-faq/
        - name: Customization & Config
          link: 2.0/customizations/
        - name: Architecture
          link: 2.0/architecture/
        - name: Storage Lifecycle
          link: 2.0/storage-lifecycle/
        - name: Acknowledgments
          link: 2.0/open-source/
    - name: Server v2.19 PDFs
      link: 2.0/v.2.19-overview/
      children:
        - name: What's New in v2.19
          link: 2.0/v.2.19-overview/
        - name: v2.19 Installation Guide
          link: 2.0/CircleCI-Server-AWS-Installation-Guide.pdf
        - name: v2.19 Operations Guide
          link: 2.0/CircleCI-Server-Operations-Guide.pdf
    - name: Server v2.18 PDFs
      link: 2.0/v.2.18-overview/
      children:
        - name: What's New in v2.18
          link: 2.0/v.2.18-overview/
        - name: v2.18.3 Installation Guide
          link: 2.0/CircleCI-Server-AWS-Installation-Guide-v2-18-3.pdf
        - name: v2.18.3 Operations Guide
          link: 2.0/CircleCI-Server-Operations-Guide-v2-18-3.pdf
    - name: Server v2.17.3 PDFs
      link: 2.0/v.2.17-overview/
      children:
        - name: What's New in v2.17
          link: 2.0/v.2.17-overview/
        - name: v2.17.3 Installation Guide
          link: 2.0/CircleCI-Server-AWS-Installation-Guide-v2-17.pdf
        - name: v2.17.3 Operations Guide
          link: 2.0/CircleCI-Server-Operations-Guide-v2-17.pdf
    - name: Server v2.16 PDFs
      link: 2.0/v.2.16-overview/
      children:
        - name: What's New in v2.16
          link: 2.0/v.2.16-overview/
        - name: v2.16 Installation Guide
          link: 2.0/circleci-install-doc.pdf
        - name: v2.16 Operations Guide
          link: 2.0/circleci-ops-guide.pdf

<<<<<<< HEAD
- name: CircleCI Plans
  icon: icons/sidebar/logo_black.svg
  children:
    - name: Plan Overview
      link: 2.0/plan-overview
    - name: Free
      link: 2.0/plan-free
    - name: Performance
      link: 2.0/plan-performance
    - name: Scale
      link: 2.0/plan-scale
    - name: Server
      link: 2.0/plan-server

=======
>>>>>>> 8ff8b45f
ja:
- name: Getting Started
  i18n_name: はじめよう
  icon: icons/sidebar/getting_started.svg
  children:
    - name: Overview
      i18n_name: 概要
      children:
        - name: Welcome
          i18n_name: ようこそ
          link: ja/2.0/
        - name: About CircleCI
          link: ja/2.0/about-circleci/
          i18n_name: CircleCIの概要
        - name: Concepts
          link: ja/2.0/concepts/
          i18n_name: コンセプト
        - name: Your First Green Build
          link: ja/2.0/getting-started/
          i18n_name: 入門ガイド
        - name: Hello World
          link: ja/2.0/hello-world/
          i18n_name: Hello World
    - name: Migration
      link: ja/2.0/migration-intro/
      i18n_name: 移行
      children:
        - name: Migration Introduction
          link: ja/2.0/migration-intro/
          i18n_name: 移行の概要
        - name: Migrating from AWS
          link: ja/2.0/migrating-from-aws/
          i18n_name: AWSからの移行
        - name: Migrating from Azure
          link: ja/2.0/migrating-from-azuredevops/
          i18n_name: Azureからの移行
        - name: Migrating from Buildkite
          link: ja/2.0/migrating-from-buildkite/
          i18n_name: Buildkiteからの移行
        - name: Migrating from GitHub
          link: ja/2.0/migrating-from-github/
          i18n_name: GitHubからの移行
        - name: Migrating from GitLab
          link: ja/2.0/migrating-from-gitlab/
          i18n_name: GitLabからの移行
        - name: Migrating from Jenkins
          link: ja/2.0/migrating-from-jenkins/
          i18n_name: Jenkinsからの移行
        - name: Migrating from TeamCity
          link: ja/2.0/migrating-from-teamcity/
          i18n_name: TeamCityからの移行
        - name: Migrating from Travis CI
          link: ja/2.0/migrating-from-travis/
          i18n_name: TravisCIからの移行

- name: Pipelines
  i18n_name: パイプライン
  icon: icons/sidebar/pipelines.svg
  children:
    - name: Features
      i18n_name: 機能
      children:
        - name: Workflows
          link: ja/2.0/workflows/
          i18n_name: ワークフロー
        - name: Environment variables
          link: ja/2.0/env-vars/
          i18n_name: 環境変数
        - name: Caching
          link: ja/2.0/caching/
          i18n_name: キャッシュ
        - name: Artifacts
          link: ja/2.0/artifacts/
          i18n_name: アーティファクト
        - name: Collecting test data
          i18n_name: テストメタデータの収集
          link: ja/2.0/collect-test-data/
        - name: Debugging with SSH
          link: ja/2.0/ssh-access-jobs/
          i18n_name: SSHデバッグ
        - name: Parallelism
          link: ja/2.0/parallelism-faster-jobs/
          i18n_name: テストの並列実行
        - name: Contexts
          link: ja/2.0/contexts/
          i18n_name: コンテキスト
    - name: Optimizations
      i18n_name: 最適化
      children:
        - name: Pipeline variables
          link: ja/2.0/pipeline-variables/
          i18n_name: パイプライン変数
        - name: Using shell scripts
          link: ja/2.0/using-shell-scripts/
          i18n_name: シェルスクリプトを使う
        - name: Docker layer caching
          link: ja/2.0/docker-layer-caching/
          i18n_name: Dockerレイヤーキャッシュ
        - name: Optimizations cookbook
          link: ja/2.0/optimization-cookbook/
          i18n_name: クックブック

- name: Executors and Images
  icon: icons/sidebar/executors.svg
  i18n_name: Executorとイメージ
  children:
    - name: Overview
      i18n_name: 概要
      children:
        - name: Introduction
          link: ja/2.0/executor-types/
          i18n_name: Executorタイプ
    - name: Docker
      children:
        - name: Overview
          link: ja/2.0/executor-types/
          i18n_name: 概要
          hash: using-docker
        - name: CircleCI Images
          link: ja/2.0/circleci-images/
          i18n_name: CircleCIイメージ
        - name: Docker compose
          link: ja/2.0/docker-compose/
          i18n_name: docker-compose
        - name: Docker layer caching
          link: ja/2.0/docker-layer-caching/
          i18n_name: Dockerレイヤーキャッシュ
        - name: Running docker commands
          link: ja/2.0/building-docker-images/
          i18n_name: Dockerコマンド
        - name: Using custom images
          link: ja/2.0/custom-images/
          i18n_name: カスタムイメージ
        - name: Docker authenticated pulls
          link: ja/2.0/private-images/
          i18n_name: 認証付きプル
    - name: Machine
      children:
        - name: Overview
          link: ja/2.0/executor-types/
          i18n_name: 概要
          hash: using-machine
        - name: Pre-installed software
          link: ja/2.0/docker-to-machine/
          i18n_name: インストール済ソフト
        - name: Android Machine Image
          i18n_name: Android マシン イメージ
          link: ja/2.0/android-machine-image
        - name: Arm Resources
          i18n_name: Arm リソース
          link: ja/2.0/arm-resources/
    - name: Mac
      children:
        - name: Overview
          link: ja/2.0/hello-world-macos/
          i18n_name: 概要
        - name: Testing iOS applications
          link: ja/2.0/testing-ios/
          i18n_name: iOSアプリをテストする
        - name: iOS Code Signing
          link: ja/2.0/ios-codesigning/
          i18n_name: iOSコードサインの設定
        - name: Deploying iOS applications
          link: ja/2.0/deploying-ios/
          i18n_name: iOSアプリのデプロイ
        - name: Testing macOS applications
          link: ja/2.0/testing-macos/
          i18n_name: macOSアプリのテスト
        - name: Xcode Image Policy
          link: ja/2.0/xcode-policy/
          i18n_name: Xcodeイメージポリシー
    - name: Windows
      children:
        - name: Overview
          i18n_name: 概要
          link: ja/2.0/hello-world-windows/
    - name: Runner
      link: ja/2.0/runner-overview/
      children:
        - name: Runner Overview
          link: ja/2.0/runner-overview/
          i18n_name: ランナーの概要
        - name: Runner Installation
          link: ja/2.0/runner-installation/
          i18n_name: ランナーのインストール
        - name: Runner on Kubernetes
          link: ja/2.0/runner-on-kubernetes/
          i18n_name: Kubernetes ランナー
        - name: Upgrading Runner on Server
          link: ja/2.0/runner-upgrading-on-server/
          i18n_name: Server ランナーのアップグレード
        - name: Runner API
          link: ja/2.0/runner-api/
          i18n_name: ランナーAPI
        - name: Runner FAQs
          link: ja/2.0/runner-faqs/
          i18n_name: ランナーFAQ

- name: Configuration
  icon: icons/sidebar/configure.svg
  i18n_name: 設定ファイル
  children:
    - name: Introduction
      link: ja/2.0/config-intro/
      i18n_name: 概要
      children:
        - name: Configuration Introduction
          link: ja/2.0/config-intro/
          i18n_name: 設定ファイル概要
        - name: Configuration Reference
          link: ja/2.0/configuration-reference/
          i18n_name: リファレンス
        - name: Sample Configuration
          link: ja/2.0/sample-config/
          i18n_name: 設定ファイルサンプル
        - name: Reusing Configuration
          link: ja/2.0/reusing-config/
          i18n_name: 設定ファイル再利用(Orbs)
        - name: Dynamic Configuration
          link: ja/2.0/dynamic-config
          i18n_name: ダイナミック コンフィグ
        - name: Using the CircleCI CLI
          i18n_name: CircleCI CLIの使用
          link: ja/2.0/local-cli/
        - name: Using the CircleCI Configuration Editor
          link: ja/2.0/config-editor/
          i18n_name: 設定ファイル エディター
    - name: Orbs
      link: ja/2.0/orb-intro/
      i18n_name: Orbs
      children:
        - name: Orb Introduction
          link: ja/2.0/orb-intro/
          i18n_name: Orbs概要
        - name: Orbs Concepts
          link: ja/2.0/orb-concepts/
          i18n_name: Orbsコンセプト
        - name: Orbs FAQ
          link: ja/2.0/orbs-faq/
          i18n_name: Orbs FAQ
    - name: Authoring Orbs
      link: ja/2.0/orb-author-intro/
      i18n_name: Orbsオーサリング
      children:
        - name: Intro to Authoring an Orb
          link: ja/2.0/orb-author-intro/
          i18n_name: 概要
        - name: Author an Orb
          link: ja/2.0/orb-author/
          i18n_name: Orbsオーサリング
        - name: Orb Author FAQ
          link: ja/2.0/orb-author-faq/
          i18n_name: OrbsオーサリングFAQ
        - name: Orbs Best Practices
          link: ja/2.0/orbs-best-practices/
          i18n_name: Orbsベストプラクティス
        - name: Orb Testing Methodologies
          link: ja/2.0/testing-orbs/
          i18n_name: Orbsテスト手法
        - name: Orb Publishing Process
          link: ja/2.0/creating-orbs/
          i18n_name: Orbsパブリッシュ

- name: Insights
  icon: icons/sidebar/insights.svg
  i18n_name: インサイト
  children:
    - name: Overview
      i18n_name: 概要
      link: ja/2.0/insights/
    - name: Metrics glossary
      i18n_name: メトリクスの用語集
      link: ja/2.0/insights-glossary/
    - name: Test Insights
      i18n_name: テスト結果
      link: ja/2.0/insights-tests/
    - name: Data Partnerships
      i18n_name: パートナーシップ
      link: ja/2.0/insights-partnerships/
    - name: Insights API
      i18n_name: Insights API
      link: api/v2/
      hash: tag/Insights

- name: Projects
  i18n_name: プロジェクト
  icon: icons/sidebar/projects.svg
  children:
    - name: settings
      link: ja/2.0/settings/
      i18n_name: 設定
      children:
        - name: Settings Overview
          link: ja/2.0/settings/
          i18n_name: 概要
        - name: Enabling GitHub Checks
          link: ja/2.0/enable-checks/
          i18n_name: GitHub Checks有効化
        - name: GitHub and Bitbucket
          link: ja/2.0/gh-bb-integration/
          i18n_name: GitHubとBitbucket
        - name: Open Source Projects
          link: ja/2.0/oss/
          i18n_name: OSSのビルド
        - name: Using Notifications
          link: ja/2.0/notifications/
          i18n_name: 通知の使用
        - name: Connect with JIRA
          link: ja/2.0/jira-plugin/
          i18n_name: Jira連携
        - name: Managing API tokens
          link: ja/2.0/managing-api-tokens/
          i18n_name: APIトークン
        - name: Webhooks
          link: ja/2.0/webhooks/
        - name: Using Credits
          link: ja/2.0/credits/
          i18n_name: クレジット使用
    - name: security
      link: ja/2.0/security/
      children:
        - name: Security Features
          link: ja/2.0/security/
          i18n_name: セキュリティ機能
        - name: Security Recommendations
          link: ja/2.0/security-recommendations/
          i18n_name: 推奨設定
        - name: Protecting Against Supply Chain Attacks
          link: ja/2.0/security-supply-chain/
          i18n_name: サプライチェーン攻撃への対策
        - name: IP Ranges
          link: ja/2.0/ip-ranges/
          i18n_name: IPアドレスの範囲

- name: Examples and Guides
  i18n_name: サンプル
  icon: icons/sidebar/examples.svg
  children:
    - name: Languages
      i18n_name: 言語
      children:
        - name: Node
          link: ja/2.0/language-javascript/
        - name: Android
          link: ja/2.0/language-android/
        - name: Java
          link: ja/2.0/language-java/
        - name: Go
          link: ja/2.0/language-go/
        - name: Python
          link: ja/2.0/language-python/
        - name: Ruby
          link: ja/2.0/language-ruby/
        - name: Other supported languages
          link: ja/2.0/tutorials
          i18n_name: その他の言語

    - name: Databases
      i18n_name: データベース
      children:
        - name: Configuring Databases
          link: ja/2.0/databases/
          i18n_name: 設定

    - name: Testing
      i18n_name: テスト
      children:
        - name: Browser Testing
          link: ja/2.0/browser-testing/
          i18n_name: ブラウザテスト

    - name: Cookbooks
      i18n_name: クックブック
      children:
        - name: Optimizations
          link: ja/2.0/optimization-cookbook/
          i18n_name: 最適化クックブック
        - name: Configuration
          link: ja/2.0/configuration-cookbook/
          i18n_name: コンフィグクックブック
        - name: Deployment
          link: ja/2.0/deployment-examples/
          i18n_name: デプロイクックブック

- name: Deployment
  icon: icons/sidebar/deployment.svg
  i18n_name: デプロイ
  children:
    - name: Configuring Deploys
      link: ja/2.0/deployment-integrations/
      i18n_name: デプロイ設定
    - name: Deploying iOS applications
      link: ja/2.0/deploying-ios/
      i18n_name: iOSアプリのデプロイ
    - name: Publishing Snap packages
      link: ja/2.0/build-publish-snap-packages/
      i18n_name: Snapパッケージのパブリッシュ
    - name: Upload to Artifactory
      link: ja/2.0/artifactory/
      i18n_name: Artifactoryの利用
    - name: Publishing to Packagecloud
      link: ja/2.0/packagecloud/
      i18n_name: Packagecloudへの公開

- name: Reference
  icon: icons/sidebar/reference.svg
  i18n_name: リファレンス
  children:
    - children:
      - name: Configuration Reference
        link: ja/2.0/configuration-reference/
        i18n_name: 設定ファイルリファレンス
      - name: API v2 Reference
        link: api/v2
        i18n_name: API v2リファレンス
      - name: API v2 Introduction
        link: ja/2.0/api-intro/
        i18n_name: API v2概要
      - name: API v2 Developer's Guide
        link: ja/2.0/api-developers-guide/
        i18n_name: API v2開発ガイド
      - name: API v1.1 Reference
        link: api/v1
        i18n_name: API v1リファレンス
      - name: Prebuilt Images
        link: ja/2.0/circleci-images/
        i18n_name: CircleCI公式イメージ
      - name: Glossary
        link: ja/2.0/glossary/
        i18n_name: 用語集
      - name: Help and Support
        link: ja/2.0/help-and-support/
        i18n_name: ヘルプとサポート

- name: Server Administration
  i18n_name: Server管理
  icon: icons/sidebar/admin.svg
  children:
    - name: Server v3.x Overview
      i18n_name: v3.xの概要
      link: ja/2.0/server-3-overview
      children:
        - name: Overview
          link: ja/2.0/server-3-overview
          i18n_name: 概要
        - name: What's New in v3.x
          link: ja/2.0/server-3-whats-new
          i18n_name: v.3.xの新機能
        - name: FAQ
          link: ja/2.0/server-3-faq
          i18n_name: Server 3.x FAQ
    - name: Server v3.x Install
      link: ja/2.0/server-3-install-prerequisites
      i18n_name: Server 3.xのインストール
      children:
        - name: Phase 1 - Prerequisites
          link: ja/2.0/server-3-install-prerequisites
          i18n_name: フェーズ1 - 必須要件
        - name: Phase 2 - Install Core Services
          link: ja/2.0/server-3-install
          i18n_name: フェーズ2 - コアサービスのインストール
        - name: Phase 3 - Install Build Services
          link: ja/2.0/server-3-install-build-services
          i18n_name: フェーズ3 - ビルドサービスのインストール
        - name: Phase 4 - Post Installation
          link: ja/2.0/server-3-install-post
          i18n_name: フェーズ4 - インストールの後処理
        - name: Migration
          link: ja/2.0/server-3-install-migration
          i18n_name: 移行
        - name: Hardening Your Cluster
          link: ja/2.0/server-3-install-hardening-your-cluster
          i18n_name: クラスタのハードニング
    - name: Server v3.x Operations
      i18n_name: v3.x 管理者ガイド
      link: ja/2.0/server-3-operator-overview
      children:
        - name: Overview
          link: ja/2.0/server-3-operator-overview
          i18n_name: 概要
        - name: Metrics and Monitoring
          i18n_name: メトリクスとモニタリング
          link: ja/2.0/server-3-operator-metrics-and-monitoring
        - name: Configuring a Proxy
          i18n_name: プロキシの設定
          link: ja/2.0/server-3-operator-proxy
        - name: User Accounts
          i18n_name: ユーザー管理
          link: ja/2.0/server-3-operator-user-accounts
        - name: Orbs
          i18n_name: Orbs
          link: ja/2.0/server-3-operator-orbs
        - name: VM Service
          i18n_name: VMサービスの設定
          link: ja/2.0/server-3-operator-vm-service
        - name: Externalizing Services
          i18n_name: サービスの外部化
          link: ja/2.0/server-3-operator-externalizing-services
        - name: Expanding Internal Database Volumes
          i18n_name: 内部データベースボリュームの拡張
          link: ja/2.0/server-3-operator-extending-internal-volumes
        - name: Load Balancers
          i18n_name: ロードバランサー
          link: ja/2.0/server-3-operator-load-balancers
        - name: Authentication
          i18n_name: 認証
          link: ja/2.0/server-3-operator-authentication
        - name: Docker Authenticated Pulls
          i18n_name: DockerHubミラー
          link: ja/2.0/private-images
        - name: Build Artifacts
          i18n_name: アーティファクト
          link: ja/2.0/server-3-operator-build-artifacts
        - name: Usage Data
          i18n_name: 利用状況データ
          link: ja/2.0/server-3-operator-usage-data
        - name: Security
          i18n_name: セキュリティ
          link: ja/2.0/security-server
        - name: Application Lifecycle
          i18n_name: アプリケーションライフサイクル
          link: ja/2.0/server-3-operator-application-lifecycle
        - name: Troubleshooting and Support
          i18n_name: トラブルシューティング
          link: ja/2.0/server-3-operator-troubleshooting-and-support
        - name: Backup and Restore
          i18n_name: バックアップ・リストア
          link: ja/2.0/server-3-operator-backup-and-restore
    - name: Server v3.1.x PDFs
      i18n_name: Server v3.1.x PDFs
      link: ja/2.0/server-3-overview
      children:
        - name: v3.1 Overview
          i18n_name: v3.1の新機能
          link: ja/2.0/CircleCI-Server-3.1.0-Overview.pdf
        - name: v3.1 Installation Guide
          i18n_name: v3.1 インストールガイド
          link: ja/2.0/CircleCI-Server-3.1.0-Installation-Guide.pdf
        - name: v3.1 Operations Guide
          i18n_name: v3.1 管理者ガイド
          link: ja/2.0/CircleCI-Server-3.1.0-Operations-Guide.pdf
    - name: Server v3.0.x PDFs
      i18n_name: Server v3.0.x PDFs
      link: ja/2.0/server-3-overview
      children:
        - name: v3.0 Overview
          i18n_name: v3.0の新機能
          link: ja/2.0/CircleCI-Server-3.0.1-Overview.pdf
        - name: v3.0 Installation Guide
          i18n_name: v3.0 インストールガイド
          link: ja/2.0/CircleCI-Server-3.0.1-Installation-Guide.pdf
        - name: v3.0 Operations Guide
          i18n_name: v3.0 管理者ガイド
          link: ja/2.0/CircleCI-Server-3.0.1-Operations-Guide.pdf
    - name: Server v2.19.x Install
      link: ja/2.0/install-overview/
      i18n_name: v2.19.xインストール
      children:
        - name: Overview
          link: ja/2.0/install-overview/
          i18n_name: 概要
        - name: What's New in v2.19.x
          link: ja/2.0/v.2.19-overview/
          i18n_name: v2.19.xの新機能
        - name: Upgrade to v2.19.x
          link: ja/2.0/updating-server/
          i18n_name: アップグレード方法
        - name: System Requirements
          link: ja/2.0/server-ports/
          i18n_name: 使用ポート
        - name: Prerequisites and Planning
          link: ja/2.0/aws-prereq/
          i18n_name: 必須要件
        - name: Installation
          link: ja/2.0/aws/
          i18n_name: インストール
        - name: Teardown
          link: ja/2.0/aws-teardown/
          i18n_name: アンインストール
        - name: Upgrades from 1.0 to 2.0
          link: ja/2.0/upgrading/
          i18n_name: v1からのアップグレード
    - name: Server v2.19.x Operations
      link: ja/2.0/overview/
      i18n_name: 管理者ガイド
      children:
        - name: Overview
          link: ja/2.0/overview/
          i18n_name: 概要
        - name: Intro to Nomad
          link: ja/2.0/nomad/
          i18n_name: Nomadガイド
        - name: Metrics & Monitoring
          link: ja/2.0/monitoring/
          i18n_name: 設定・モニタリング
        - name: Nomad Metrics
          link: ja/2.0/nomad-metrics/
          i18n_name: Nomadメトリクス
        - name: Proxies
          link: ja/2.0/proxy/
          i18n_name: プロキシ
        - name: Docker Hub Pull Through Mirror
          link: ja/2.0/docker-hub-pull-through-mirror/
          i18n_name: DockerHubミラー
        - name: Authentication
          link: ja/2.0/authentication/
          i18n_name: 認証
        - name: VM Service
          link: ja/2.0/vm-service/
          i18n_name: VMサービスの設定
        - name: GPU Builders
          link: ja/2.0/gpu/
          i18n_name: GPUビルダー
        - name: Certificates
          link: ja/2.0/certificates/
          i18n_name: 証明書
        - name: User Accounts
          link: ja/2.0/user-accounts/
          i18n_name: ユーザアカウント
        - name: Build Artifacts
          link: ja/2.0/build-artifacts/
          i18n_name: アーティファクト
        - name: Usage statistics
          link: ja/2.0/usage-stats/
          i18n_name: 利用状況データ
        - name: JVM Heap Size
          link: ja/2.0/jvm-heap-size-configuration/
          i18n_name: JVMヒープサイズ
        - name: SSH Reruns
          link: ja/2.0/ssh-server/
          i18n_name: SSH再実行
        - name: Maintenance
          link: ja/2.0/ops/
          i18n_name: メンテナンス
        - name: Backup and Recovery
          link: ja/2.0/backup/
          i18n_name: バックアップとリカバリ
        - name: Security
          link: ja/2.0/security-server/
          i18n_name: セキュリティ
        - name: Troubleshooting
          link: ja/2.0/troubleshooting/
          i18n_name: トラブルシューティング
        - name: Faq
          link: ja/2.0/admin-faq/
          i18n_name: FAQ
        - name: Customization & Config
          link: ja/2.0/customizations/
          i18n_name: カスタマイズ・設定
        - name: Architecture
          link: ja/2.0/architecture/
          i18n_name: アーキテクチャ
        - name: Storage Lifecycle
          link: ja/2.0/storage-lifecycle/
          i18n_name: ストレージライフサイクル
        - name: Acknowledgments
          link: ja/2.0/open-source/
          i18n_name: 謝辞(OSS)
    - name: Server v2.19 PDFs
      link: ja/2.0/v.2.19-overview/
      i18n_name: Server v2.19 PDF
      children:
        - name: What's New in v2.19
          link: ja/2.0/v.2.19-overview/
          i18n_name: v2.19の新機能
        - name: v2.19 Installation Guide
          link: ja/2.0/CircleCI-Server-AWS-Installation-Guide.pdf
        - name: v2.19 Operations Guide
          link: ja/2.0/CircleCI-Server-Operations-Guide.pdf
    - name: Server v2.18 PDFs
      link: ja/2.0/v.2.18-overview/
      i18n_name: Server v2.18 PDF
      children:
        - name: What's New in v2.18
          link: ja/2.0/v.2.18-overview/
          i18n_name: v2.18の新機能
        - name: v2.18.3 Installation Guide
          link: ja/2.0/CircleCI-Server-AWS-Installation-Guide-v2-18-3.pdf
        - name: v2.18.3 Operations Guide
          link: ja/2.0/CircleCI-Server-Operations-Guide-v2-18-3.pdf
    - name: Server v2.17.3 PDFs
      link: ja/2.0/v.2.17-overview/
      i18n_name: Server v2.17.3 PDF
      children:
        - name: What's New in v2.17
          link: ja/2.0/v.2.17-overview/
          i18n_name: v2.17の新機能
        - name: v2.17.3 Installation Guide
          link: ja/2.0/CircleCI-Server-AWS-Installation-Guide-v2-17.pdf
        - name: v2.17.3 Operations Guide
          link: ja/2.0/CircleCI-Server-Operations-Guide-v2-17.pdf
    - name: Server v2.16 PDFs
      link: ja/2.0/v.2.16-overview/
      i18n_name: Server v2.16 PDF
      children:
        - name: What's New in v2.16
          i18n_name: v2.16の新機能
          link: ja/2.0/v.2.16-overview/
        - name: v2.16 Installation Guide
          link: ja/2.0/circleci-install-doc.pdf
        - name: v2.16 Operations Guide
          link: ja/2.0/circleci-ops-guide.pdf<|MERGE_RESOLUTION|>--- conflicted
+++ resolved
@@ -555,7 +555,6 @@
         - name: v2.16 Operations Guide
           link: 2.0/circleci-ops-guide.pdf
 
-<<<<<<< HEAD
 - name: CircleCI Plans
   icon: icons/sidebar/logo_black.svg
   children:
@@ -570,8 +569,6 @@
     - name: Server
       link: 2.0/plan-server
 
-=======
->>>>>>> 8ff8b45f
 ja:
 - name: Getting Started
   i18n_name: はじめよう
