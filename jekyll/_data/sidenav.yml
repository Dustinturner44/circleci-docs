en:
- name: About CircleCI
  icon: icons/sidebar/circle-logo.svg
  children:
    - name: Overview
      children:
        - name: What is continuous integration?
          link: about-circleci
        - name: Benefits of CircleCI
          link: benefits-of-circleci
        - name: Concepts
          link: concepts
        - name: Glossary
          link: glossary
        - name: Web app introduction
          link: introduction-to-the-circleci-web-app
        - name: FAQ
          link: faq

- name: Getting started
  icon: icons/sidebar/continue.svg
  children:
    - name: First steps
      children:
        - name: Sign up and try
          link: first-steps
        - name: YAML configuration intro
          link: introduction-to-yaml-configurations
        - name: In-app configuration editor
          link: config-editor
    - name: VCS integration
      children:
        - name: GitHub
          link: github-integration
        - name: Bitbucket
          link: bitbucket-integration
        - name: GitLab
          link: gitlab-integration
    - name: Migration
      children:
        - name: Introduction to CircleCI migration
          link: migration-intro
        - name: Migrate from AWS
          link: migrating-from-aws
        - name: Migrate from Azure DevOps
          link: migrating-from-azuredevops
        - name: Migrate from Buildkite
          link: migrating-from-buildkite
        - name: Migrate from GitHub Actions
          link: migrating-from-github
        - name: Migrate from GitLab
          link: migrating-from-gitlab
        - name: Migrate from Jenkins
          link: migrating-from-jenkins
        - name: Migrate from TeamCity
          link: migrating-from-teamcity
        - name: Migrate from Travis CI
          link: migrating-from-travis
    - name: Tutorials
      children:
        - name: Quickstart guide
          link: getting-started
        - name: Configuration tutorial
          link: config-intro
        - name: Hello world
          link: hello-world
        - name: Set up the Slack orb
          link: slack-orb-tutorial
    - name: Reference
      children:
        - name: Troubleshoot
          link: troubleshoot

- name: Pipelines
  icon: icons/sidebar/pipeline.svg
  children:
    - name: Overview
      children:
        - name: Pipelines overview
          link: pipelines
<<<<<<< HEAD
        - name: Triggers overview
          link: triggers-overview
        - name: Skip or cancel pipelines
          link: skip-build
        - name: Troubleshoot pipelines
          link: troubleshoot-pipelines
=======
>>>>>>> cc48a425
    - name: Features
      children:
        - name: Jobs and steps
          link: jobs-steps
        - name: Workspaces
          link: workspaces
        - name: Intro to environment variables
          link: env-vars
        - name: Debugging with SSH
          link: ssh-access-jobs
    - name: How-to guides
      children:
        - name: Set an environment variable
          link: set-environment-variable
        - name: Inject environment variables with the API
          link: inject-environment-variables-with-api

- name: Orchestrate and trigger
  icon: icons/sidebar/pipeline.svg
  children:
    - name: Orchestrate
      children:
        - name: Use workflows to orchestrate jobs
          link: workflows
        - name: Use workspaces to share data between jobs
          link: workspaces
        - name: Skip or cancel jobs and workflows
          link: skip-build
        - name: Pipeline values and parameters
          link: pipeline-variables
    - name: Schedule
      children:
        - name: Scheduled pipelines
          link: scheduled-pipelines
    - name: Trigger
      children:
        - name: Triggers overview
          link: triggers-overview
    - name: How-to guides
      children:
        - name: Notify a Slack channel of a paused workflow
          link: notify-a-slack-channel-of-a-paused-workflow
        - name: Use branch filters
          link: using-branch-filters
        - name: Selecting a workflow to run
          link: selecting-a-workflow-to-run-using-pipeline-parameters
        - name: Migrate scheduled workflows to scheduled pipelines
          link: migrate-scheduled-workflows-to-scheduled-pipelines
        - name: Schedule pipelines with multiple workflows
          link: schedule-pipelines-with-multiple-workflows
        - name: Set a nightly scheduled pipeline
          link: set-a-nightly-scheduled-pipeline
    - name: Reference
      children:
        - name: Project values and variables
          link: variables


- name: Execution environments
  icon: icons/sidebar/builds.svg
  children:
    - name: Overview
      children:
        - name: Execution environments overview
          link: executor-intro
        - name: Resource class overview
          link: resource-class-overview
        - name: Migrating Docker to machine
          link: docker-to-machine
    - name: Docker
      children:
        - name: Using Docker
          link: using-docker
        - name: Convenience images
          link: circleci-images
        - name: Migrating to next-gen images
          link: next-gen-migration-guide
        - name: Using custom images
          link: custom-images
        - name: Docker authenticated pulls
          link: private-images
        - name: Running Docker commands
          link: building-docker-images
        - name: Run a job in a container
          link: run-a-job-in-a-container
    - name: Linux VM
      children:
        - name: Using Linux VM
          link: using-linuxvm
        - name: Android machine image
          link: android-machine-image

    - name: macOS
      children:
        - name: Using macOS
          link: using-macos
        - name: Configuring a macOS app
          link: hello-world-macos
        - name: iOS code signing
          link: ios-codesigning
        - name: Xcode image policy
          link: xcode-policy
        - name: Dedicated host resources
          link: dedicated-hosts-macos
    - name: Windows
      children:
        - name: Using Windows
          link: using-windows
        - name: Hello world
          link: hello-world-windows
    - name: GPU
      children:
        - name: Using GPUs
          link: using-gpu
    - name: Arm
      children:
        - name: Using Arm
          link: using-arm

    - name: Self-hosted runner
      children:
        - name: Self-hosted runner overview
          link: runner-overview
        - name: Self-hosted runner concepts
          link: runner-concepts
        - name: Web app installation
          link: runner-installation
        - name: Scaling self-hosted runner
          link: runner-scaling
        - name: Self-hosted runner API
          link: runner-api
        - name: Self-hosted runner FAQ
          link: runner-faqs
        - name: Troubleshoot self-hosted runner
          link: troubleshoot-self-hosted-runner
    - name: Container runner
      children:
        - name: Container runner installation
          link: container-runner-installation
        - name: Container runner reference guide
          link: container-runner
    - name: Machine runner
      children:
        - name: Linux installation
          link: runner-installation-linux
        - name: Windows installation
          link: runner-installation-windows
        - name: macOS installation
          link: runner-installation-mac
        - name: CLI installation
          link: runner-installation-cli
        - name: Upgrading machine runner on server
          link: runner-upgrading-on-server
        - name: Machine runner configuration reference
          link: runner-config-reference

- name: Configuration
  icon: icons/sidebar/cogs.svg
  children:
    - name: Overview
      children:
        - name: Configuration introduction
          link: config-intro
        - name: Using the CircleCI configuration editor
          link: config-editor
    - name: Reference
      children:
        - name: Advanced configuration
          link: adv-config
        - name: Sample configuration
          link: sample-config
    - name: How-To Guides
      children:
        - name: Using branch filters
          link: using-branch-filters
        - name: Selecting a workflow to run
          link: selecting-a-workflow-to-run-using-pipeline-parameters
        - name: Installing and using docker-compose
          link: docker-compose
        - name: Rename organizations and repositories
          link: rename-organizations-and-repositories
        - name: Migrate from deploy to run
          link: migrate-from-deploy-to-run

- name: Optimize
  icon: icons/sidebar/sparkle.svg
  children:
    - name: Data
      children:
        - name: Persisting data overview
          link: persist-data
        - name: Caching dependencies
          link: caching
        - name: Caching strategies
          link: caching-strategy
        - name: Store build artifacts
          link: artifacts
    - name: Speed
      children:
        - name: Concurrency
          link: concurrency
        - name: Test splitting and parallelism
          link: parallelism-faster-jobs
        - name: Enable Docker layer caching
          link: docker-layer-caching
    - name: Configuration
      children:
        - name: Dynamic configuration
          link: dynamic-config
    - name: How-to guides
      children:
        - name: Use matrix jobs
          link: using-matrix-jobs
        - name: Use dynamic configuration
          link: using-dynamic-configuration
    - name: Reference
      children:
        - name: Reusable configuration reference
          link: reusing-config

- name: Project Insights
  icon: icons/sidebar/insights-new.svg
  children:
    - name: Monitor projects with Insights
      children:
      - name: Use Insights
        link: insights
    - name: How-to guides
      children:
      - name: Generate an Insights snapshot badge
        link: insights-snapshot-badge
    - name: Reference
      children:
      - name: Insights glossary
        link: insights-glossary
      - name: Insights API
        link: https://circleci.com/docs/api/v2#tag/Insights

- name: Package and re-use config with orbs
  icon: icons/sidebar/orb.svg
  children:
    - name: Use orbs
      children:
        - name: Orb introduction
          link: orb-intro
    - name: Author orbs
      children:
        - name: Intro to authoring an orb
          link: orb-author-intro
        - name: Author an orb
          link: orb-author
        - name: Orb authoring best practices
          link: orbs-best-practices
    - name: Test orbs
      children:
        - name: Orb testing methodologies
          link: testing-orbs
    - name: Publish orbs
      children:
        - name: Orb publishing process
          link: creating-orbs
    - name: Tutorials
      children:
        - name: Create an orb
          link: create-an-orb
        - name: Manually author an orb
          link: orb-author-validate-publish
        - name: Using the Slack orb
          link: slack-orb-tutorial
    - name: How-to guides
      children:
        - name: Deploy service update to EC2
          link: deploy-service-update-to-aws-ec2
    - name: Reference
      children:
        - name: Orbs concepts
          link: orb-concepts
        - name: Orbs FAQ
          link: orbs-faq
        - name: Orb author FAQ
          link: orb-author-faq
        - name: Reusing configuration
          link: reusing-config

- name: Security and permissions
  icon: icons/sidebar/key.svg
  children:
    - name: Security features
      children:
        - name: How CircleCI handles security
          link: security
        - name: Using contexts
          link: contexts
        - name: IP ranges
          link: ip-ranges
        - name: Audit logs
          link: audit-logs
    - name: Security recommendations
      children:
        - name: Security overview
          link: security-overview
        - name: Protecting against supply chain attacks
          link: security-supply-chain
        - name: Secure secrets handling
          link: security-recommendations
    - name: Config policy management
      children:
        - name: Config policies overview (Open preview)
          link: config-policy-management-overview
    - name: Authentication
      children:
        - name: Use OpenID Connect tokens in jobs
          link: openid-connect-tokens
    - name: How-to guides
      children:
        - name: Create and manage config policies (Open preview)
          link: create-and-manage-config-policies
        - name: Test config policies (Open preview)
          link: test-config-policies
        - name: Use the CLI for config and policy development (Open preview)
          link: use-the-cli-for-config-and-policy-development
        - name: Rotate project SSH keys
          link: rotate-project-ssh-keys
    - name: Reference
      children:
        - name: Config policy reference (Open preview)
          link: config-policy-reference

- name: Integration
  icon: icons/sidebar/webhook.svg
  children:
    - name: Integration features
      children:
        - name: Webhooks overview
          link: webhooks
        - name: Notifications overview
          link: notifications
    - name: Partnerships
      children:
        - name: Build open source projects
          link: oss
        - name: Enable GitHub Checks
          link: enable-checks
        - name: Connect with Jira
          link: jira-plugin
        - name: New Relic integration
          link: new-relic-integration
        - name: Datadog integration
          link: datadog-integration
        - name: Sumo Logic integration
          link: sumo-logic-integration
    - name: Tutorials
      children:
        - name: Authorize Google Cloud SDK
          link: authorize-google-cloud-sdk
    - name: How-to guides
      children:
        - name: Adding status badges
          link: status-badges
        - name: CircleCI webhooks with Airtable
          link: webhooks-airtable
        - name: Add additional SSH keys
          link: add-ssh-key
    - name: Reference
      children:
        - name: Webhooks reference
          link: webhooks-reference

- name: Projects
  icon: icons/sidebar/project-new.svg
  children:
    - name: overview
      children:
        - name: Projects overview
          link: projects
        - name: Creating a project
          link: create-project

- name: Developer toolkit
  icon: icons/sidebar/code.svg
  children:
    - name: CLI
      children:
        - name: Installing the CircleCI local CLI
          link: local-cli
    - name: APIs
      children:
        - name: API v2 introduction
          link: api-intro
        - name: API v2 developers guide
          link: api-developers-guide
        - name: Managing API tokens
          link: managing-api-tokens
    - name: Config tools
      children:
        - name: CircleCI config SDK
          link: circleci-config-sdk
        - name: Orb development kit
          link: orb-development-kit
    - name: Example projects
      children:
        - name: Examples and guides overview
          link: examples-and-guides-overview
        - name: Sample config.yml files
          link: sample-config
    - name: How-to guides
      children:
        - name: How to use the CircleCI local CLI
          link: how-to-use-the-circleci-local-cli
    - name: Reference
      children:
        - name: Configuration reference
          link: configuration-reference
        - name: API v2 reference
          link: https://circleci.com/docs/api/v2
        - name: API v1 reference
          link: https://circleci.com/docs/api/v1

- name: Examples and guides
  icon: icons/sidebar/config.svg
  children:
    - name: Languages
      children:
        - name: Node
          link: language-javascript
        - name: Python
          link: language-python
    - name: Databases
      children:
        - name: Configuring databases
          link: databases
        - name: Database examples
          link: postgres-config

- name: Test
  icon: icons/sidebar/passed.svg
  children:
    - name: Run tests
      children:
        - name: Automated testing
          link: test
        - name: Collect test data
          link: collect-test-data
    - name: Testing strategies
      children:
        - name: Browser testing
          link: browser-testing
        - name: Generate code coverage metrics
          link: code-coverage
        - name: Fail fast (Open preview)
          link: fail-fast
    - name: Monitor tests
      children:
        - name: Test Insights
          link: insights-tests
    - name: Tutorials
      children:
        - name: Speed up pipelines with test splitting
          link: test-splitting-tutorial
        - name: Testing iOS applications
          link: testing-ios
        - name: Testing macOS applications
          link: testing-macos
    - name: How-to guides
      children:
        - name: Use the CircleCI CLI to split tests
          link: use-the-circleci-cli-to-split-tests
    - name: Reference
      children:
        - name: Troubleshoot test splitting
          link: troubleshoot-test-splitting

- name: Deploy
  icon: icons/sidebar/getting-started-new.svg
  children:
    - name: Deployment
      children:
        - name: Deployment overview
          link: deployment-overview
    - name: How-to guides
      children:
        - name: Deploy Android applications
          link: deploy-android-applications
        - name: Deploy to Artifactory
          link: deploy-to-artifactory
        - name: Deploy to AWS
          link: deploy-to-aws
        - name: Deploy Service Update to AWS EC2
          link: deploy-service-update-to-aws-ec2
        - name: Deploy to Azure Container Registry
          link: deploy-to-azure-container-registry
        - name: Deploy to Capistrano
          link: deploy-to-capistrano
        - name: Deploy to Cloud Foundry
          link: deploy-to-cloud-foundry
        - name: Deploy to Firebase
          link: deploy-to-firebase
        - name: Authorize Google Cloud SDK
          link: authorize-google-cloud-sdk
        - name: Deploy to Google Cloud Platform
          link: deploy-to-google-cloud-platform
        - name: Deploy to Heroku
          link: deploy-to-heroku
        - name: Deploy iOS applications
          link: deploy-ios-applications
        - name: Deploy over SSH
          link: deploy-over-ssh
        - name: Publish packages to Packagecloud
          link: publish-packages-to-packagecloud
        - name: Publish to NPM registry
          link: deploy-to-npm-registry

- name: Reference
  icon: icons/sidebar/folder-open.svg
  children:
    - children:
      - name: Project values and variables
        link: variables
      - name: Prebuilt images
        link: circleci-images
      - name: Help and support
        link: help-and-support

- name: Server administration v4.x
  icon: icons/sidebar/admin-new.svg
  children:
    - name: Server v4.x overview
      children:
        - name: CircleCI server v4.x overview
          link: server/overview/circleci-server-v4-overview
        - name: Release notes
          link: server/overview/release-notes
    - name: Server v4.x installation
      children:
        - name: Phase 1 - Prerequisites
          link: server/installation/phase-1-prerequisites
        - name: Phase 2 - Core
          link: server/installation/phase-2-core-services
        - name: Phase 3 - Execution
          link: server/installation/phase-3-execution-environments
        - name: Phase 4 - Post-installation
          link: server/installation/phase-4-post-installation
        - name: Hardening your cluster
          link: server/installation/hardening-your-cluster
        - name: Installing server behind a proxy
          link: server/installation/installing-server-behind-a-proxy
        - name: Migrate from server v3 to v4
          link: server/installation/migrate-from-server-3-to-server-4
        - name: Migrate from server v2 to v4
          link: server/installation/migrate-from-server-2-to-server-4
        - name: Upgrade server v4.x
          link: server/installation/upgrade-server-4
        - name: Installation reference
          link: server/installation/installation-reference
    - name: Server v4.x operations
      children:
        - name: Operator overview
          link: server/operator/operator-overview
        - name: Introduction to Nomad cluster operation
          link: server/operator/introduction-to-nomad-cluster-operation
        - name: Managing user accounts
          link: server/operator/managing-user-accounts
        - name: Managing orbs
          link: server/operator/managing-orbs
        - name: Manage virtual machines with VM service
          link: server/operator/manage-virtual-machines-with-vm-service
        - name: Configuring external services
          link: server/operator/configuring-external-services
        - name: Expanding internal database volumes
          link: server/operator/expanding-internal-database-volumes
        - name: Managing load balancers
          link: server/operator/managing-load-balancers
        - name: User authentication
          link: server/operator/user-authentication
        - name: Managing build artifacts
          link: server/operator/managing-build-artifacts
        - name: Usage data collection
          link: server/operator/usage-data-collection
        - name: CircleCI server security features
          link: server/operator/circleci-server-security-features
        - name: Application lifecycle
          link: server/operator/application-lifecycle
        - name: Troubleshooting and support
          link: server/operator/troubleshooting-and-support
        - name: Backup and restore
          link: server/operator/backup-and-restore
    - name: Server v4.0.0 PDFs
      children:
        - name: v4.0.0 Overview
          link: server-pdfs/CircleCI-Server-4.0.0-Overview.pdf
        - name: v4.0.0 Installation Guide for AWS
          link: server-pdfs/CircleCI-Server-4.0.0-AWS-Installation-Guide.pdf
        - name: v4.0.0 Installation Guide for GCP
          link: server-pdfs/CircleCI-Server-4.0.0-GCP-Installation-Guide.pdf
        - name: v4.0.0 Operations Guide
          link: server-pdfs/CircleCI-Server-4.0.0-Operations-Guide.pdf

- name: Server administration v3.x
  icon: icons/sidebar/admin-new.svg
  children:
    - name: Server v3.x overview
      children:
        - name: Overview
          link: server-3-overview
        - name: What's new in v3.x
          link: server-3-whats-new
        - name: Upgrade
          link: server-3-upgrade
        - name: FAQ
          link: server-3-faq
    - name: Server v3.x install
      children:
        - name: Phase 1 - Prerequisites
          link: server-3-install-prerequisites
        - name: Phase 2 - Install core services
          link: server-3-install
        - name: Phase 3 - Install execution environment
          link: server-3-install-build-services
        - name: Phase 4 - Post installation
          link: server-3-install-post
        - name: Migration
          link: server-3-install-migration
        - name: Hardening your cluster
          link: server-3-install-hardening-your-cluster
    - name: Server v3.x operations
      children:
        - name: Overview
          link: server-3-operator-overview
        - name: Metrics and monitoring
          link: server-3-operator-metrics-and-monitoring
        - name: Introduction to Nomad
          link: server-3-operator-nomad
        - name: Configuring a proxy
          link: server-3-operator-proxy
        - name: User accounts
          link: server-3-operator-user-accounts
        - name: Managing orbs
          link: server-3-operator-orbs
        - name: VM service
          link: server-3-operator-vm-service
        - name: Externalizing services
          link: server-3-operator-externalizing-services
        - name: Expanding internal database volumes
          link: server-3-operator-extending-internal-volumes
        - name: Load balancers
          link: server-3-operator-load-balancers
        - name: Authentication
          link: server-3-operator-authentication
        - name: Docker authenticated pulls
          link: private-images
        - name: Build artifacts
          link: server-3-operator-build-artifacts
        - name: Usage data
          link: server-3-operator-usage-data
        - name: Security
          link: security-server
        - name: Application lifecycle
          link: server-3-operator-application-lifecycle
        - name: Troubleshooting and support
          link: server-3-operator-troubleshooting-and-support
        - name: Backup and restore
          link: server-3-operator-backup-and-restore
    - name: Server v3.4.x PDFs
      children:
        - name: v3.4 Overview
          link: server-pdfs/CircleCI-Server-3.4.1-Overview.pdf
        - name: v3.4 Installation Guide for AWS
          link: server-pdfs/CircleCI-Server-3.4.1-AWS-Installation-Guide.pdf
        - name: v3.4 Installation Guide for GCP
          link: server-pdfs/CircleCI-Server-3.4.1-GCP-Installation-Guide.pdf
        - name: v3.4 Operations Guide
          link: server-pdfs/CircleCI-Server-3.4.1-Operations-Guide.pdf
    - name: Server v3.3.x PDFs
      children:
        - name: v3.3 Overview
          link: server-pdfs/CircleCI-Server-3.3.0-Overview.pdf
        - name: v3.3 Installation Guide for AWS
          link: server-pdfs/CircleCI-Server-3.3.0-AWS-Installation-Guide.pdf
        - name: v3.3 Installation Guide for GCP
          link: server-pdfs/CircleCI-Server-3.3.0-GCP-Installation-Guide.pdf
        - name: v3.3 Operations Guide
          link: server-pdfs/CircleCI-Server-3.3.0-Operations-Guide.pdf
    - name: Server v3.2.x PDFs
      children:
        - name: v3.2 Overview
          link: server-pdfs/CircleCI-Server-3.2.0-Overview.pdf
        - name: v3.2 Installation Guide
          link: server-pdfs/CircleCI-Server-3.2.0-Installation-Guide.pdf
        - name: v3.2 Operations Guide
          link: server-pdfs/CircleCI-Server-3.2.0-Operations-Guide.pdf
    - name: Server v3.1.x PDFs
      children:
        - name: v3.1 Overview
          link: server-pdfs/CircleCI-Server-3.1.0-Overview.pdf
        - name: v3.1 Installation Guide
          link: server-pdfs/CircleCI-Server-3.1.0-Installation-Guide.pdf
        - name: v3.1 Operations Guide
          link: server-pdfs/CircleCI-Server-3.1.0-Operations-Guide.pdf
    - name: Server v3.0.x PDFs
      children:
        - name: v3.0 Overview
          link: server-pdfs/CircleCI-Server-3.0.1-Overview.pdf
        - name: v3.0 Installation Guide
          link: server-pdfs/CircleCI-Server-3.0.1-Installation-Guide.pdf
        - name: v3.0 Operations Guide
          link: server-pdfs/CircleCI-Server-3.0.1-Operations-Guide.pdf

- name: Server administration v2.x
  icon: icons/sidebar/admin-new.svg
  children:
    - name: Server v2.19.x install
      children:
        - name: Overview
          link: install-overview
        - name: What's new in v2.19.x
          link: v.2.19-overview
        - name: Upgrade to v2.19.x
          link: updating-server
        - name: Updating replicated
          link: updating-server-replicated-version
        - name: System requirements
          link: server-ports
        - name: Prerequisites and planning
          link: aws-prereq
        - name: Installation
          link: aws
        - name: Teardown
          link: aws-teardown
    - name: Server v2.19.x operations
      children:
        - name: Overview
          link: overview
        - name: Intro to Nomad
          link: nomad
        - name: Metrics & monitoring
          link: monitoring
        - name: Nomad metrics
          link: nomad-metrics
        - name: Proxies
          link: proxy
        - name: Docker Hub pull through mirror
          link: docker-hub-pull-through-mirror
        - name: Authentication
          link: authentication
        - name: VM service
          link: vm-service
        - name: GPU builders
          link: gpu
        - name: Certificates
          link: certificates
        - name: User accounts
          link: user-accounts
        - name: Build artifacts
          link: build-artifacts
        - name: Usage statistics
          link: usage-stats
        - name: JVM heap size
          link: jvm-heap-size-configuration
        - name: SSH reruns
          link: ssh-server
        - name: Maintenance
          link: ops
        - name: Backup and recovery
          link: backup
        - name: Security
          link: security-server
        - name: Troubleshooting
          link: troubleshooting
        - name: Faq
          link: admin-faq
        - name: Customization & config
          link: customizations
        - name: Architecture
          link: architecture
        - name: Storage lifecycle
          link: storage-lifecycle
        - name: Acknowledgments
          link: open-source
    - name: Server v2.19 PDFs
      children:
        - name: What's New in v2.19
          link: server-pdfs/v.2.19-overview
        - name: v2.19 Installation Guide
          link: server-pdfs/CircleCI-Server-AWS-Installation-Guide.pdf
        - name: v2.19 Operations Guide
          link: server-pdfs/CircleCI-Server-Operations-Guide.pdf
    - name: Server v2.18 PDFs
      children:
        - name: What's New in v2.18
          link: server-pdfs/v.2.18-overview
        - name: v2.18.3 Installation Guide
          link: server-pdfs/CircleCI-Server-AWS-Installation-Guide-v2-18-3.pdf
        - name: v2.18.3 Operations Guide
          link: server-pdfs/CircleCI-Server-Operations-Guide-v2-18-3.pdf
    - name: Server v2.17.3 PDFs
      children:
        - name: What's New in v2.17
          link: server-pdfs/v.2.17-overview
        - name: v2.17.3 Installation Guide
          link: server-pdfs/CircleCI-Server-AWS-Installation-Guide-v2-17.pdf
        - name: v2.17.3 Operations Guide
          link: server-pdfs/CircleCI-Server-Operations-Guide-v2-17.pdf
    - name: Server v2.16 PDFs
      children:
        - name: What's New in v2.16
          link: server-pdfs/v.2.16-overview
        - name: v2.16 Installation Guide
          link: server-pdfs/circleci-install-doc.pdf
        - name: v2.16 Operations Guide
          link: server-pdfs/circleci-ops-guide.pdf

- name: Plans and pricing
  icon: icons/sidebar/plans-outline.svg
  children:
    - name: Overview
      children:
        - name: Plans overview
          link: plan-overview
        - name: Credits overview
          link: credits
    - name: Free
      children:
        - name: Free plan overview
          link: plan-free
    - name: Performance
      children:
      - name: Performance plan overview
        link: plan-performance
    - name: Scale
      children:
      - name: Scale plan overview
        link: plan-scale
    - name: Server
      children:
      - name: Server plan overview
        link: plan-server

- name: Contributing to CircleCI docs
  icon: icons/sidebar/changelog.svg
  children:
    - name: Docs style guide
      children:
        - name: Style guide overview
          link: style/style-guide-overview
        - name: Formatting
          link: style/formatting
        - name: Style and voice
          link: style/style-and-voice
        - name: Headings
          link: style/headings
        - name: Using lists
          link: style/using-lists
        - name: Cross references and links
          link: style/links
        - name: Using images
          link: style/using-images
        - name: Using tables
          link: style/using-tables
        - name: Using code samples
          link: style/using-code-samples

ja:
- name: Getting Started
  i18n_name: はじめよう
  icon: icons/sidebar/continue.svg
  children:
    - name: Overview
      i18n_name: 概要
      children:
        - name: Welcome
          i18n_name: ようこそ
          link: ja
        - name: Sign up and try
          link: ja/first-steps
          i18n_name: ユーザー登録
        - name: About CircleCI
          link: ja/about-circleci
          i18n_name: CircleCIの概要
        - name: Concepts
          link: ja/concepts
          i18n_name: コンセプト
        - name: FAQ
          link: ja/faq
    - name: Onboarding
      i18n_name: オンボーディング
      children:
      - name: YAML configuration intro
        link: ja/introduction-to-yaml-configurations
        i18n_name: YAML概要
      - name: Web app introduction
        link: ja/introduction-to-the-circleci-web-app
        i18n_name: Webアプリ概要
      - name: In-app configuration editor
        link: ja/config-editor
        i18n_name: 設定ファイルエディター
    - name: Beginner tutorials
      i18n_name: 初心者向けチュートリアル
      children:
        - name: Configuration tutorial
          link: ja/config-intro
          i18n_name: 設定ファイル概要
        - name: Quickstart guide
          link: ja/getting-started
          i18n_name: スタートガイド
        - name: Hello World
          link: ja/hello-world
          i18n_name: Hello World
        - name: Set up the Slack orb
          link: ja/slack-orb-tutorial
          i18n_name: Slack Orbを使う
    - name: VCS Integration
      i18n_name: VCSとの連携
      children:
        - name: GitHub
          link: ja/github-integration
        - name: Bitbucket
          link: ja/bitbucket-integration
        - name: GitLab
          link: ja/gitlab-integration
    - name: Migration
      i18n_name: 移行
      children:
        - name: Introduction to CircleCI migration
          link: ja/migration-intro
          i18n_name: CircleCIへの移行の概要
        - name: Migrate from AWS
          link: ja/migrating-from-aws
          i18n_name: AWSからの移行
        - name: Migrate from Azure DevOps
          link: ja/migrating-from-azuredevops
          i18n_name: Azure DevOpsからの移行
        - name: Migrate from Buildkite
          link: ja/migrating-from-buildkite
          i18n_name: Buildkiteからの移行
        - name: Migrate from GitHub Actions
          link: ja/migrating-from-github
          i18n_name: GitHub Actionsからの移行
        - name: Migrate from GitLab
          link: ja/migrating-from-gitlab
          i18n_name: GitLabからの移行
        - name: Migrate from Jenkins
          link: ja/migrating-from-jenkins
          i18n_name: Jenkinsからの移行
        - name: Migrate from TeamCity
          link: ja/migrating-from-teamcity
          i18n_name: TeamCityからの移行
        - name: Migrate from Travis CI
          link: ja/migrating-from-travis
          i18n_name: Travis CIからの移行

- name: Pipelines
  i18n_name: パイプライン
  icon: icons/sidebar/pipeline.svg
  children:
  - name: Overview
    i18n_name: 概要
    children:
      - name: Pipelines overview
        link: ja/pipelines
        i18n_name: パイプラインの概要
      - name: Triggers overview
        link: ja/triggers-overview
        i18n_name: トリガーの概要
      - name: Skip or cancel pipelines
        link: ja/skip-build
        i18n_name: スキップとキャンセル
  - name: Features
    i18n_name: 機能
    children:
      - name: Scheduled pipelines
        link: ja/scheduled-pipelines
        i18n_name: パイプラインのスケジュール実行
      - name: Workflows
        link: ja/workflows
        i18n_name: ワークフロー
      - name: Jobs and steps
        link: ja/jobs-steps
        i18n_name: ジョブとステップ
      - name: Workspaces
        link: ja/workspaces
        i18n_name: ワークスペース
      - name: Artifacts
        link: ja/artifacts
        i18n_name: アーティファクト
      - name: Docker layer caching
        link: ja/docker-layer-caching
        i18n_name: Docker レイヤーキャッシュ
      - name: Concurrency
        link: ja/concurrency
        i18n_name: 同時実行
      - name: Environment variables
        link: ja/env-vars
        i18n_name: 環境変数の概要
      - name: Collecting test data
        link: ja/collect-test-data
        i18n_name: テストデータの収集
      - name: Code coverage
        link: ja/code-coverage
        i18n_name: コードカバレッジ
      - name: Debugging with SSH
        link: ja/ssh-access-jobs
        i18n_name: SSHデバッグ
      - name: Test splitting and parallelism
        link: ja/parallelism-faster-jobs
        i18n_name: テストの分割と並列実行
      - name: Troubleshooting test splitting
        link: ja/troubleshoot-test-splitting
        i18n_name: テスト分割のトラブルシュート
      - name: Using Webhooks with 3rd party tools
        link: ja/webhooks-airtable
        i18n_name: Webhookの利用例
  - name: Optimizations
    i18n_name: 最適化
    children:
      - name: Overview
        link: ja/optimizations
        i18n_name: 概要
      - name: Persisting data
        link: ja/persist-data
        i18n_name: データの永続化
      - name: Caching dependencies
        link: ja/caching
        i18n_name: 依存関係のキャッシュ
      - name: Caching strategies
        link: ja/caching-strategy
        i18n_name: キャッシュ戦略
      - name: Pipeline values and parameters
        link: ja/pipeline-variables
        i18n_name: パイプラインの値とパラメータ
  - name: How-to guides
    i18n_name: ガイド
    children:
      - name: Set an environment variable
        link: ja/set-environment-variable
        i18n_name: 環境変数の設定
      - name: Inject environment variables with the API
        link: ja/inject-environment-variables-with-api
        i18n_name: 環境変数の挿入(APIを使用)
      - name: Migrate scheduled workflows to scheduled pipelines
        link: ja/migrate-scheduled-workflows-to-scheduled-pipelines
        i18n_name: ワークフローのスケジュール実行からパイプラインのスケジュール実行への移行
      - name: Set a nightly scheduled pipeline
        link: ja/set-a-nightly-scheduled-pipeline
        i18n_name: パイプラインのスケジュール実行を夜間に設定する
      - name: Schedule pipelines with multiple workflows
        link: ja/schedule-pipelines-with-multiple-workflows
        i18n_name: 複数のワークフローを使ったパイプラインのスケジュール実行
  - name: Tutorials
    i18n_name: チュートリアル
    children:
      - name: Test splitting
        link: ja/test-splitting-tutorial
        i18n_name: テスト分割

- name: Execution environments
  icon: icons/sidebar/builds.svg
  i18n_name: 実行環境
  children:
    - name: Overview
      i18n_name: 概要
      children:
        - name: Introduction
          link: ja/executor-intro
          i18n_name: 実行環境の概要
        - name: Migrating Docker to machine
          link: ja/docker-to-machine
          i18n_name: DockerからMachineへの移行
    - name: Docker
      children:
        - name: Using Docker
          link: ja/using-docker
          i18n_name: Dockerの使用
          hash: using-docker
        - name: Convenience images
          link: ja/circleci-images
          i18n_name: CircleCIイメージ
        - name: Migrating to next-gen images
          link: ja/next-gen-migration-guide
          i18n_name: 次世代イメージへの移行
        - name: Using custom images
          link: ja/custom-images
          i18n_name: カスタムイメージ
        - name: Docker authenticated pulls
          link: ja/private-images
          i18n_name: 認証付きプル
        - name: Running docker commands
          link: ja/building-docker-images
          i18n_name: Dockerコマンド
        - name: Run a job in a container
          link: ja/run-a-job-in-a-container
          i18n_name: コンテナでのジョブの実行
    - name: Linux VM
      children:
        - name: Using Linux VM
          link: ja/using-linuxvm
          i18n_name: Linux VMの使用
        - name: Android machine image
          i18n_name: Androidマシンイメージ
          link: ja/android-machine-image

    - name: macOS
      children:
        - name: Using macOS
          link: ja/using-macos
          i18n_name: macOSの使用
        - name: Configuring a macOS app
          link: ja/hello-world-macos
          i18n_name: macOSアプリの設定
        - name: Testing iOS applications
          link: ja/testing-ios
          i18n_name: iOSアプリをテストする
        - name: Testing macOS applications
          link: ja/testing-macos
          i18n_name: macOSアプリのテスト
        - name: iOS code signing
          link: ja/ios-codesigning
          i18n_name: iOSコードサインの設定
        - name: Xcode image policy
          link: ja/xcode-policy
          i18n_name: Xcodeイメージポリシー
        - name: Dedicated host resources
          link: ja/dedicated-hosts-macos
          i18n_name: macOS専有ホスト
    - name: Windows
      children:
        - name: Using Windows
          link: ja/using-windows
          i18n_name: Windowsの使用
        - name: Hello World
          link: ja/hello-world-windows
          i18n_name: 概要
    - name: GPU
      children:
        - name: Using GPUs
          link: ja/using-gpu
          i18n_name: GPUの使用
    - name: Arm
      children:
        - name: Using Arm
          link: ja/using-arm
          i18n_name: Armの使用

    - name: Self-hosted runner
      i18n_name: セルフホストランナー
      children:
        - name: Self-hosted runner overview
          link: ja/runner-overview
          i18n_name: 概要
        - name: Self-hosted runner concepts
          link: ja/runner-concepts
          i18n_name: コンセプト
        - name: Web app installation
          link: ja/runner-installation
          i18n_name: Webアプリでのインストール
        - name: Scaling self-hosted runner
          link: ja/runner-scaling
          i18n_name: セルフホストランナーのスケール
        - name: Self-hosted runner API
          link: ja/runner-api
          i18n_name: セルフホストランナーAPI
        - name: Self-hosted runner FAQ
          link: ja/runner-faqs
          i18n_name: セルフホストランナーFAQ
        - name: Troubleshoot self-hosted runner
          link: ja/troubleshoot-self-hosted-runner
          i18n_name: トラブルシューティング
    - name: Container runner
      i18n_name: コンテナランナー
      children:
        - name: Container runner installation
          link: ja/container-runner-installation
          i18n_name: コンテナランナーのインストール
        - name: Container runner reference guide
          link: ja/container-runner
          i18n_name: コンテナランナーのリファレンス
    - name: Machine runner
      i18n_name: マシンランナー
      children:
        - name: Linux installation
          link: ja/runner-installation-linux
          i18n_name: Linuxへのインストール
        - name: Windows installation
          link: ja/runner-installation-windows
          i18n_name: Windowsへのインストール
        - name: macOS installation
          link: ja/runner-installation-mac
          i18n_name: macOSへのインストール
        - name: CLI installation
          link: ja/runner-installation-cli
          i18n_name: CLIでのインストール
        - name: Upgrading machine runner on server
          link: ja/runner-upgrading-on-server
          i18n_name: Serverマシンランナーのアップグレード
        - name: Machine runner configuration reference
          link: ja/runner-config-reference
          i18n_name: マシンランナーの設定リファレンス

- name: Configuration
  icon: icons/sidebar/cogs.svg
  i18n_name: 設定ファイル
  children:
    - name: Overview
      i18n_name: 概要
      children:
        - name: Configuration introduction
          link: ja/config-intro
          i18n_name: 設定概要
        - name: Dynamic configuration
          link: ja/dynamic-config
          i18n_name: ダイナミックコンフィグ
        - name: Using the CircleCI configuration editor
          link: ja/config-editor
          i18n_name: 設定ファイルエディター
    - name: Reference
      i18n_name: リファレンス
      children:
        - name: Configuration reference
          link: ja/configuration-reference
          i18n_name: 設定リファレンス
        - name: Reusing configuration
          link: ja/reusing-config
          i18n_name: 設定ファイル再利用(Orb)
        - name: Advanced configuration
          link: ja/adv-config
          i18n_name: 高度な設定
        - name: Sample configuration
          link: ja/sample-config
          i18n_name: 設定ファイルサンプル
        - name: Installing the CircleCI CLI
          link: ja/local-cli
          i18n_name: CircleCI CLIのインストール
    - name: How-To Guides
      i18n_name: ガイド
      children:
        - name: Using matrix jobs
          link: ja/using-matrix-jobs
          i18n_name: マトリックスジョブ
        - name: Using branch filters
          link: ja/using-branch-filters
          i18n_name: ブランチフィルター
        - name: Using dynamic configuration
          link: ja/using-dynamic-configuration
          i18n_name: ダイナミックコンフィグ
        - name: Selecting a workflow to run
          link: ja/selecting-a-workflow-to-run-using-pipeline-parameters
          i18n_name: 実行するワークフローの指定
        - name: Installing and using docker-compose
          link: ja/docker-compose
          i18n_name: docker-composeの使用
        - name: Migrate from deploy to run
          link: ja/migrate-from-deploy-to-run
          i18n_name: deployからrunへの移行

- name: Orbs
  i18n_name: Orb
  icon: icons/sidebar/orb.svg
  children:
    - name: Using orbs
      i18n_name: Orbの利用
      children:
        - name: Orb introduction
          link: ja/orb-intro
          i18n_name: Orb概要
        - name: Orbs concepts
          link: ja/orb-concepts
          i18n_name: Orbコンセプト
        - name: Orbs FAQ
          link: ja/orbs-faq
          i18n_name: Orb FAQ
    - name: Authoring orbs
      i18n_name: Orbの作成
      children:
        - name: Intro to authoring an Orb
          link: ja/orb-author-intro
          i18n_name: 概要
        - name: Author an Orb
          link: ja/orb-author
          i18n_name: Orbの作成
        - name: Orb author FAQ
          link: ja/orb-author-faq
          i18n_name: Orbs作成のFAQ
        - name: Orb authoring best practices
          link: ja/orbs-best-practices
          i18n_name: Orbのベストプラクティス
        - name: Orb testing methodologies
          link: ja/testing-orbs
          i18n_name: Orbのテスト手法
        - name: Orb publishing process
          link: ja/creating-orbs
          i18n_name: Orbのパブリッシュ
        - name: Orb development kit
          link: ja/orb-development-kit
          i18n_name: Orb開発キット
        - name: Manual orb authoring
          link: ja/orb-author-validate-publish
          i18n_name: Orbの記述
    - name: Tutorials
      children:
        - name: Using the Slack orb
          link: ja/slack-orb-tutorial
          i18n_name: Slack Orbを使う
    - name: How-To Guides
      i18n_name: ガイド
      children:
        - name: Deploy service update to EC2
          link: ja/deploy-service-update-to-aws-ec2
          i18n_name: 変更のEC2へのデプロイ
        - name: Notify a Slack channel of a paused workflow
          link: ja/notify-a-slack-channel-of-a-paused-workflow
          i18n_name: 停止したワークフローのSlackチャンネルへの通知

- name: Insights
  icon: icons/sidebar/insights-new.svg
  i18n_name: インサイト
  children:
    - name: Overview
      i18n_name: 概要
      link: ja/insights
    - name: Metrics glossary
      i18n_name: メトリクスの用語集
      link: ja/insights-glossary
    - name: Insights snapshot badge
      i18n_name: インサイト スナップショットバッジ
      link: insights-snapshot-badge
    - name: Test Insights
      i18n_name: テストインサイト
      link: ja/insights-tests
    - name: Data partnerships
      i18n_name: データ連携
      link: ja/insights-partnerships
    - name: Insights API
      i18n_name: インサイトAPI
      link: https://circleci.com/docs/api/v2#tag/Insights

- name: Projects
  i18n_name: プロジェクト
  icon: icons/sidebar/project-new.svg
  children:
    - name: overview
      i18n_name: 概要
      children:
        - name: Projects overview
          link: ja/projects
          i18n_name: プロジェクトの概要
        - name: Creating a project
          link: ja/create-project
          i18n_name: プロジェクトの作成
    - name: settings
      i18n_name: 設定
      children:
        - name: Settings Overview
          link: ja/settings
          i18n_name: 概要
        - name: Enabling GitHub Checks
          link: ja/enable-checks
          i18n_name: GitHub Checks有効化
        - name: Adding SSH keys
          link: ja/add-ssh-key
          i18n_name: SSHキーの登録
        - name: Rotate project SSH keys
          link: ja/rotate-project-ssh-keys
          i18n_name: プロジェクトの SSH キーをローテーションする
        - name: Open source projects
          link: ja/oss
          i18n_name: OSSプロジェクト
        - name: Using notifications
          link: ja/notifications
          i18n_name: 通知の使用
        - name: Connect with JIRA
          link: ja/jira-plugin
          i18n_name: Jiraとの連携
        - name: Managing API tokens
          link: ja/managing-api-tokens
          i18n_name: APIトークン
        - name: Status badges
          link: ja/status-badges
          i18n_name: ステータスバッジ
        - name: Webhooks
          link: ja/webhooks
          i18n_name: Webhook
        - name: Using Credits
          link: ja/credits
          i18n_name: クレジットの使用
    - name: security
      i18n_name: セキュリティ
      children:
        - name: Security overview
          link: ja/security-overview
          i18n_name: セキュリティ概要
        - name: Contexts
          link: ja/contexts
          i18n_name: コンテキスト
        - name: Secure secrets handling
          link: ja/security-recommendations
          i18n_name: シークレットの安全な取り扱い
        - name: Using shell scripts
          link: ja/using-shell-scripts
          i18n_name: シェルスクリプトの使用
        - name: Protecting against supply chain attacks
          link: ja/security-supply-chain
          i18n_name: サプライチェーン攻撃への対策
        - name: IP ranges
          link: ja/ip-ranges
          i18n_name: IPアドレスの範囲
        - name: OpenID Connect tokens
          link: ja/openid-connect-tokens
          i18n_name: OpenID Connectトークン
        - name: Audit logs
          link: ja/audit-logs
          i18n_name: 監査ログ
        - name: How CircleCI handles security
          link: ja/security
          i18n_name: CircleCIのセキュリティ対策
    - name: config policy management
      i18n_name: 設定ファイルのポリシー管理
      children:
        - name: Config policy management overview
          link: ja/config-policy-management-overview
          i18n_name: 概要
        - name: Use the CLI and VCS for config policy management
          link: ja/use-the-cli-and-vcs-for-config-policy-management
          i18n_name: CLIとVCSを使用したポリシー管理
        - name: Use the CLI for config and policy development
          link: ja/use-the-cli-for-config-and-policy-development
          i18n_name: CLIを使用したポリシー作成
        - name: Config policy reference
          link: ja/config-policy-reference
          i18n_name: リファレンス

- name: Examples and guides
  i18n_name: サンプル
  icon: icons/sidebar/config.svg
  children:
    - name: Languages
      i18n_name: 言語
      children:
        - name: Overview
          link: ja/examples-and-guides-overview
          i18n_name: 概要
        - name: Node
          link: ja/language-javascript
        - name: Python
          link: ja/language-python

    - name: Databases
      i18n_name: データベース
      children:
        - name: Configuring databases
          link: ja/databases
          i18n_name: 設定方法
        - name: Database examples
          link: ja/postgres-config
          i18n_name: 設定例

    - name: Testing
      i18n_name: テスト
      children:
        - name: Overview
          link: ja/test
          i18n_name: テストの概要
        - name: Browser testing
          link: ja/browser-testing
          i18n_name: ブラウザーテスト

- name: Deployment
  icon: icons/sidebar/getting-started-new.svg
  i18n_name: デプロイ
  children:
    - name: Deployment overview
      link: ja/deployment-overview
      i18n_name: デプロイの概要
    - name: Deploy Android applications
      link: ja/deploy-android-applications
      i18n_name: Androidアプリのデプロイ
    - name: Deploy to Artifactory
      link: ja/deploy-to-artifactory
      i18n_name: Artifactoryへのデプロイ
    - name: Deploy to AWS
      link: ja/deploy-to-aws
      i18n_name: AWSへのデプロイ
    - name: Deploy Service Update to AWS EC2
      link: ja/deploy-service-update-to-aws-ec2
      i18n_name: 変更のEC2へのデプロイ
    - name: Deploy to Azure Container Registry
      link: ja/deploy-to-azure-container-registry
      i18n_name: Azure Container Registryへのデプロイ
    - name: Deploy to Capistrano
      link: ja/deploy-to-capistrano
      i18n_name: Capistranoへのデプロイ
    - name: Deploy to Cloud Foundry
      link: ja/deploy-to-cloud-foundry
      i18n_name: Cloud Foundryへのデプロイ
    - name: Deploy to Firebase
      link: ja/deploy-to-firebase
      i18n_name: Firebaseへのデプロイ
    - name: Authorize Google Cloud SDK
      link: ja/authorize-google-cloud-sdk
      i18n_name: Google Cloud SDK認証
    - name: Deploy to Google Cloud Platform
      link: ja/deploy-to-google-cloud-platform
      i18n_name: Google Cloud Platformへのデプロイ
    - name: Deploy to Heroku
      link: ja/deploy-to-heroku
      i18n_name: Herokuへのデプロイ
    - name: Deploy iOS applications
      link: ja/deploy-ios-applications
      i18n_name: iOSアプリのデプロイ
    - name: Deploy to NPM registry
      link: ja/deploy-to-npm-registry
      i18n_name: NPMレジストリへのデプロイ
    - name: Deploy over SSH
      link: ja/deploy-over-ssh
      i18n_name: SSHを使用したデプロイ
    - name: Publish packages to Packagecloud
      link: ja/publish-packages-to-packagecloud
      i18n_name: Packagecloudへのデプロイ

- name: Reference
  icon: icons/sidebar/folder-open.svg
  i18n_name: リファレンス
  children:
    - children:
      - name: Configuration Reference
        link: ja/configuration-reference
        i18n_name: 設定ファイルリファレンス
      - name: API v2 Reference
        link: https://circleci.com/docs/api/v2
        i18n_name: API v2リファレンス
      - name: API v2 Introduction
        link: ja/api-intro
        i18n_name: API v2概要
      - name: API v2 Developer's guide
        link: ja/api-developers-guide
        i18n_name: API v2開発ガイド
      - name: API v1.1 Reference
        link: https://circleci.com/docs/api/v1
        i18n_name: API v1.1リファレンス
      - name: CircleCI config SDK
        link: ja/circleci-config-sdk
        i18n_name: CircleCIコンフィグSDK
      - name: Project values and variables
        link: ja/variables
        i18n_name: プロジェクトの値と変数
      - name: Prebuilt images
        link: ja/circleci-images
        i18n_name: CircleCI公式イメージ
      - name: Glossary
        link: ja/glossary
        i18n_name: 用語集
      - name: Help and support
        link: ja/help-and-support
        i18n_name: ヘルプとサポート

- name: Server Administration v4.x
  i18n_name: Server v4.x 管理
  icon: icons/sidebar/admin-new.svg
  children:
    - name: Server v4.x Overview
      i18n_name: Server v4.xの概要
      children:
        - name: CircleCI server v4.x overview
          link: ja/server/overview/circleci-server-v4-overview
          i18n_name: 概要
        - name: Release notes
          link: ja/server/overview/release-notes
          i18n_name: リリースノート
    - name: Server v4.x Installation
      i18n_name: Server v4.xのインストール
      children:
        - name: Phase 1 - Prerequisites
          link: ja/server/installation/phase-1-prerequisites
          i18n_name: ステップ1 - 前提条件
        - name: Phase 2 - Core
          link: ja/server/installation/phase-2-core-services
          i18n_name: ステップ2 - コアサービス
        - name: Phase 3 - Execution
          link: ja/server/installation/phase-3-execution-environments
          i18n_name: ステップ3 - 実行環境
        - name: Phase 4 - Post-installation
          link: ja/server/installation/phase-4-post-installation
          i18n_name: ステップ4 - インストールの後処理
        - name: Hardening your cluster
          link: ja/server/installation/hardening-your-cluster
          i18n_name: クラスタのセキュリティ強化
        - name: Installing server behind a proxy
          link: ja/server/installation/installing-server-behind-a-proxy
          i18n_name: プロキシ経由のインストール
        - name: Migrate from server v3 to v4
          link: ja/server/installation/migrate-from-server-3-to-server-4
          i18n_name: v3からv4への移行
        - name: Upgrade server v4.x
          link: ja/server/installation/upgrade-server-4
          i18n_name: v4.xのアップグレード
        - name: Installation reference
          link: ja/server/installation/installation-reference
          i18n_name: インストールのリファレンスガイド
    - name: Server v4.x operations
      i18n_name: v3.x 管理者ガイド
      children:
        - name: Operator overview
          link: ja/server/operator/operator-overview
          i18n_name: 概要
        - name: Introduction to Nomad cluster operation
          link: ja/server/operator/introduction-to-nomad-cluster-operation
          i18n_name: Nomadクラスタの操作
        - name: Managing user accounts
          link: ja/server/operator/managing-user-accounts
          i18n_name: ユーザーアカウントの管理
        - name: Managing orbs
          link: ja/server/operator/managing-orbs
          i18n_name: Orbの管理
        - name: Manage virtual machines with VM service
          link: ja/server/operator/manage-virtual-machines-with-vm-service
          i18n_name: VMの管理
        - name: Configuring external services
          link: ja/server/operator/configuring-external-services
          i18n_name: 外部サービスの設定
        - name: Expanding internal database volumes
          link: ja/server/operator/expanding-internal-database-volumes
          i18n_name: 内部データベースのボリューム拡張
        - name: Managing load balancers
          link: ja/server/operator/managing-load-balancers
          i18n_name: ロードバランサーの管理
        - name: User authentication
          link: ja/server/operator/user-authentication
          i18n_name: ユーザー認証
        - name: Managing build artifacts
          link: ja/server/operator/managing-build-artifacts
          i18n_name: ビルドアーティファクトの管理
        - name: Usage data collection
          link: ja/server/operator/usage-data-collection
          i18n_name: 使用状況データの収集
        - name: CircleCI server security features
          link: ja/server/operator/circleci-server-security-features
          i18n_name: セキュリティ機能
        - name: Application lifecycle
          link: ja/server/operator/application-lifecycle
          i18n_name: アプリケーション ライフサイクル
        - name: Troubleshooting and support
          link: ja/server/operator/troubleshooting-and-support
          i18n_name: トラブルシュートとサポート
        - name: Backup and restore
          link: ja/server/operator/backup-and-restore
          i18n_name: バックアップと復元
    - name: Server v4.0.0 PDF
      children:
        - name: v4.0.0 Overview
          link: server-pdfs/CircleCI-Server-4.0.0-Overview.pdf
          i18n_name: v4.0.0 概要
        - name: v4.0.0 Installation Guide for AWS
          link: server-pdfs/CircleCI-Server-4.0.0-AWS-Installation-Guide.pdf
          i18n_name: v4.0.0 インストールガイド AWS
        - name: v4.0.0 Installation Guide for GCP
          link: server-pdfs/CircleCI-Server-4.0.0-GCP-Installation-Guide.pdf
          i18n_name: v4.0.0 インストールガイド GCP
        - name: v4.0.0 Operations Guide
          link: server-pdfs/CircleCI-Server-4.0.0-Operations-Guide.pdf
          i18n_name: v4.0.0 管理者ガイド

- name: Server Administration v3.x
  i18n_name: Server v3.x 管理
  icon: icons/sidebar/admin-new.svg
  children:
    - name: Server v3.x Overview
      i18n_name: v3.x の概要
      children:
        - name: Overview
          link: ja/server-3-overview
          i18n_name: 概要
        - name: What's New in v3.x
          link: ja/server-3-whats-new
          i18n_name: v3.x の新機能
        - name: Upgrade
          link: ja/server-3-upgrade
          i18n_name: v3.x へのアップグレード
        - name: FAQ
          link: ja/server-3-faq
          i18n_name: Server 3.x FAQ
    - name: Server v3.x Install
      i18n_name: Server v3.x のインストール
      children:
        - name: Phase 1 - Prerequisites
          link: ja/server-3-install-prerequisites
          i18n_name: ステップ1 - 必須要件
        - name: Phase 2 - Install core services
          link: ja/server-3-install
          i18n_name: ステップ2 - コアサービスのインストール
        - name: Phase 3 - Install execution environment
          link: ja/server-3-install-build-services
          i18n_name: ステップ3 - 実行環境のインストール
        - name: Phase 4 - Post installation
          link: ja/server-3-install-post
          i18n_name: ステップ4 - インストールの後処理
        - name: Migration
          link: ja/server-3-install-migration
          i18n_name: 移行
        - name: Hardening your cluster
          link: ja/server-3-install-hardening-your-cluster
          i18n_name: クラスタのハードニング
    - name: Server v3.x operations
      i18n_name: v3.x 管理者ガイド
      children:
        - name: Overview
          link: ja/server-3-operator-overview
          i18n_name: 概要
        - name: Metrics and monitoring
          i18n_name: メトリクスとモニタリング
          link: ja/server-3-operator-metrics-and-monitoring
        - name: Introduction to Nomad
          i18n_name: Nomad 概要
          link: ja/server-3-operator-nomad
        - name: Configuring a proxy
          i18n_name: プロキシの設定
          link: ja/server-3-operator-proxy
        - name: User accounts
          i18n_name: ユーザー管理
          link: ja/server-3-operator-user-accounts
        - name: Managing orbs
          i18n_name: Orbの管理
          link: ja/server-3-operator-orbs
        - name: VM service
          i18n_name: VM サービスの設定
          link: ja/server-3-operator-vm-service
        - name: Externalizing services
          i18n_name: サービスの外部化
          link: ja/server-3-operator-externalizing-services
        - name: Expanding internal database volumes
          i18n_name: 内部データベースボリュームの拡張
          link: ja/server-3-operator-extending-internal-volumes
        - name: Load balancers
          i18n_name: ロードバランサー
          link: ja/server-3-operator-load-balancers
        - name: Authentication
          i18n_name: 認証
          link: ja/server-3-operator-authentication
        - name: Docker authenticated pulls
          i18n_name: Docker の認証つきプル
          link: ja/private-images
        - name: Build artifacts
          i18n_name: アーティファクト
          link: ja/server-3-operator-build-artifacts
        - name: Usage data
          i18n_name: 利用状況データ
          link: ja/server-3-operator-usage-data
        - name: Security
          i18n_name: セキュリティ
          link: ja/security-server
        - name: Application lifecycle
          i18n_name: アプリケーションライフサイクル
          link: ja/server-3-operator-application-lifecycle
        - name: Troubleshooting and support
          i18n_name: トラブルシューティング
          link: ja/server-3-operator-troubleshooting-and-support
        - name: Backup and restore
          i18n_name: バックアップと復元
          link: ja/server-3-operator-backup-and-restore
    - name: Server v3.4.x PDFs
      children:
        - name: v3.4 Overview
          link: ja/CircleCI-Server-3.4.1-Overview.pdf
          i18n_name: v3.4 の概要
        - name: v3.4 Installation Guide for AWS
          link: ja/CircleCI-Server-3.4.1-AWS-Installation-Guide.pdf
          i18n_name: v3.4 インストールガイド AWS
        - name: v3.4 Installation Guide for GCP
          link: ja/CircleCI-Server-3.4.1-GCP-Installation-Guide.pdf
          i18n_name: v3.4 インストールガイド GCP
        - name: v3.4 Operations Guide
          link: ja/CircleCI-Server-3.4.1-Operations-Guide.pdf
          i18n_name: v3.4 管理者ガイド
    - name: Server v3.3.x PDFs
      children:
        - name: v3.3 Overview
          link: ja/CircleCI-Server-3.3.0-Overview.pdf
          i18n_name: v3.3 の概要
        - name: v3.3 Installation Guide for AWS
          link: ja/CircleCI-Server-3.3.0-AWS-Installation-Guide.pdf
          i18n_name: v3.3 インストールガイド AWS
        - name: v3.3 Installation Guide for GCP
          link: ja/CircleCI-Server-3.3.0-GCP-Installation-Guide.pdf
          i18n_name: v3.3 インストールガイド GCP
        - name: v3.3 Operations Guide
          link: ja/CircleCI-Server-3.3.0-Operations-Guide.pdf
          i18n_name: v3.3 管理者ガイド
    - name: Server v3.2.x PDFs
      children:
        - name: v3.2 Overview
          link: ja/CircleCI-Server-3.2.0-Overview.pdf
          i18n_name: v3.2 の概要
        - name: v3.2 Installation Guide
          link: ja/CircleCI-Server-3.2.0-Installation-Guide.pdf
          i18n_name: v3.2 インストールガイド
        - name: v3.2 Operations Guide
          link: ja/CircleCI-Server-3.2.0-Operations-Guide.pdf
          i18n_name: v3.2 管理者ガイド
    - name: Server v3.1.x PDFs
      i18n_name: Server v3.1.x PDFs
      children:
        - name: v3.1 Overview
          i18n_name: v3.1 の新機能
          link: ja/CircleCI-Server-3.1.0-Overview.pdf
        - name: v3.1 Installation Guide
          i18n_name: v3.1 インストールガイド
          link: ja/CircleCI-Server-3.1.0-Installation-Guide.pdf
        - name: v3.1 Operations Guide
          i18n_name: v3.1 管理者ガイド
          link: ja/CircleCI-Server-3.1.0-Operations-Guide.pdf
    - name: Server v3.0.x PDFs
      i18n_name: Server v3.0.x PDFs
      children:
        - name: v3.0 Overview
          i18n_name: v3.0 の新機能
          link: ja/CircleCI-Server-3.0.1-Overview.pdf
        - name: v3.0 Installation Guide
          i18n_name: v3.0 インストールガイド
          link: ja/CircleCI-Server-3.0.1-Installation-Guide.pdf
        - name: v3.0 Operations Guide
          i18n_name: v3.0 管理者ガイド
          link: ja/CircleCI-Server-3.0.1-Operations-Guide.pdf
- name: Server administration v2.x
  i18n_name: Server v2.x 管理
  icon: icons/sidebar/admin-new.svg
  children:
    - name: Server v2.19.x Install
      i18n_name: v2.19.x インストール
      children:
        - name: Overview
          link: ja/install-overview
          i18n_name: 概要
        - name: What's new in v2.19.x
          link: ja/v.2.19-overview
          i18n_name: v2.19.x の新機能
        - name: Upgrade to v2.19.x
          link: ja/updating-server
          i18n_name: アップグレード方法
        - name: Updating Replicated
          link: ja/updating-server-replicated-version
          i18n_name: Replicated の更新
        - name: System requirements
          link: ja/server-ports
          i18n_name: 使用ポート
        - name: Prerequisites and planning
          link: ja/aws-prereq
          i18n_name: 必須要件
        - name: Installation
          link: ja/aws
          i18n_name: インストール
        - name: Teardown
          link: ja/aws-teardown
          i18n_name: アンインストール
    - name: Server v2.19.x Operations
      i18n_name: 管理者ガイド
      children:
        - name: Overview
          link: ja/overview
          i18n_name: 概要
        - name: Intro to Nomad
          link: ja/nomad
          i18n_name: Nomadガイド
        - name: Metrics & Monitoring
          link: ja/monitoring
          i18n_name: 設定・モニタリング
        - name: Nomad metrics
          link: ja/nomad-metrics
          i18n_name: Nomadメトリクス
        - name: Proxies
          link: ja/proxy
          i18n_name: プロキシ
        - name: Docker Hub pull through mirror
          link: ja/docker-hub-pull-through-mirror
          i18n_name: DockerHubミラー
        - name: Authentication
          link: ja/authentication
          i18n_name: 認証
        - name: VM service
          link: ja/vm-service
          i18n_name: VMサービスの設定
        - name: GPU builders
          link: ja/gpu
          i18n_name: GPUビルダー
        - name: Certificates
          link: ja/certificates
          i18n_name: 証明書
        - name: User Accounts
          link: ja/user-accounts
          i18n_name: ユーザアカウント
        - name: Build artifacts
          link: ja/build-artifacts
          i18n_name: アーティファクト
        - name: Usage statistics
          link: ja/usage-stats
          i18n_name: 利用状況データ
        - name: JVM heap size
          link: ja/jvm-heap-size-configuration
          i18n_name: JVMヒープサイズ
        - name: SSH reruns
          link: ja/ssh-server
          i18n_name: SSH再実行
        - name: Maintenance
          link: ja/ops
          i18n_name: メンテナンス
        - name: Backup and recovery
          link: ja/backup
          i18n_name: バックアップとリカバリ
        - name: Security
          link: ja/security-server
          i18n_name: セキュリティ
        - name: Troubleshooting
          link: ja/troubleshooting
          i18n_name: トラブルシューティング
        - name: Faq
          link: ja/admin-faq
          i18n_name: FAQ
        - name: Customization & config
          link: ja/customizations
          i18n_name: カスタマイズ・設定
        - name: Architecture
          link: ja/architecture
          i18n_name: アーキテクチャ
        - name: Storage lifecycle
          link: ja/storage-lifecycle
          i18n_name: ストレージライフサイクル
        - name: Acknowledgments
          link: ja/open-source
          i18n_name: 謝辞(OSS)
    - name: Server v2.19 PDFs
      i18n_name: Server v2.19 PDF
      children:
        - name: What's New in v2.19
          link: ja/v.2.19-overview
          i18n_name: v2.19 の新機能
        - name: v2.19 Installation Guide
          link: ja/CircleCI-Server-AWS-Installation-Guide.pdf
          i18n_name: v2.19 インストールガイド
        - name: v2.19 Operations Guide
          link: ja/CircleCI-Server-Operations-Guide.pdf
          i18n_name: v2.19 管理者ガイド
    - name: Server v2.18 PDFs
      i18n_name: Server v2.18 PDF
      children:
        - name: What's New in v2.18
          link: ja/v.2.18-overview
          i18n_name: v2.18 の新機能
        - name: v2.18.3 Installation Guide
          link: ja/CircleCI-Server-AWS-Installation-Guide-v2-18-3.pdf
          i18n_name: v2.18.3 インストールガイド
        - name: v2.18.3 Operations Guide
          link: ja/CircleCI-Server-Operations-Guide-v2-18-3.pdf
          i18n_name: v2.18.3 管理者ガイド
    - name: Server v2.17.3 PDFs
      i18n_name: Server v2.17.3 PDF
      children:
        - name: What's New in v2.17
          link: ja/v.2.17-overview
          i18n_name: v2.17 の新機能
        - name: v2.17.3 Installation Guide
          link: ja/CircleCI-Server-AWS-Installation-Guide-v2-17.pdf
          i18n_name: v2.17 インストールガイド
        - name: v2.17.3 Operations Guide
          link: ja/CircleCI-Server-Operations-Guide-v2-17.pdf
          i18n_name: v2.17 管理者ガイド
    - name: Server v2.16 PDFs
      i18n_name: Server v2.16 PDF
      children:
        - name: What's New in v2.16
          i18n_name: v2.16 の新機能
          link: ja/v.2.16-overview
        - name: v2.16 Installation Guide
          link: ja/circleci-install-doc.pdf
          i18n_name: v2.16 インストールガイド
        - name: v2.16 Operations Guide
          link: ja/circleci-ops-guide.pdf
          i18n_name: v2.16 管理者ガイド

- name: CircleCI Plans
  i18n_name: CircleCIのプラン設定
  icon: icons/sidebar/plans-outline.svg
  children:
    - name: Plan Overview
      i18n_name: プランの概要
      link: ja/plan-overview
    - name: Free
      i18n_name: Free
      link: ja/plan-free
    - name: Performance
      i18n_name: Performance
      link: ja/plan-performance
    - name: Scale
      i18n_name: Scale
      link: ja/plan-scale
    - name: Server
      link: ja/plan-server

- name: Contributing to CircleCI docs
  i18n_name: スタイルガイド(英語)
  icon: icons/sidebar/changelog.svg
  children:
    - name: Docs style guide
      children:
        - name: Style guide overview
          link: style/style-guide-overview
        - name: Formatting
          link: style/formatting
        - name: Style and Voice
          link: style/style-and-voice
        - name: Headings
          link: style/headings
        - name: Using lists
          link: style/using-lists
        - name: Cross references and links
          link: style/links
        - name: Using images
          link: style/using-images
        - name: Using tables
          link: style/using-tables
        - name: Using code samples
          link: style/using-code-samples<|MERGE_RESOLUTION|>--- conflicted
+++ resolved
@@ -78,15 +78,6 @@
       children:
         - name: Pipelines overview
           link: pipelines
-<<<<<<< HEAD
-        - name: Triggers overview
-          link: triggers-overview
-        - name: Skip or cancel pipelines
-          link: skip-build
-        - name: Troubleshoot pipelines
-          link: troubleshoot-pipelines
-=======
->>>>>>> cc48a425
     - name: Features
       children:
         - name: Jobs and steps
