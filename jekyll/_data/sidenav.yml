en:
- name: About CircleCI
  icon: icons/sidebar/circle-logo.svg
  children:
    - name: Overview
      children:
        - name: What is continuous integration?
          link: about-circleci
        - name: Benefits of CircleCI
          link: benefits-of-circleci
        - name: Concepts
          link: concepts
        - name: Glossary
          link: glossary
        - name: Web app introduction
          link: introduction-to-the-circleci-web-app
        - name: FAQ
          link: faq

- name: Getting started
  icon: icons/sidebar/continue.svg
  children:
    - name: First steps
      children:
        - name: Sign up and try
          link: first-steps
        - name: YAML configuration intro
          link: introduction-to-yaml-configurations
        - name: In-app configuration editor
          link: config-editor
    - name: VCS integration
      children:
        - name: GitHub
          link: github-integration
        - name: Bitbucket
          link: bitbucket-integration
        - name: GitLab
          link: gitlab-integration
    - name: Migration
      children:
        - name: Introduction to CircleCI migration
          link: migration-intro
        - name: Migrate from AWS
          link: migrating-from-aws
        - name: Migrate from Azure DevOps
          link: migrating-from-azuredevops
        - name: Migrate from Buildkite
          link: migrating-from-buildkite
        - name: Migrate from GitHub Actions
          link: migrating-from-github
        - name: Migrate from GitLab
          link: migrating-from-gitlab
        - name: Migrate from Jenkins
          link: migrating-from-jenkins
        - name: Migrate from TeamCity
          link: migrating-from-teamcity
        - name: Migrate from Travis CI
          link: migrating-from-travis
    - name: Tutorials
      children:
        - name: Quickstart guide
          link: getting-started
        - name: Configuration tutorial
          link: config-intro
        - name: Hello world
          link: hello-world
        - name: Set up the Slack orb
          link: slack-orb-tutorial

- name: Orchestrate and trigger
  icon: icons/sidebar/pipeline.svg
  children:
    - name: Orchestrate
      children:
        - name: Pipelines overview
          link: pipelines
        - name: Jobs and steps
          link: jobs-steps
        - name: Use workflows to orchestrate jobs
          link: workflows
        - name: Use workspaces to share data between jobs
          link: workspaces
        - name: Skip or cancel jobs and workflows
          link: skip-build
        - name: Pipeline values and parameters
          link: pipeline-variables
    - name: Schedule
      children:
        - name: Scheduled pipelines
          link: scheduled-pipelines
    - name: Trigger
      children:
        - name: Triggers overview
          link: triggers-overview
    - name: How-to guides
      children:
        - name: Notify a Slack channel of a paused workflow
          link: notify-a-slack-channel-of-a-paused-workflow
        - name: Use branch filters
          link: using-branch-filters
        - name: Selecting a workflow to run
          link: selecting-a-workflow-to-run-using-pipeline-parameters
        - name: Migrate scheduled workflows to scheduled pipelines
          link: migrate-scheduled-workflows-to-scheduled-pipelines
        - name: Schedule pipelines with multiple workflows
          link: schedule-pipelines-with-multiple-workflows
        - name: Set a nightly scheduled pipeline
          link: set-a-nightly-scheduled-pipeline
    - name: Reference
      children:
        - name: Project values and variables
          link: variables
        - name: Troubleshoot
          link: troubleshoot

- name: Execution environments
  icon: icons/sidebar/builds.svg
  children:
    - name: Overview
      children:
        - name: Execution environments overview
          link: executor-intro
        - name: Resource class overview
          link: resource-class-overview
        - name: Migrating Docker to machine
          link: docker-to-machine
    - name: Docker
      children:
        - name: Using Docker
          link: using-docker
        - name: Convenience images
          link: circleci-images
        - name: Migrating to next-gen images
          link: next-gen-migration-guide
        - name: Using custom images
          link: custom-images
        - name: Docker authenticated pulls
          link: private-images
        - name: Running Docker commands
          link: building-docker-images
        - name: Run a job in a container
          link: run-a-job-in-a-container
    - name: Linux VM
      children:
        - name: Using Linux VM
          link: using-linuxvm
        - name: Android machine image
          link: android-machine-image

    - name: macOS
      children:
        - name: Using macOS
          link: using-macos
        - name: Configuring a macOS app
          link: hello-world-macos
        - name: iOS code signing
          link: ios-codesigning
        - name: Xcode image policy
          link: xcode-policy
        - name: Dedicated host resources
          link: dedicated-hosts-macos
    - name: Windows
      children:
        - name: Using Windows
          link: using-windows
        - name: Hello world
          link: hello-world-windows
    - name: GPU
      children:
        - name: Using GPUs
          link: using-gpu
    - name: Arm
      children:
        - name: Using Arm
          link: using-arm

    - name: Self-hosted runner
      children:
        - name: Self-hosted runner overview
          link: runner-overview
        - name: Self-hosted runner concepts
          link: runner-concepts
        - name: Web app installation
          link: runner-installation
        - name: Scaling self-hosted runner
          link: runner-scaling
        - name: Self-hosted runner API
          link: runner-api
        - name: Self-hosted runner FAQ
          link: runner-faqs
        - name: Troubleshoot self-hosted runner
          link: troubleshoot-self-hosted-runner
    - name: Container runner
      children:
        - name: Container runner installation
          link: container-runner-installation
        - name: Container runner reference guide
          link: container-runner
    - name: Machine runner
      children:
        - name: Linux installation
          link: runner-installation-linux
        - name: Windows installation
          link: runner-installation-windows
        - name: macOS installation
          link: runner-installation-mac
        - name: CLI installation
          link: runner-installation-cli
        - name: Upgrading machine runner on server
          link: runner-upgrading-on-server
        - name: Machine runner configuration reference
          link: runner-config-reference

- name: Configuration
  icon: icons/sidebar/cogs.svg
  children:
    - name: Overview
      children:
        - name: Configuration introduction
          link: config-intro
        - name: Using the CircleCI configuration editor
          link: config-editor
    - name: Reference
      children:
        - name: Advanced configuration
          link: adv-config
        - name: Sample configuration
          link: sample-config
    - name: How-To Guides
      children:
        - name: Using branch filters
          link: using-branch-filters
        - name: Selecting a workflow to run
          link: selecting-a-workflow-to-run-using-pipeline-parameters
        - name: Installing and using docker-compose
          link: docker-compose
        - name: Rename organizations and repositories
          link: rename-organizations-and-repositories
        - name: Migrate from deploy to run
          link: migrate-from-deploy-to-run

- name: Optimize
  icon: icons/sidebar/sparkle.svg
  children:
    - name: Data
      children:
        - name: Persisting data overview
          link: persist-data
        - name: Caching dependencies
          link: caching
        - name: Caching strategies
          link: caching-strategy
        - name: Store build artifacts
          link: artifacts
    - name: Speed
      children:
        - name: Concurrency
          link: concurrency
        - name: Test splitting and parallelism
          link: parallelism-faster-jobs
        - name: Enable Docker layer caching
          link: docker-layer-caching
    - name: Configuration
      children:
        - name: Dynamic configuration
          link: dynamic-config
    - name: How-to guides
      children:
        - name: Use matrix jobs
          link: using-matrix-jobs
        - name: Use dynamic configuration
          link: using-dynamic-configuration
        - name: Avoid and debug Java memory errors
          link: java-oom
    - name: Reference
      children:
        - name: Reusable configuration reference
          link: reusing-config

- name: Project Insights
  icon: icons/sidebar/insights-new.svg
  children:
    - name: Monitor projects with Insights
      children:
      - name: Use Insights
        link: insights
    - name: How-to guides
      children:
      - name: Generate an Insights snapshot badge
        link: insights-snapshot-badge
    - name: Reference
      children:
      - name: Insights glossary
        link: insights-glossary
      - name: Insights API
        link: https://circleci.com/docs/api/v2#tag/Insights

- name: Package and re-use config with orbs
  icon: icons/sidebar/orb.svg
  children:
    - name: Use orbs
      children:
        - name: Orb introduction
          link: orb-intro
    - name: Author orbs
      children:
        - name: Intro to authoring an orb
          link: orb-author-intro
        - name: Author an orb
          link: orb-author
        - name: Orb authoring best practices
          link: orbs-best-practices
    - name: Test orbs
      children:
        - name: Orb testing methodologies
          link: testing-orbs
    - name: Publish orbs
      children:
        - name: Orb publishing process
          link: creating-orbs
    - name: Tutorials
      children:
        - name: Create an orb
          link: create-an-orb
        - name: Manually author an orb
          link: orb-author-validate-publish
        - name: Using the Slack orb
          link: slack-orb-tutorial
    - name: How-to guides
      children:
        - name: Deploy service update to EC2
          link: deploy-service-update-to-aws-ec2
    - name: Reference
      children:
        - name: Orbs concepts
          link: orb-concepts
        - name: Orbs FAQ
          link: orbs-faq
        - name: Orb author FAQ
          link: orb-author-faq
        - name: Reusing configuration
          link: reusing-config

- name: Security and permissions
  icon: icons/sidebar/key.svg
  children:
    - name: Security features
      children:
        - name: How CircleCI handles security
          link: security
        - name: Intro to environment variables
          link: env-vars
        - name: Using contexts
          link: contexts
        - name: IP ranges
          link: ip-ranges
        - name: Audit logs
          link: audit-logs
    - name: Security recommendations
      children:
        - name: Security overview
          link: security-overview
        - name: Protecting against supply chain attacks
          link: security-supply-chain
        - name: Secure secrets handling
          link: security-recommendations
    - name: Config policy management
      children:
        - name: Config policies overview (Open preview)
          link: config-policy-management-overview
    - name: Authentication
      children:
        - name: Use OpenID Connect tokens in jobs
          link: openid-connect-tokens
    - name: How-to guides
      children:
        - name: Set an environment variable
          link: set-environment-variable
        - name: Inject environment variables with the API
          link: inject-environment-variables-with-api
        - name: Debug with SSH
          link: ssh-access-jobs
        - name: Rotate project SSH keys
          link: rotate-project-ssh-keys
        - name: Create and manage config policies (Open preview)
          link: create-and-manage-config-policies
        - name: Test config policies (Open preview)
          link: test-config-policies
        - name: Use the CLI for config and policy development (Open preview)
          link: use-the-cli-for-config-and-policy-development
<<<<<<< HEAD
=======
        - name: Rotate project SSH keys
          link: rotate-project-ssh-keys
        - name: Stop building a project on CircleCI
          link: stop-building-a-project-on-circleci
>>>>>>> 2dd5d085
    - name: Reference
      children:
        - name: Config policy reference (Open preview)
          link: config-policy-reference

- name: Integration
  icon: icons/sidebar/webhook.svg
  children:
    - name: Integration features
      children:
        - name: Webhooks overview
          link: webhooks
        - name: Notifications overview
          link: notifications
    - name: Partnerships
      children:
        - name: Build open source projects
          link: oss
        - name: Enable GitHub Checks
          link: enable-checks
        - name: Connect with Jira
          link: jira-plugin
        - name: New Relic integration
          link: new-relic-integration
        - name: Datadog integration
          link: datadog-integration
        - name: Sumo Logic integration
          link: sumo-logic-integration
    - name: Tutorials
      children:
        - name: Authorize Google Cloud SDK
          link: authorize-google-cloud-sdk
    - name: How-to guides
      children:
        - name: Adding status badges
          link: status-badges
        - name: CircleCI webhooks with Airtable
          link: webhooks-airtable
        - name: Add additional SSH keys
          link: add-ssh-key
    - name: Reference
      children:
        - name: Webhooks reference
          link: webhooks-reference

- name: Projects
  icon: icons/sidebar/project-new.svg
  children:
    - name: overview
      children:
        - name: Projects overview
          link: projects
        - name: Creating a project
          link: create-project

- name: Developer toolkit
  icon: icons/sidebar/code.svg
  children:
    - name: CLI
      children:
        - name: Installing the CircleCI local CLI
          link: local-cli
    - name: APIs
      children:
        - name: API v2 introduction
          link: api-intro
        - name: API v2 developers guide
          link: api-developers-guide
        - name: Managing API tokens
          link: managing-api-tokens
    - name: Config tools
      children:
        - name: CircleCI config SDK
          link: circleci-config-sdk
        - name: Orb development kit
          link: orb-development-kit
    - name: Example projects
      children:
        - name: Examples and guides overview
          link: examples-and-guides-overview
        - name: Sample config.yml files
          link: sample-config
    - name: How-to guides
      children:
        - name: How to use the CircleCI local CLI
          link: how-to-use-the-circleci-local-cli
    - name: Reference
      children:
        - name: Configuration reference
          link: configuration-reference
        - name: API v2 reference
          link: https://circleci.com/docs/api/v2
        - name: API v1 reference
          link: https://circleci.com/docs/api/v1

- name: Examples and guides
  icon: icons/sidebar/config.svg
  children:
    - name: Languages
      children:
        - name: Node
          link: language-javascript
        - name: Python
          link: language-python
    - name: Databases
      children:
        - name: Configuring databases
          link: databases
        - name: Database examples
          link: postgres-config

- name: Test
  icon: icons/sidebar/passed.svg
  children:
    - name: Run tests
      children:
        - name: Automated testing
          link: test
        - name: Collect test data
          link: collect-test-data
    - name: Testing strategies
      children:
        - name: Browser testing
          link: browser-testing
        - name: Generate code coverage metrics
          link: code-coverage
        - name: Fail fast (Open preview)
          link: fail-fast
    - name: Monitor tests
      children:
        - name: Test Insights
          link: insights-tests
    - name: Tutorials
      children:
        - name: Speed up pipelines with test splitting
          link: test-splitting-tutorial
        - name: Testing iOS applications
          link: testing-ios
        - name: Testing macOS applications
          link: testing-macos
    - name: How-to guides
      children:
        - name: Use the CircleCI CLI to split tests
          link: use-the-circleci-cli-to-split-tests
    - name: Reference
      children:
        - name: Troubleshoot test splitting
          link: troubleshoot-test-splitting

- name: Deploy
  icon: icons/sidebar/getting-started-new.svg
  children:
    - name: Deployment
      children:
        - name: Deployment overview
          link: deployment-overview
    - name: How-to guides
      children:
        - name: Deploy Android applications
          link: deploy-android-applications
        - name: Deploy to Artifactory
          link: deploy-to-artifactory
        - name: Deploy to AWS
          link: deploy-to-aws
        - name: Deploy Service Update to AWS EC2
          link: deploy-service-update-to-aws-ec2
        - name: Deploy to Azure Container Registry
          link: deploy-to-azure-container-registry
        - name: Deploy to Capistrano
          link: deploy-to-capistrano
        - name: Deploy to Cloud Foundry
          link: deploy-to-cloud-foundry
        - name: Deploy to Firebase
          link: deploy-to-firebase
        - name: Deploy to Google Cloud Platform
          link: deploy-to-google-cloud-platform
        - name: Deploy to Heroku
          link: deploy-to-heroku
        - name: Deploy iOS applications
          link: deploy-ios-applications
        - name: Deploy over SSH
          link: deploy-over-ssh
        - name: Publish packages to Packagecloud
          link: publish-packages-to-packagecloud
        - name: Publish to NPM registry
          link: deploy-to-npm-registry

- name: Server administration v4.x
  icon: icons/sidebar/admin-new.svg
  children:
    - name: Server v4.x overview
      children:
        - name: CircleCI server v4.x overview
          link: server/overview/circleci-server-v4-overview
        - name: Release notes
          link: server/overview/release-notes
    - name: Server v4.x installation
      children:
        - name: Phase 1 - Prerequisites
          link: server/installation/phase-1-prerequisites
        - name: Phase 2 - Core
          link: server/installation/phase-2-core-services
        - name: Phase 3 - Execution
          link: server/installation/phase-3-execution-environments
        - name: Phase 4 - Post-installation
          link: server/installation/phase-4-post-installation
        - name: Hardening your cluster
          link: server/installation/hardening-your-cluster
        - name: Installing server behind a proxy
          link: server/installation/installing-server-behind-a-proxy
        - name: Migrate from server v3 to v4
          link: server/installation/migrate-from-server-3-to-server-4
        - name: Migrate from server v2 to v4
          link: server/installation/migrate-from-server-2-to-server-4
        - name: Upgrade server v4.x
          link: server/installation/upgrade-server-4
        - name: Installation reference
          link: server/installation/installation-reference
    - name: Server v4.x operations
      children:
        - name: Operator overview
          link: server/operator/operator-overview
        - name: Introduction to Nomad cluster operation
          link: server/operator/introduction-to-nomad-cluster-operation
        - name: Managing user accounts
          link: server/operator/managing-user-accounts
        - name: Managing orbs
          link: server/operator/managing-orbs
        - name: Manage virtual machines with VM service
          link: server/operator/manage-virtual-machines-with-vm-service
        - name: Configuring external services
          link: server/operator/configuring-external-services
        - name: Expanding internal database volumes
          link: server/operator/expanding-internal-database-volumes
        - name: Managing load balancers
          link: server/operator/managing-load-balancers
        - name: User authentication
          link: server/operator/user-authentication
        - name: Managing build artifacts
          link: server/operator/managing-build-artifacts
        - name: Usage data collection
          link: server/operator/usage-data-collection
        - name: CircleCI server security features
          link: server/operator/circleci-server-security-features
        - name: Application lifecycle
          link: server/operator/application-lifecycle
        - name: Troubleshooting and support
          link: server/operator/troubleshooting-and-support
        - name: Backup and restore
          link: server/operator/backup-and-restore
    - name: Server v4.0.0 PDFs
      children:
        - name: v4.0.0 Overview
          link: server-pdfs/CircleCI-Server-4.0.0-Overview.pdf
        - name: v4.0.0 Installation Guide for AWS
          link: server-pdfs/CircleCI-Server-4.0.0-AWS-Installation-Guide.pdf
        - name: v4.0.0 Installation Guide for GCP
          link: server-pdfs/CircleCI-Server-4.0.0-GCP-Installation-Guide.pdf
        - name: v4.0.0 Operations Guide
          link: server-pdfs/CircleCI-Server-4.0.0-Operations-Guide.pdf

- name: Server administration v3.x
  icon: icons/sidebar/admin-new.svg
  children:
    - name: Server v3.x overview
      children:
        - name: Overview
          link: server-3-overview
        - name: What's new in v3.x
          link: server-3-whats-new
        - name: Upgrade
          link: server-3-upgrade
        - name: FAQ
          link: server-3-faq
    - name: Server v3.x install
      children:
        - name: Phase 1 - Prerequisites
          link: server-3-install-prerequisites
        - name: Phase 2 - Install core services
          link: server-3-install
        - name: Phase 3 - Install execution environment
          link: server-3-install-build-services
        - name: Phase 4 - Post installation
          link: server-3-install-post
        - name: Migration
          link: server-3-install-migration
        - name: Hardening your cluster
          link: server-3-install-hardening-your-cluster
    - name: Server v3.x operations
      children:
        - name: Overview
          link: server-3-operator-overview
        - name: Metrics and monitoring
          link: server-3-operator-metrics-and-monitoring
        - name: Introduction to Nomad
          link: server-3-operator-nomad
        - name: Configuring a proxy
          link: server-3-operator-proxy
        - name: User accounts
          link: server-3-operator-user-accounts
        - name: Managing orbs
          link: server-3-operator-orbs
        - name: VM service
          link: server-3-operator-vm-service
        - name: Externalizing services
          link: server-3-operator-externalizing-services
        - name: Expanding internal database volumes
          link: server-3-operator-extending-internal-volumes
        - name: Load balancers
          link: server-3-operator-load-balancers
        - name: Authentication
          link: server-3-operator-authentication
        - name: Docker authenticated pulls
          link: private-images
        - name: Build artifacts
          link: server-3-operator-build-artifacts
        - name: Usage data
          link: server-3-operator-usage-data
        - name: Security
          link: security-server
        - name: Application lifecycle
          link: server-3-operator-application-lifecycle
        - name: Troubleshooting and support
          link: server-3-operator-troubleshooting-and-support
        - name: Backup and restore
          link: server-3-operator-backup-and-restore
    - name: Server v3.4.x PDFs
      children:
        - name: v3.4 Overview
          link: server-pdfs/CircleCI-Server-3.4.1-Overview.pdf
        - name: v3.4 Installation Guide for AWS
          link: server-pdfs/CircleCI-Server-3.4.1-AWS-Installation-Guide.pdf
        - name: v3.4 Installation Guide for GCP
          link: server-pdfs/CircleCI-Server-3.4.1-GCP-Installation-Guide.pdf
        - name: v3.4 Operations Guide
          link: server-pdfs/CircleCI-Server-3.4.1-Operations-Guide.pdf
    - name: Server v3.3.x PDFs
      children:
        - name: v3.3 Overview
          link: server-pdfs/CircleCI-Server-3.3.0-Overview.pdf
        - name: v3.3 Installation Guide for AWS
          link: server-pdfs/CircleCI-Server-3.3.0-AWS-Installation-Guide.pdf
        - name: v3.3 Installation Guide for GCP
          link: server-pdfs/CircleCI-Server-3.3.0-GCP-Installation-Guide.pdf
        - name: v3.3 Operations Guide
          link: server-pdfs/CircleCI-Server-3.3.0-Operations-Guide.pdf
    - name: Server v3.2.x PDFs
      children:
        - name: v3.2 Overview
          link: server-pdfs/CircleCI-Server-3.2.0-Overview.pdf
        - name: v3.2 Installation Guide
          link: server-pdfs/CircleCI-Server-3.2.0-Installation-Guide.pdf
        - name: v3.2 Operations Guide
          link: server-pdfs/CircleCI-Server-3.2.0-Operations-Guide.pdf
    - name: Server v3.1.x PDFs
      children:
        - name: v3.1 Overview
          link: server-pdfs/CircleCI-Server-3.1.0-Overview.pdf
        - name: v3.1 Installation Guide
          link: server-pdfs/CircleCI-Server-3.1.0-Installation-Guide.pdf
        - name: v3.1 Operations Guide
          link: server-pdfs/CircleCI-Server-3.1.0-Operations-Guide.pdf
    - name: Server v3.0.x PDFs
      children:
        - name: v3.0 Overview
          link: server-pdfs/CircleCI-Server-3.0.1-Overview.pdf
        - name: v3.0 Installation Guide
          link: server-pdfs/CircleCI-Server-3.0.1-Installation-Guide.pdf
        - name: v3.0 Operations Guide
          link: server-pdfs/CircleCI-Server-3.0.1-Operations-Guide.pdf

- name: Server administration v2.x
  icon: icons/sidebar/admin-new.svg
  children:
    - name: Server v2.19.x install
      children:
        - name: Overview
          link: install-overview
        - name: What's new in v2.19.x
          link: v.2.19-overview
        - name: Upgrade to v2.19.x
          link: updating-server
        - name: Updating replicated
          link: updating-server-replicated-version
        - name: System requirements
          link: server-ports
        - name: Prerequisites and planning
          link: aws-prereq
        - name: Installation
          link: aws
        - name: Teardown
          link: aws-teardown
    - name: Server v2.19.x operations
      children:
        - name: Overview
          link: overview
        - name: Intro to Nomad
          link: nomad
        - name: Metrics & monitoring
          link: monitoring
        - name: Nomad metrics
          link: nomad-metrics
        - name: Proxies
          link: proxy
        - name: Docker Hub pull through mirror
          link: docker-hub-pull-through-mirror
        - name: Authentication
          link: authentication
        - name: VM service
          link: vm-service
        - name: GPU builders
          link: gpu
        - name: Certificates
          link: certificates
        - name: User accounts
          link: user-accounts
        - name: Build artifacts
          link: build-artifacts
        - name: Usage statistics
          link: usage-stats
        - name: JVM heap size
          link: jvm-heap-size-configuration
        - name: SSH reruns
          link: ssh-server
        - name: Maintenance
          link: ops
        - name: Backup and recovery
          link: backup
        - name: Security
          link: security-server
        - name: Troubleshooting
          link: troubleshooting
        - name: Faq
          link: admin-faq
        - name: Customization & config
          link: customizations
        - name: Architecture
          link: architecture
        - name: Storage lifecycle
          link: storage-lifecycle
        - name: Acknowledgments
          link: open-source
    - name: Server v2.19 PDFs
      children:
        - name: What's New in v2.19
          link: server-pdfs/v.2.19-overview
        - name: v2.19 Installation Guide
          link: server-pdfs/CircleCI-Server-AWS-Installation-Guide.pdf
        - name: v2.19 Operations Guide
          link: server-pdfs/CircleCI-Server-Operations-Guide.pdf
    - name: Server v2.18 PDFs
      children:
        - name: What's New in v2.18
          link: server-pdfs/v.2.18-overview
        - name: v2.18.3 Installation Guide
          link: server-pdfs/CircleCI-Server-AWS-Installation-Guide-v2-18-3.pdf
        - name: v2.18.3 Operations Guide
          link: server-pdfs/CircleCI-Server-Operations-Guide-v2-18-3.pdf
    - name: Server v2.17.3 PDFs
      children:
        - name: What's New in v2.17
          link: server-pdfs/v.2.17-overview
        - name: v2.17.3 Installation Guide
          link: server-pdfs/CircleCI-Server-AWS-Installation-Guide-v2-17.pdf
        - name: v2.17.3 Operations Guide
          link: server-pdfs/CircleCI-Server-Operations-Guide-v2-17.pdf
    - name: Server v2.16 PDFs
      children:
        - name: What's New in v2.16
          link: server-pdfs/v.2.16-overview
        - name: v2.16 Installation Guide
          link: server-pdfs/circleci-install-doc.pdf
        - name: v2.16 Operations Guide
          link: server-pdfs/circleci-ops-guide.pdf

- name: Plans and pricing
  icon: icons/sidebar/plans-outline.svg
  children:
    - name: Overview
      children:
        - name: Plans overview
          link: plan-overview
        - name: Credits overview
          link: credits
    - name: Free
      children:
        - name: Free plan overview
          link: plan-free
    - name: Performance
      children:
      - name: Performance plan overview
        link: plan-performance
    - name: Scale
      children:
      - name: Scale plan overview
        link: plan-scale
    - name: Server
      children:
      - name: Server plan overview
        link: plan-server

- name: Contributing to CircleCI docs
  icon: icons/sidebar/changelog.svg
  children:
    - name: Docs style guide
      children:
        - name: Style guide overview
          link: style/style-guide-overview
        - name: Formatting
          link: style/formatting
        - name: Style and voice
          link: style/style-and-voice
        - name: Headings
          link: style/headings
        - name: Using lists
          link: style/using-lists
        - name: Cross references and links
          link: style/links
        - name: Using images
          link: style/using-images
        - name: Using tables
          link: style/using-tables
        - name: Using code samples
          link: style/using-code-samples

ja:
- name: About CircleCI
  i18n_name: CircleCIの概要
  icon: icons/sidebar/circle-logo.svg
  children:
    - name: Overview
      i18n_name: 概要
      children:
        - name: About CircleCI
          i18n_name: CircleCIの概要
          link: ja/about-circleci
        - name: Concepts
          link: ja/concepts
          i18n_name: コンセプト
        - name: Glossary
          link: ja/glossary
          i18n_name: 用語集
        - name: Web app introduction
          link: ja/introduction-to-the-circleci-web-app
          i18n_name: Webアプリ概要
        - name: FAQ
          link: ja/faq

- name: Getting Started
  i18n_name: はじめよう
  icon: icons/sidebar/continue.svg
  children:
    - name: Overview
      i18n_name: 概要
      children:
        - name: Sign up and try
          link: ja/first-steps
          i18n_name: ユーザー登録
        - name: YAML configuration intro
          link: ja/introduction-to-yaml-configurations
          i18n_name: YAML概要
        - name: In-app configuration editor
          link: ja/config-editor
          i18n_name: 設定ファイルエディター
    - name: VCS Integration
      i18n_name: VCSとの連携
      children:
        - name: GitHub
          link: ja/github-integration
        - name: Bitbucket
          link: ja/bitbucket-integration
        - name: GitLab
          link: ja/gitlab-integration
    - name: Migration
      i18n_name: 移行
      children:
        - name: Introduction to CircleCI migration
          link: ja/migration-intro
          i18n_name: CircleCIへの移行の概要
        - name: Migrate from AWS
          link: ja/migrating-from-aws
          i18n_name: AWSからの移行
        - name: Migrate from Azure DevOps
          link: ja/migrating-from-azuredevops
          i18n_name: Azure DevOpsからの移行
        - name: Migrate from Buildkite
          link: ja/migrating-from-buildkite
          i18n_name: Buildkiteからの移行
        - name: Migrate from GitHub Actions
          link: ja/migrating-from-github
          i18n_name: GitHub Actionsからの移行
        - name: Migrate from GitLab
          link: ja/migrating-from-gitlab
          i18n_name: GitLabからの移行
        - name: Migrate from Jenkins
          link: ja/migrating-from-jenkins
          i18n_name: Jenkinsからの移行
        - name: Migrate from TeamCity
          link: ja/migrating-from-teamcity
          i18n_name: TeamCityからの移行
        - name: Migrate from Travis CI
          link: ja/migrating-from-travis
          i18n_name: Travis CIからの移行
    - name: Tutorials
      i18n_name: チュートリアル
      children:
        - name: Quickstart guide
          link: ja/getting-started
          i18n_name: スタートガイド
        - name: Configuration tutorial
          link: ja/config-intro
          i18n_name: 設定ファイル概要
        - name: Hello World
          link: ja/hello-world
          i18n_name: Hello World
        - name: Set up the Slack orb
          link: ja/slack-orb-tutorial
          i18n_name: Slack Orbを使う

- name: Pipelines
  i18n_name: パイプライン
  icon: icons/sidebar/pipeline.svg
  children:
  - name: Overview
    i18n_name: 概要
    children:
      - name: Pipelines overview
        link: ja/pipelines
        i18n_name: パイプラインの概要
      - name: Triggers overview
        link: ja/triggers-overview
        i18n_name: トリガーの概要
      - name: Skip or cancel pipelines
        link: ja/skip-build
        i18n_name: スキップとキャンセル
  - name: Features
    i18n_name: 機能
    children:
      - name: Scheduled pipelines
        link: ja/scheduled-pipelines
        i18n_name: パイプラインのスケジュール実行
      - name: Workflows
        link: ja/workflows
        i18n_name: ワークフロー
      - name: Jobs and steps
        link: ja/jobs-steps
        i18n_name: ジョブとステップ
      - name: Workspaces
        link: ja/workspaces
        i18n_name: ワークスペース
      - name: Pipeline values and parameters
        link: ja/pipeline-variables
        i18n_name: パイプラインの値とパラメータ
      - name: Environment variables
        link: ja/env-vars
        i18n_name: 環境変数の概要
      - name: Debugging with SSH
        link: ja/ssh-access-jobs
        i18n_name: SSHデバッグ
  - name: How-to guides
    i18n_name: ガイド
    children:
      - name: Set an environment variable
        link: ja/set-environment-variable
        i18n_name: 環境変数の設定
      - name: Inject environment variables with the API
        link: ja/inject-environment-variables-with-api
        i18n_name: 環境変数の挿入(APIを使用)
      - name: Migrate scheduled workflows to scheduled pipelines
        link: ja/migrate-scheduled-workflows-to-scheduled-pipelines
        i18n_name: ワークフローのスケジュール実行からパイプラインのスケジュール実行への移行
      - name: Set a nightly scheduled pipeline
        link: ja/set-a-nightly-scheduled-pipeline
        i18n_name: パイプラインのスケジュール実行を夜間に設定する
      - name: Schedule pipelines with multiple workflows
        link: ja/schedule-pipelines-with-multiple-workflows
        i18n_name: 複数のワークフローを使ったパイプラインのスケジュール実行

- name: Execution environments
  icon: icons/sidebar/builds.svg
  i18n_name: 実行環境
  children:
    - name: Overview
      i18n_name: 概要
      children:
        - name: Introduction
          link: ja/executor-intro
          i18n_name: 実行環境の概要
        - name: Migrating Docker to machine
          link: ja/docker-to-machine
          i18n_name: DockerからMachineへの移行
    - name: Docker
      children:
        - name: Using Docker
          link: ja/using-docker
          i18n_name: Dockerの使用
          hash: using-docker
        - name: Convenience images
          link: ja/circleci-images
          i18n_name: CircleCIイメージ
        - name: Migrating to next-gen images
          link: ja/next-gen-migration-guide
          i18n_name: 次世代イメージへの移行
        - name: Using custom images
          link: ja/custom-images
          i18n_name: カスタムイメージ
        - name: Docker authenticated pulls
          link: ja/private-images
          i18n_name: 認証付きプル
        - name: Running docker commands
          link: ja/building-docker-images
          i18n_name: Dockerコマンド
        - name: Run a job in a container
          link: ja/run-a-job-in-a-container
          i18n_name: コンテナでのジョブの実行
    - name: Linux VM
      children:
        - name: Using Linux VM
          link: ja/using-linuxvm
          i18n_name: Linux VMの使用
        - name: Android machine image
          i18n_name: Androidマシンイメージ
          link: ja/android-machine-image

    - name: macOS
      children:
        - name: Using macOS
          link: ja/using-macos
          i18n_name: macOSの使用
        - name: Configuring a macOS app
          link: ja/hello-world-macos
          i18n_name: macOSアプリの設定
        - name: iOS code signing
          link: ja/ios-codesigning
          i18n_name: iOSコードサインの設定
        - name: Xcode image policy
          link: ja/xcode-policy
          i18n_name: Xcodeイメージポリシー
        - name: Dedicated host resources
          link: ja/dedicated-hosts-macos
          i18n_name: macOS専有ホスト
    - name: Windows
      children:
        - name: Using Windows
          link: ja/using-windows
          i18n_name: Windowsの使用
        - name: Hello World
          link: ja/hello-world-windows
          i18n_name: 概要
    - name: GPU
      children:
        - name: Using GPUs
          link: ja/using-gpu
          i18n_name: GPUの使用
    - name: Arm
      children:
        - name: Using Arm
          link: ja/using-arm
          i18n_name: Armの使用

    - name: Self-hosted runner
      i18n_name: セルフホストランナー
      children:
        - name: Self-hosted runner overview
          link: ja/runner-overview
          i18n_name: 概要
        - name: Self-hosted runner concepts
          link: ja/runner-concepts
          i18n_name: コンセプト
        - name: Web app installation
          link: ja/runner-installation
          i18n_name: Webアプリでのインストール
        - name: Scaling self-hosted runner
          link: ja/runner-scaling
          i18n_name: セルフホストランナーのスケール
        - name: Self-hosted runner API
          link: ja/runner-api
          i18n_name: セルフホストランナーAPI
        - name: Self-hosted runner FAQ
          link: ja/runner-faqs
          i18n_name: セルフホストランナーFAQ
        - name: Troubleshoot self-hosted runner
          link: ja/troubleshoot-self-hosted-runner
          i18n_name: トラブルシューティング
    - name: Container runner
      i18n_name: コンテナランナー
      children:
        - name: Container runner installation
          link: ja/container-runner-installation
          i18n_name: コンテナランナーのインストール
        - name: Container runner reference guide
          link: ja/container-runner
          i18n_name: コンテナランナーのリファレンス
    - name: Machine runner
      i18n_name: マシンランナー
      children:
        - name: Linux installation
          link: ja/runner-installation-linux
          i18n_name: Linuxへのインストール
        - name: Windows installation
          link: ja/runner-installation-windows
          i18n_name: Windowsへのインストール
        - name: macOS installation
          link: ja/runner-installation-mac
          i18n_name: macOSへのインストール
        - name: CLI installation
          link: ja/runner-installation-cli
          i18n_name: CLIでのインストール
        - name: Upgrading machine runner on server
          link: ja/runner-upgrading-on-server
          i18n_name: Serverマシンランナーのアップグレード
        - name: Machine runner configuration reference
          link: ja/runner-config-reference
          i18n_name: マシンランナーの設定リファレンス

- name: Configuration
  icon: icons/sidebar/cogs.svg
  i18n_name: 設定ファイル
  children:
    - name: Overview
      i18n_name: 概要
      children:
        - name: Configuration introduction
          link: ja/config-intro
          i18n_name: 設定概要
        - name: Using the CircleCI configuration editor
          link: ja/config-editor
          i18n_name: 設定ファイルエディター
    - name: Reference
      i18n_name: リファレンス
      children:
        - name: Configuration reference
          link: ja/configuration-reference
          i18n_name: 設定リファレンス
        - name: Reusing configuration
          link: ja/reusing-config
          i18n_name: 設定ファイル再利用(Orb)
        - name: Advanced configuration
          link: ja/adv-config
          i18n_name: 高度な設定
        - name: Sample configuration
          link: ja/sample-config
          i18n_name: 設定ファイルサンプル
        - name: Installing the CircleCI CLI
          link: ja/local-cli
          i18n_name: CircleCI CLIのインストール
    - name: How-To Guides
      i18n_name: ガイド
      children:
        - name: Using branch filters
          link: ja/using-branch-filters
          i18n_name: ブランチフィルター
        - name: Selecting a workflow to run
          link: ja/selecting-a-workflow-to-run-using-pipeline-parameters
          i18n_name: 実行するワークフローの指定
        - name: Installing and using docker-compose
          link: ja/docker-compose
          i18n_name: docker-composeの使用
        - name: Rename organizations and repositories
          link: ja/rename-organizations-and-repositories
          i18n_name: 組織名とリポジトリ名の変更
        - name: Migrate from deploy to run
          link: ja/migrate-from-deploy-to-run
          i18n_name: deployからrunへの移行

- name: Optimizations
  icon: icons/sidebar/sparkle.svg
  i18n_name: 最適化
  children:
    - name: Overview
      link: ja/optimizations
      i18n_name: 概要
    - name: Persisting data
      link: ja/persist-data
      i18n_name: データの永続化
    - name: Caching dependencies
      link: ja/caching
      i18n_name: 依存関係のキャッシュ
    - name: Caching strategies
      link: ja/caching-strategy
      i18n_name: キャッシュ戦略
    - name: Artifacts
      link: ja/artifacts
      i18n_name: アーティファクト
    - name: Concurrency
      link: ja/concurrency
      i18n_name: 同時実行
    - name: Test splitting and parallelism
      link: ja/parallelism-faster-jobs
      i18n_name: テストの分割と並列実行
    - name: Docker layer caching
      link: ja/docker-layer-caching
      i18n_name: Docker レイヤーキャッシュ
    - name: Dynamic configuration
      link: ja/dynamic-config
      i18n_name: ダイナミックコンフィグ
    - name: Using matrix jobs
      link: ja/using-matrix-jobs
      i18n_name: マトリックスジョブ
    - name: Using dynamic configuration
      link: ja/using-dynamic-configuration
      i18n_name: ダイナミックコンフィグ
    - name: Avoid and debug Java memory errors
      link: ja/java-oom
      i18n_name: Java メモリ エラーの回避とデバッグ

- name: Insights
  icon: icons/sidebar/insights-new.svg
  i18n_name: インサイト
  children:
    - name: Overview
      i18n_name: 概要
      link: ja/insights
    - name: Metrics glossary
      i18n_name: メトリクスの用語集
      link: ja/insights-glossary
    - name: Insights snapshot badge
      i18n_name: インサイト スナップショットバッジ
      link: insights-snapshot-badge
    - name: Insights API
      i18n_name: インサイトAPI
      link: https://circleci.com/docs/api/v2#tag/Insights

- name: Orbs
  i18n_name: Orb
  icon: icons/sidebar/orb.svg
  children:
    - name: Using orbs
      i18n_name: Orbの利用
      children:
        - name: Orb introduction
          link: ja/orb-intro
          i18n_name: Orb概要
        - name: Orbs concepts
          link: ja/orb-concepts
          i18n_name: Orbコンセプト
        - name: Orbs FAQ
          link: ja/orbs-faq
          i18n_name: Orb FAQ
    - name: Authoring orbs
      i18n_name: Orbの作成
      children:
        - name: Intro to authoring an Orb
          link: ja/orb-author-intro
          i18n_name: 概要
        - name: Author an Orb
          link: ja/orb-author
          i18n_name: Orbの作成
        - name: Orb author FAQ
          link: ja/orb-author-faq
          i18n_name: Orbs作成のFAQ
        - name: Orb authoring best practices
          link: ja/orbs-best-practices
          i18n_name: Orbのベストプラクティス
        - name: Orb testing methodologies
          link: ja/testing-orbs
          i18n_name: Orbのテスト手法
        - name: Orb publishing process
          link: ja/creating-orbs
          i18n_name: Orbのパブリッシュ
        - name: Orb development kit
          link: ja/orb-development-kit
          i18n_name: Orb開発キット
        - name: Manual orb authoring
          link: ja/orb-author-validate-publish
          i18n_name: Orbの記述
    - name: Tutorials
      children:
        - name: Using the Slack orb
          link: ja/slack-orb-tutorial
          i18n_name: Slack Orbを使う
    - name: How-To Guides
      i18n_name: ガイド
      children:
        - name: Deploy service update to EC2
          link: ja/deploy-service-update-to-aws-ec2
          i18n_name: 変更のEC2へのデプロイ
        - name: Notify a Slack channel of a paused workflow
          link: ja/notify-a-slack-channel-of-a-paused-workflow
          i18n_name: 停止したワークフローのSlackチャンネルへの通知

- name: Security
  i18n_name: セキュリティ
  icon: icons/sidebar/key.svg
  children:
    - name: How CircleCI handles security
      link: ja/security
      i18n_name: CircleCIのセキュリティ対策
    - name: Contexts
      link: ja/contexts
      i18n_name: コンテキスト
    - name: IP ranges
      link: ja/ip-ranges
      i18n_name: IPアドレスの範囲
    - name: Audit logs
      link: ja/audit-logs
      i18n_name: 監査ログ
    - name: Security overview
      link: ja/security-overview
      i18n_name: セキュリティ概要
    - name: Protecting against supply chain attacks
      link: ja/security-supply-chain
      i18n_name: サプライチェーン攻撃への対策
    - name: Secure secrets handling
      link: ja/security-recommendations
      i18n_name: シークレットの安全な取り扱い
    - name: Using shell scripts
      link: ja/using-shell-scripts
      i18n_name: シェルスクリプトの使用
    - name: OpenID Connect tokens
      link: ja/openid-connect-tokens
      i18n_name: OpenID Connectトークン
    - name: Rotate project SSH keys
      link: ja/rotate-project-ssh-keys
      i18n_name: プロジェクトの SSH キーをローテーションする
    # - name: config policy management
    #   i18n_name: 設定ファイルのポリシー管理
    #   children:
    - name: Config policy management overview
      link: ja/config-policy-management-overview
      i18n_name: 概要
    - name: Create and manage config policies
      link: ja/create-and-manage-config-policies
      i18n_name: 設定ファイルのポリシーの作成と管理
    - name: Use the CLI for config and policy development
      link: ja/use-the-cli-for-config-and-policy-development
      i18n_name: CLIを使用したポリシー作成
    - name: Config policy reference
      link: ja/config-policy-reference
      i18n_name: リファレンス


- name: Projects
  i18n_name: プロジェクト
  icon: icons/sidebar/project-new.svg
  children:
    - name: overview
      i18n_name: 概要
      children:
        - name: Projects overview
          link: ja/projects
          i18n_name: プロジェクトの概要
        - name: Creating a project
          link: ja/create-project
          i18n_name: プロジェクトの作成
    - name: settings
      i18n_name: 設定
      children:
        - name: Settings Overview
          link: ja/settings
          i18n_name: 概要
        - name: Webhooks
          link: ja/webhooks
          i18n_name: Webhook
        - name: Using notifications
          link: ja/notifications
          i18n_name: 通知の使用
        - name: Open source projects
          link: ja/oss
          i18n_name: OSSプロジェクト
        - name: Enabling GitHub Checks
          link: ja/enable-checks
          i18n_name: GitHub Checks有効化
        - name: Connect with JIRA
          link: ja/jira-plugin
          i18n_name: Jiraとの連携
        - name: New Relic integration
          i18n_name: New Relic との連携
          link: ja/new-relic-integration
        - name: Datadog integration
          i18n_name: Datadog との連携
          link: ja/datadog-integration
        - name: Sumo Logic integration
          i18n_name: Sumo Logic との連携
          link: ja/sumo-logic-integration
        - name: Authorize Google Cloud SDK
          link: ja/authorize-google-cloud-sdk
          i18n_name: Google Cloud SDK認証
        - name: Status badges
          link: ja/status-badges
          i18n_name: ステータスバッジ
        - name: Using Webhooks with 3rd party tools
          link: ja/webhooks-airtable
          i18n_name: Webhookの利用例
        - name: Adding SSH keys
          link: ja/add-ssh-key
          i18n_name: SSHキーの登録
        - name: Managing API tokens
          link: ja/managing-api-tokens
          i18n_name: APIトークン


- name: Examples and guides
  i18n_name: サンプル
  icon: icons/sidebar/config.svg
  children:
    - name: Languages
      i18n_name: 言語
      children:
        - name: Overview
          link: ja/examples-and-guides-overview
          i18n_name: 概要
        - name: Node
          link: ja/language-javascript
        - name: Python
          link: ja/language-python
    - name: Databases
      i18n_name: データベース
      children:
        - name: Configuring databases
          link: ja/databases
          i18n_name: 設定方法
        - name: Database examples
          link: ja/postgres-config
          i18n_name: 設定例

- name: Test
  i18n_name: テスト
  icon: icons/sidebar/passed.svg
  children:
    - name: Overview
      link: ja/test
      i18n_name: テストの概要
    - name: Collecting test data
      link: ja/collect-test-data
      i18n_name: テストデータの収集
    - name: Browser testing
      link: ja/browser-testing
      i18n_name: ブラウザーテスト
    - name: Code coverage
      link: ja/code-coverage
      i18n_name: コードカバレッジ
    - name: Test Insights
      i18n_name: テストインサイト
      link: ja/insights-tests
    - name: Test splitting
      link: ja/test-splitting-tutorial
      i18n_name: テスト分割
    - name: Testing iOS applications
      link: ja/testing-ios
      i18n_name: iOSアプリをテストする
    - name: Testing macOS applications
      link: ja/testing-macos
      i18n_name: macOSアプリのテスト
    - name: Troubleshooting test splitting
      link: ja/troubleshoot-test-splitting
      i18n_name: テスト分割のトラブルシュート

- name: Deployment
  icon: icons/sidebar/getting-started-new.svg
  i18n_name: デプロイ
  children:
    - name: Deployment overview
      link: ja/deployment-overview
      i18n_name: デプロイの概要
    - name: Deploy Android applications
      link: ja/deploy-android-applications
      i18n_name: Androidアプリのデプロイ
    - name: Deploy to Artifactory
      link: ja/deploy-to-artifactory
      i18n_name: Artifactoryへのデプロイ
    - name: Deploy to AWS
      link: ja/deploy-to-aws
      i18n_name: AWSへのデプロイ
    - name: Deploy Service Update to AWS EC2
      link: ja/deploy-service-update-to-aws-ec2
      i18n_name: 変更のEC2へのデプロイ
    - name: Deploy to Azure Container Registry
      link: ja/deploy-to-azure-container-registry
      i18n_name: Azure Container Registryへのデプロイ
    - name: Deploy to Capistrano
      link: ja/deploy-to-capistrano
      i18n_name: Capistranoへのデプロイ
    - name: Deploy to Cloud Foundry
      link: ja/deploy-to-cloud-foundry
      i18n_name: Cloud Foundryへのデプロイ
    - name: Deploy to Firebase
      link: ja/deploy-to-firebase
      i18n_name: Firebaseへのデプロイ
    - name: Deploy to Google Cloud Platform
      link: ja/deploy-to-google-cloud-platform
      i18n_name: Google Cloud Platformへのデプロイ
    - name: Deploy to Heroku
      link: ja/deploy-to-heroku
      i18n_name: Herokuへのデプロイ
    - name: Deploy iOS applications
      link: ja/deploy-ios-applications
      i18n_name: iOSアプリのデプロイ
    - name: Deploy to NPM registry
      link: ja/deploy-to-npm-registry
      i18n_name: NPMレジストリへのデプロイ
    - name: Deploy over SSH
      link: ja/deploy-over-ssh
      i18n_name: SSHを使用したデプロイ
    - name: Publish packages to Packagecloud
      link: ja/publish-packages-to-packagecloud
      i18n_name: Packagecloudへのデプロイ

- name: Reference
  icon: icons/sidebar/folder-open.svg
  i18n_name: リファレンス
  children:
    - children:
      - name: Configuration Reference
        link: ja/configuration-reference
        i18n_name: 設定ファイルリファレンス
      - name: API v2 Reference
        link: https://circleci.com/docs/api/v2
        i18n_name: API v2リファレンス
      - name: API v2 Introduction
        link: ja/api-intro
        i18n_name: API v2概要
      - name: API v2 Developer's guide
        link: ja/api-developers-guide
        i18n_name: API v2開発ガイド
      - name: API v1.1 Reference
        link: https://circleci.com/docs/api/v1
        i18n_name: API v1.1リファレンス
      - name: CircleCI config SDK
        link: ja/circleci-config-sdk
        i18n_name: CircleCIコンフィグSDK
      - name: Project values and variables
        link: ja/variables
        i18n_name: プロジェクトの値と変数
      - name: Prebuilt images
        link: ja/circleci-images
        i18n_name: CircleCI公式イメージ
      - name: Help and support
        link: ja/help-and-support
        i18n_name: ヘルプとサポート

- name: Server Administration v4.x
  i18n_name: Server v4.x 管理
  icon: icons/sidebar/admin-new.svg
  children:
    - name: Server v4.x Overview
      i18n_name: Server v4.xの概要
      children:
        - name: CircleCI server v4.x overview
          link: ja/server/overview/circleci-server-v4-overview
          i18n_name: 概要
        - name: Release notes
          link: ja/server/overview/release-notes
          i18n_name: リリースノート
    - name: Server v4.x Installation
      i18n_name: Server v4.xのインストール
      children:
        - name: Phase 1 - Prerequisites
          link: ja/server/installation/phase-1-prerequisites
          i18n_name: ステップ1 - 前提条件
        - name: Phase 2 - Core
          link: ja/server/installation/phase-2-core-services
          i18n_name: ステップ2 - コアサービス
        - name: Phase 3 - Execution
          link: ja/server/installation/phase-3-execution-environments
          i18n_name: ステップ3 - 実行環境
        - name: Phase 4 - Post-installation
          link: ja/server/installation/phase-4-post-installation
          i18n_name: ステップ4 - インストールの後処理
        - name: Hardening your cluster
          link: ja/server/installation/hardening-your-cluster
          i18n_name: クラスタのセキュリティ強化
        - name: Installing server behind a proxy
          link: ja/server/installation/installing-server-behind-a-proxy
          i18n_name: プロキシ経由のインストール
        - name: Migrate from server v3 to v4
          link: ja/server/installation/migrate-from-server-3-to-server-4
          i18n_name: v3からv4への移行
        - name: Upgrade server v4.x
          link: ja/server/installation/upgrade-server-4
          i18n_name: v4.xのアップグレード
        - name: Installation reference
          link: ja/server/installation/installation-reference
          i18n_name: インストールのリファレンスガイド
    - name: Server v4.x operations
      i18n_name: v3.x 管理者ガイド
      children:
        - name: Operator overview
          link: ja/server/operator/operator-overview
          i18n_name: 概要
        - name: Introduction to Nomad cluster operation
          link: ja/server/operator/introduction-to-nomad-cluster-operation
          i18n_name: Nomadクラスタの操作
        - name: Managing user accounts
          link: ja/server/operator/managing-user-accounts
          i18n_name: ユーザーアカウントの管理
        - name: Managing orbs
          link: ja/server/operator/managing-orbs
          i18n_name: Orbの管理
        - name: Manage virtual machines with VM service
          link: ja/server/operator/manage-virtual-machines-with-vm-service
          i18n_name: VMの管理
        - name: Configuring external services
          link: ja/server/operator/configuring-external-services
          i18n_name: 外部サービスの設定
        - name: Expanding internal database volumes
          link: ja/server/operator/expanding-internal-database-volumes
          i18n_name: 内部データベースのボリューム拡張
        - name: Managing load balancers
          link: ja/server/operator/managing-load-balancers
          i18n_name: ロードバランサーの管理
        - name: User authentication
          link: ja/server/operator/user-authentication
          i18n_name: ユーザー認証
        - name: Managing build artifacts
          link: ja/server/operator/managing-build-artifacts
          i18n_name: ビルドアーティファクトの管理
        - name: Usage data collection
          link: ja/server/operator/usage-data-collection
          i18n_name: 使用状況データの収集
        - name: CircleCI server security features
          link: ja/server/operator/circleci-server-security-features
          i18n_name: セキュリティ機能
        - name: Application lifecycle
          link: ja/server/operator/application-lifecycle
          i18n_name: アプリケーション ライフサイクル
        - name: Troubleshooting and support
          link: ja/server/operator/troubleshooting-and-support
          i18n_name: トラブルシュートとサポート
        - name: Backup and restore
          link: ja/server/operator/backup-and-restore
          i18n_name: バックアップと復元
    - name: Server v4.0.0 PDF
      children:
        - name: v4.0.0 Overview
          link: server-pdfs/CircleCI-Server-4.0.0-Overview.pdf
          i18n_name: v4.0.0 概要
        - name: v4.0.0 Installation Guide for AWS
          link: server-pdfs/CircleCI-Server-4.0.0-AWS-Installation-Guide.pdf
          i18n_name: v4.0.0 インストールガイド AWS
        - name: v4.0.0 Installation Guide for GCP
          link: server-pdfs/CircleCI-Server-4.0.0-GCP-Installation-Guide.pdf
          i18n_name: v4.0.0 インストールガイド GCP
        - name: v4.0.0 Operations Guide
          link: server-pdfs/CircleCI-Server-4.0.0-Operations-Guide.pdf
          i18n_name: v4.0.0 管理者ガイド

- name: Server Administration v3.x
  i18n_name: Server v3.x 管理
  icon: icons/sidebar/admin-new.svg
  children:
    - name: Server v3.x Overview
      i18n_name: v3.x の概要
      children:
        - name: Overview
          link: ja/server-3-overview
          i18n_name: 概要
        - name: What's New in v3.x
          link: ja/server-3-whats-new
          i18n_name: v3.x の新機能
        - name: Upgrade
          link: ja/server-3-upgrade
          i18n_name: v3.x へのアップグレード
        - name: FAQ
          link: ja/server-3-faq
          i18n_name: Server 3.x FAQ
    - name: Server v3.x Install
      i18n_name: Server v3.x のインストール
      children:
        - name: Phase 1 - Prerequisites
          link: ja/server-3-install-prerequisites
          i18n_name: ステップ1 - 必須要件
        - name: Phase 2 - Install core services
          link: ja/server-3-install
          i18n_name: ステップ2 - コアサービスのインストール
        - name: Phase 3 - Install execution environment
          link: ja/server-3-install-build-services
          i18n_name: ステップ3 - 実行環境のインストール
        - name: Phase 4 - Post installation
          link: ja/server-3-install-post
          i18n_name: ステップ4 - インストールの後処理
        - name: Migration
          link: ja/server-3-install-migration
          i18n_name: 移行
        - name: Hardening your cluster
          link: ja/server-3-install-hardening-your-cluster
          i18n_name: クラスタのハードニング
    - name: Server v3.x operations
      i18n_name: v3.x 管理者ガイド
      children:
        - name: Overview
          link: ja/server-3-operator-overview
          i18n_name: 概要
        - name: Metrics and monitoring
          i18n_name: メトリクスとモニタリング
          link: ja/server-3-operator-metrics-and-monitoring
        - name: Introduction to Nomad
          i18n_name: Nomad 概要
          link: ja/server-3-operator-nomad
        - name: Configuring a proxy
          i18n_name: プロキシの設定
          link: ja/server-3-operator-proxy
        - name: User accounts
          i18n_name: ユーザー管理
          link: ja/server-3-operator-user-accounts
        - name: Managing orbs
          i18n_name: Orbの管理
          link: ja/server-3-operator-orbs
        - name: VM service
          i18n_name: VM サービスの設定
          link: ja/server-3-operator-vm-service
        - name: Externalizing services
          i18n_name: サービスの外部化
          link: ja/server-3-operator-externalizing-services
        - name: Expanding internal database volumes
          i18n_name: 内部データベースボリュームの拡張
          link: ja/server-3-operator-extending-internal-volumes
        - name: Load balancers
          i18n_name: ロードバランサー
          link: ja/server-3-operator-load-balancers
        - name: Authentication
          i18n_name: 認証
          link: ja/server-3-operator-authentication
        - name: Docker authenticated pulls
          i18n_name: Docker の認証つきプル
          link: ja/private-images
        - name: Build artifacts
          i18n_name: アーティファクト
          link: ja/server-3-operator-build-artifacts
        - name: Usage data
          i18n_name: 利用状況データ
          link: ja/server-3-operator-usage-data
        - name: Security
          i18n_name: セキュリティ
          link: ja/security-server
        - name: Application lifecycle
          i18n_name: アプリケーションライフサイクル
          link: ja/server-3-operator-application-lifecycle
        - name: Troubleshooting and support
          i18n_name: トラブルシューティング
          link: ja/server-3-operator-troubleshooting-and-support
        - name: Backup and restore
          i18n_name: バックアップと復元
          link: ja/server-3-operator-backup-and-restore
    - name: Server v3.4.x PDFs
      children:
        - name: v3.4 Overview
          link: ja/CircleCI-Server-3.4.1-Overview.pdf
          i18n_name: v3.4 の概要
        - name: v3.4 Installation Guide for AWS
          link: ja/CircleCI-Server-3.4.1-AWS-Installation-Guide.pdf
          i18n_name: v3.4 インストールガイド AWS
        - name: v3.4 Installation Guide for GCP
          link: ja/CircleCI-Server-3.4.1-GCP-Installation-Guide.pdf
          i18n_name: v3.4 インストールガイド GCP
        - name: v3.4 Operations Guide
          link: ja/CircleCI-Server-3.4.1-Operations-Guide.pdf
          i18n_name: v3.4 管理者ガイド
    - name: Server v3.3.x PDFs
      children:
        - name: v3.3 Overview
          link: ja/CircleCI-Server-3.3.0-Overview.pdf
          i18n_name: v3.3 の概要
        - name: v3.3 Installation Guide for AWS
          link: ja/CircleCI-Server-3.3.0-AWS-Installation-Guide.pdf
          i18n_name: v3.3 インストールガイド AWS
        - name: v3.3 Installation Guide for GCP
          link: ja/CircleCI-Server-3.3.0-GCP-Installation-Guide.pdf
          i18n_name: v3.3 インストールガイド GCP
        - name: v3.3 Operations Guide
          link: ja/CircleCI-Server-3.3.0-Operations-Guide.pdf
          i18n_name: v3.3 管理者ガイド
    - name: Server v3.2.x PDFs
      children:
        - name: v3.2 Overview
          link: ja/CircleCI-Server-3.2.0-Overview.pdf
          i18n_name: v3.2 の概要
        - name: v3.2 Installation Guide
          link: ja/CircleCI-Server-3.2.0-Installation-Guide.pdf
          i18n_name: v3.2 インストールガイド
        - name: v3.2 Operations Guide
          link: ja/CircleCI-Server-3.2.0-Operations-Guide.pdf
          i18n_name: v3.2 管理者ガイド
    - name: Server v3.1.x PDFs
      i18n_name: Server v3.1.x PDFs
      children:
        - name: v3.1 Overview
          i18n_name: v3.1 の新機能
          link: ja/CircleCI-Server-3.1.0-Overview.pdf
        - name: v3.1 Installation Guide
          i18n_name: v3.1 インストールガイド
          link: ja/CircleCI-Server-3.1.0-Installation-Guide.pdf
        - name: v3.1 Operations Guide
          i18n_name: v3.1 管理者ガイド
          link: ja/CircleCI-Server-3.1.0-Operations-Guide.pdf
    - name: Server v3.0.x PDFs
      i18n_name: Server v3.0.x PDFs
      children:
        - name: v3.0 Overview
          i18n_name: v3.0 の新機能
          link: ja/CircleCI-Server-3.0.1-Overview.pdf
        - name: v3.0 Installation Guide
          i18n_name: v3.0 インストールガイド
          link: ja/CircleCI-Server-3.0.1-Installation-Guide.pdf
        - name: v3.0 Operations Guide
          i18n_name: v3.0 管理者ガイド
          link: ja/CircleCI-Server-3.0.1-Operations-Guide.pdf
- name: Server administration v2.x
  i18n_name: Server v2.x 管理
  icon: icons/sidebar/admin-new.svg
  children:
    - name: Server v2.19.x Install
      i18n_name: v2.19.x インストール
      children:
        - name: Overview
          link: ja/install-overview
          i18n_name: 概要
        - name: What's new in v2.19.x
          link: ja/v.2.19-overview
          i18n_name: v2.19.x の新機能
        - name: Upgrade to v2.19.x
          link: ja/updating-server
          i18n_name: アップグレード方法
        - name: Updating Replicated
          link: ja/updating-server-replicated-version
          i18n_name: Replicated の更新
        - name: System requirements
          link: ja/server-ports
          i18n_name: 使用ポート
        - name: Prerequisites and planning
          link: ja/aws-prereq
          i18n_name: 必須要件
        - name: Installation
          link: ja/aws
          i18n_name: インストール
        - name: Teardown
          link: ja/aws-teardown
          i18n_name: アンインストール
    - name: Server v2.19.x Operations
      i18n_name: 管理者ガイド
      children:
        - name: Overview
          link: ja/overview
          i18n_name: 概要
        - name: Intro to Nomad
          link: ja/nomad
          i18n_name: Nomadガイド
        - name: Metrics & Monitoring
          link: ja/monitoring
          i18n_name: 設定・モニタリング
        - name: Nomad metrics
          link: ja/nomad-metrics
          i18n_name: Nomadメトリクス
        - name: Proxies
          link: ja/proxy
          i18n_name: プロキシ
        - name: Docker Hub pull through mirror
          link: ja/docker-hub-pull-through-mirror
          i18n_name: DockerHubミラー
        - name: Authentication
          link: ja/authentication
          i18n_name: 認証
        - name: VM service
          link: ja/vm-service
          i18n_name: VMサービスの設定
        - name: GPU builders
          link: ja/gpu
          i18n_name: GPUビルダー
        - name: Certificates
          link: ja/certificates
          i18n_name: 証明書
        - name: User Accounts
          link: ja/user-accounts
          i18n_name: ユーザアカウント
        - name: Build artifacts
          link: ja/build-artifacts
          i18n_name: アーティファクト
        - name: Usage statistics
          link: ja/usage-stats
          i18n_name: 利用状況データ
        - name: JVM heap size
          link: ja/jvm-heap-size-configuration
          i18n_name: JVMヒープサイズ
        - name: SSH reruns
          link: ja/ssh-server
          i18n_name: SSH再実行
        - name: Maintenance
          link: ja/ops
          i18n_name: メンテナンス
        - name: Backup and recovery
          link: ja/backup
          i18n_name: バックアップとリカバリ
        - name: Security
          link: ja/security-server
          i18n_name: セキュリティ
        - name: Troubleshooting
          link: ja/troubleshooting
          i18n_name: トラブルシューティング
        - name: Faq
          link: ja/admin-faq
          i18n_name: FAQ
        - name: Customization & config
          link: ja/customizations
          i18n_name: カスタマイズ・設定
        - name: Architecture
          link: ja/architecture
          i18n_name: アーキテクチャ
        - name: Storage lifecycle
          link: ja/storage-lifecycle
          i18n_name: ストレージライフサイクル
        - name: Acknowledgments
          link: ja/open-source
          i18n_name: 謝辞(OSS)
    - name: Server v2.19 PDFs
      i18n_name: Server v2.19 PDF
      children:
        - name: What's New in v2.19
          link: ja/v.2.19-overview
          i18n_name: v2.19 の新機能
        - name: v2.19 Installation Guide
          link: ja/CircleCI-Server-AWS-Installation-Guide.pdf
          i18n_name: v2.19 インストールガイド
        - name: v2.19 Operations Guide
          link: ja/CircleCI-Server-Operations-Guide.pdf
          i18n_name: v2.19 管理者ガイド
    - name: Server v2.18 PDFs
      i18n_name: Server v2.18 PDF
      children:
        - name: What's New in v2.18
          link: ja/v.2.18-overview
          i18n_name: v2.18 の新機能
        - name: v2.18.3 Installation Guide
          link: ja/CircleCI-Server-AWS-Installation-Guide-v2-18-3.pdf
          i18n_name: v2.18.3 インストールガイド
        - name: v2.18.3 Operations Guide
          link: ja/CircleCI-Server-Operations-Guide-v2-18-3.pdf
          i18n_name: v2.18.3 管理者ガイド
    - name: Server v2.17.3 PDFs
      i18n_name: Server v2.17.3 PDF
      children:
        - name: What's New in v2.17
          link: ja/v.2.17-overview
          i18n_name: v2.17 の新機能
        - name: v2.17.3 Installation Guide
          link: ja/CircleCI-Server-AWS-Installation-Guide-v2-17.pdf
          i18n_name: v2.17 インストールガイド
        - name: v2.17.3 Operations Guide
          link: ja/CircleCI-Server-Operations-Guide-v2-17.pdf
          i18n_name: v2.17 管理者ガイド
    - name: Server v2.16 PDFs
      i18n_name: Server v2.16 PDF
      children:
        - name: What's New in v2.16
          i18n_name: v2.16 の新機能
          link: ja/v.2.16-overview
        - name: v2.16 Installation Guide
          link: ja/circleci-install-doc.pdf
          i18n_name: v2.16 インストールガイド
        - name: v2.16 Operations Guide
          link: ja/circleci-ops-guide.pdf
          i18n_name: v2.16 管理者ガイド

- name: CircleCI Plans
  i18n_name: CircleCIのプラン設定
  icon: icons/sidebar/plans-outline.svg
  children:
    - name: Plan Overview
      i18n_name: プランの概要
      link: ja/plan-overview
    - name: Using Credits
      link: ja/credits
      i18n_name: クレジットの使用
    - name: Free
      i18n_name: Free
      link: ja/plan-free
    - name: Performance
      i18n_name: Performance
      link: ja/plan-performance
    - name: Scale
      i18n_name: Scale
      link: ja/plan-scale
    - name: Server
      link: ja/plan-server

- name: Contributing to CircleCI docs
  i18n_name: スタイルガイド(英語)
  icon: icons/sidebar/changelog.svg
  children:
    - name: Docs style guide
      children:
        - name: Style guide overview
          link: style/style-guide-overview
        - name: Formatting
          link: style/formatting
        - name: Style and Voice
          link: style/style-and-voice
        - name: Headings
          link: style/headings
        - name: Using lists
          link: style/using-lists
        - name: Cross references and links
          link: style/links
        - name: Using images
          link: style/using-images
        - name: Using tables
          link: style/using-tables
        - name: Using code samples
          link: style/using-code-samples<|MERGE_RESOLUTION|>--- conflicted
+++ resolved
@@ -388,13 +388,8 @@
           link: test-config-policies
         - name: Use the CLI for config and policy development (Open preview)
           link: use-the-cli-for-config-and-policy-development
-<<<<<<< HEAD
-=======
-        - name: Rotate project SSH keys
-          link: rotate-project-ssh-keys
         - name: Stop building a project on CircleCI
           link: stop-building-a-project-on-circleci
->>>>>>> 2dd5d085
     - name: Reference
       children:
         - name: Config policy reference (Open preview)
