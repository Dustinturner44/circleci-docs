--- conflicted
+++ resolved
@@ -590,13 +590,8 @@
   icon: icons/sidebar/folder-open.svg
   children:
     - children:
-<<<<<<< HEAD
-      - name: Configuration reference
-        link: configuration-reference
-=======
       - name: Project values and variables
         link: variables
->>>>>>> 45c6745a
       - name: Prebuilt images
         link: circleci-images
       - name: Help and support
