--- conflicted
+++ resolved
@@ -193,12 +193,7 @@
           - name: Installing and using docker-compose
             link: docker-compose
 
-<<<<<<< HEAD
-  - name: Execute job on self-hosted runners
-=======
-
   - name: Execute jobs on self-hosted runners
->>>>>>> dee5d2d9
     icon: icons/sidebar/build-agent.svg
     children:
       - name: Overview
