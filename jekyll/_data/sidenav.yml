--- conflicted
+++ resolved
@@ -653,13 +653,9 @@
           link: server/installation/installing-server-behind-a-proxy
         - name: Migrate from server v3 to v4
           link: server/installation/migrate-from-server-3-to-server-4
-<<<<<<< HEAD
-        - name: Upgrade server v4.0
-=======
         - name: Migrate from server v2 to v4
           link: server/installation/migrate-from-server-2-to-server-4
         - name: Upgrade server v4.x
->>>>>>> 95813708
           link: server/installation/upgrade-server-4
         - name: Installation reference
           link: server/installation/installation-reference
