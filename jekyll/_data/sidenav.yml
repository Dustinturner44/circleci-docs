--- conflicted
+++ resolved
@@ -28,17 +28,12 @@
           link: 2.0/hello-world/
         - name: Set up the Slack Orb
           link: 2.0/slack-orb-tutorial/
-<<<<<<< HEAD
-        - name: FAQ
-          link: 2.0/faq/
     - name: VCS Integration
       children:
         - name: GitHub
           link: 2.0/github-integration/
         - name: Bitbucket
           link: 2.0/bitbucket-integration/
-=======
->>>>>>> b237434f
     - name: Migration
       children:
         - name: Migration Introduction
