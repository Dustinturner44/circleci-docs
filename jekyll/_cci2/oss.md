--- conflicted
+++ resolved
@@ -83,11 +83,7 @@
 - Passphraseless private SSH keys you have [added to CircleCI]({{ site.baseurl }}/add-ssh-key)
 to access arbitrary hosts during a build.
 
-<<<<<<< HEAD
 - [AWS permissions]({{site.baseurl}}/deploy-to-aws) and configuration files.
-=======
-- [AWS permissions]({{ site.baseurl }}/deployment-examples/#aws) and configuration files.
->>>>>>> 3f0f1844
 
 **Note:**
 Forked PR builds of open source projects that require secrets will not run successfully on CircleCI until you enable this setting.
