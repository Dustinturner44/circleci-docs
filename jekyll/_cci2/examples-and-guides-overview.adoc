--- conflicted
+++ resolved
@@ -2,10 +2,6 @@
 version:
 - Cloud
 - Server v3.x
-<<<<<<< HEAD
-redirect_from:
-  - /2.0/language-scala/
-=======
 redirect_from: 
   - /2.0/tutorials/
   - /2.0/demo-apps/
@@ -13,7 +9,8 @@
   - /2.0/language-crystal/
   - /2.0/language-dart/
   - /2.0/language-elixir/
->>>>>>> 488936ca
+  - /2.0/language-haskell/
+  - /2.0/language-scala/
 ---
 = Examples and Guides Overview
 :page-layout: classic-docs
