---
contentTags:
  platform:
  - Server v4.1
  - Server Admin
---
= Additional considerations
:page-layout: classic-docs
:page-liquid:
:page-description: This page presents some items that should be considered when starting an air-gapped installation of CircleCI server
:icons: font
:toc: macro
:toc-title:

[#non-tls-docker-registry-installations]
== Non-TLS Docker Registry Installations

When configuring your air-gapped docker registry, it is recommended to use TLS certificates to encrypt traffic. If using a non-tls, or self-signed installation, the following additional steps will need to be taken.

On machines that access the Docker registry using Docker, the Docker daemon config must be updated (located on linux at `/etc/docker/daemon.json`).

The insecure-registries section must be added to the file (if it exists), or the file must be created with the following if it does not. Make sure to include the full hostname and port of your registry, but do not include the protocol (`http://` or `https://`).

[source, json]
----
{
      "insecure-registries":["docker.example.internal:5000"]
}
----

This file will need to be configured on the following machines:

- All Nomad nodes in the air-gapped environment
- Potentially all K3s nodes in the air-gapped environment, if using docker-backed K3s

In addition, on each K3s node, the following file must be configured at `/etc/rancher/k3s/registries.yaml`. Take note to include the protocol where referenced.

[source, yaml]
----
mirrors:
  "docker.example.internal:5000":
    endpoint:
      - "http://docker.example.internal:5000"
configs:
  "docker.example.internal:5000":
    tls:
      insecure_skip_verify: true
----

---



[#service-type-load-balancers-k3s]
== Service Type Load Balancers in K3s

CircleCI server makes use of Service Type: Load Balancer kubernetes resources to listen to traffic on multiple ports. In order to function, the cluster needs to.

If using a K3s installation, link:https://metallb.universe.tf/installation/[MetalLB] can be used to create a virtual load balancer on the K3s node, to allow ingress traffic to CircleCI server.

Once installed, the following steps need to be followed:

A configmap resource needs to be created to create an address pool for MetalLB.

[source, yaml]
----
apiVersion: "v1"
kind: ConfigMap
metadata:
  namespace: metallb-system
  name: config
data:
  config: |
    address-pools:
    - name: default
    protocol: layer2
    addresses:
      - <<k3s_internal_ip_range_start>>-<<k3s_internal_ip_range_end>>
----

The address pool can be named something other than "default", but the annotations in `values.yaml` will need to be updated. If there is only one k3s node, the address range should have the same IP repeated (for example, `10.0.0.5-10.0.0.5`).

Once this configmap resource is applied to the cluster (`kubectl apply -f metallb-configmap.yaml`), the address pool name can be updated in the `values.yaml` for the Helm installation.

[source, yaml]
----
# Additional nginx annotations
nginx:
  annotations:
    # This example uses MetalLB as a k3s load balancer
    metallb.universe.tf/allow-shared-ip: default
----

After installing the Helm chart, the circleci-proxy service must be patched to use the internal IP of the desired k3s node to act as the load balancer (this IP should be in the range entered in the configmap above). The example below uses the IP address `10.0.0.5`.

[source, bash]
----
kubectl patch svc circleci-proxy  -p '{"spec": {"type": "LoadBalancer", "externalIPs":["10.0.0.5"]}}'
----

<<<<<<< HEAD
Once complete, DNS records can be created for your server installation (server.internal.example.com) and (*.server.internal.example.com) for 10.0.0.5.

[#tls-importing]
== Importing Trusted TLS Certificates

When using a GitHub Enterprise instance with self-signed or custom certificate authority certificates, CircleCI server can be configured to trust these certificates using two methods, as described below.

NOTE: Values provided for either of these methods are supported for GitHub Enterprise certificates only. No other VCS application is supported at this time.

[#configuring-the-tls-imports-value]
=== Configuring the TLS imports value
In the `values.yaml` file, the `tls.imports` value can be configured to include a list of `hostname:port` combinations from which to retrieve and trust TLS certificates.

[source, yaml]
----
tls:
  ...
  import:
    - github.airgap.example.com:443
----

For each `hostname:port` combination, CircleCI server will, during installation, retrieve the public certificate for the particular GitHub Enterprise instance and trust it to establish connections with that instance.


[#configuring-the-tls-certificates-array]
=== Configuring the TLS Certificates Array
Instead of providing a list of `hostname:port` combinations for certificates to import, the public certificate chains of the corresponding TLS certificates to trust can be provided in the `values.yaml` file, in the `tls.certificates`  value, as a list of base64 encoded certificates strings.

[source, yaml]
----
tls:
  ...
  certificates:
    - <<base64-encoded-public-tls-certificate-chain>>
----
=======
Once complete, DNS records can be created for your server installation (`server.internal.example.com`) and (`*.server.internal.example.com`) for `10.0.0`.5.
>>>>>>> daf86795
<|MERGE_RESOLUTION|>--- conflicted
+++ resolved
@@ -98,7 +98,6 @@
 kubectl patch svc circleci-proxy  -p '{"spec": {"type": "LoadBalancer", "externalIPs":["10.0.0.5"]}}'
 ----
 
-<<<<<<< HEAD
 Once complete, DNS records can be created for your server installation (server.internal.example.com) and (*.server.internal.example.com) for 10.0.0.5.
 
 [#tls-importing]
@@ -133,7 +132,4 @@
   ...
   certificates:
     - <<base64-encoded-public-tls-certificate-chain>>
-----
-=======
-Once complete, DNS records can be created for your server installation (`server.internal.example.com`) and (`*.server.internal.example.com`) for `10.0.0`.5.
->>>>>>> daf86795
+----