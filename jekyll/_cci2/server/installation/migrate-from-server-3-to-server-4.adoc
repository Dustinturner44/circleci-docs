--- conflicted
+++ resolved
@@ -41,13 +41,9 @@
 * Annotate all the kubernetes resources for `helm`.
 * Execute postgres db `domain` migration.
 * Execute cleanup steps which will delete all the KOTS related resources.
-<<<<<<< HEAD
 * Display an output message with the next steps.
 
 IMPORTANT: In CircleCI server v4.x, we have changed the way we store workflow data. Previously we had stored your workflow data in Postgres. We have moved this data into your storage bucket (GCS/S3/MinIO). After migrating, there will be a period where your workflow data will be unavailable. This is due to your existing workflow data being transferred to your storage bucket. The time taken depends on how much existing workflow data you have, however, you may scale the `workflow-conductor` pods that are responsible for the migration to speed up the process. You may scale as much as your cluster will allow. In later steps we will show you how to scale your pods.
-=======
-* Display output message with the next steps.
->>>>>>> 930df6dd
 
 The kots-exporter script can also perform the following functions if required:
 
@@ -180,15 +176,9 @@
 kubectl -n <namespace> get pods
 ----
 
-<<<<<<< HEAD
 [#step-7-update-dns-setting]
 === Step 7 - Update DNS setting
 Server 4.x migration is a destructive change for your DNS configuration. Server 4.x replaces the need for 4 load balancers and 5 DNS records with a single`load-balancer/external-ip` service, named `circleci-proxy` or `circleci-proxy-acm`. This load balancer only needs to be routed via 2 DNS records, <your-domain> and app.<your-domain>. Separate domains for vm-service, output-processer and nomad are no longer required. Retrieve the external IP/Loadbalancer and update your DNS records accordingly.
-=======
-[#step-8-update-dns-setting]
-=== Step 8 - Update DNS setting
-Server 4.x migration is a destructive change for your DNS configuration. Server 4.x replaces the multiple DNS records with a single `load-balancer/external-ip` service, named `circleci-proxy` or `circleci-proxy-acm`. Retrieve the external IP and update your DNS records accordingly.
->>>>>>> 930df6dd
 
 [source,shell]
 ----
