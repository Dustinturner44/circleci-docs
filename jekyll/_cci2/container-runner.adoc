--- conflicted
+++ resolved
@@ -291,13 +291,7 @@
 
 NOTE: **Do not** use an existing Docker job that uses <<building-docker-images#,setup_remote_docker>> (see <<#limitations,Limitations>> section below for details).
 
-<<<<<<< HEAD
 Once your configuration file is updated, validate whether the job ran successfully by triggering it and ensuring a green build using the CircleCI web app. See the <<#sample-configuration-container-agent,FAQ section>> for a full sample config if you are starting from scratch.
-=======
-Container agent jobs will emit a `Task lifecycle` step that will run in the background for the lifetime of the task. This is comparable to the `Spin up environment` step on CircleCI Cloud. It will have useful runtime information such as Pod startup and other Pod events.
-
-Once your configuration file is updated, validate whether the job ran successfully by triggering it and ensuring a green build using the CircleCI web app. If the job does not run successfully, reach out to your CircleCI point of contact. See the <<#faqs,FAQ section>> for a full sample config if you are starting from scratch.
->>>>>>> 499e53c1
 
 [#garbage-collection]
 == Garbage collection
