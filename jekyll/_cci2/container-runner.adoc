--- conflicted
+++ resolved
@@ -226,15 +226,9 @@
 
 ```yaml
 agent:
-<<<<<<< HEAD
  resourceClasses:
   namespace/my-rc:
     token: MY_TOKEN
-=======
-  resourceClasses:
-    namespace/my-rc:
-      token: MY_TOKEN
->>>>>>> 9e4a7403
 ```
 
 Skip to <<#running-a-job,Running a job>> to run your first job, or keep reading to learn how to provide custom configuration to your pods. 
