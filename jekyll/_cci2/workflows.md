--- conflicted
+++ resolved
@@ -150,16 +150,10 @@
 
 ## Holding a Workflow for a Manual Approval
 
-<<<<<<< HEAD
-=======
-Workflows may be configured to wait for manual approval of a job before continuing by using the `type: approval` key. Anyone who has push access to the repository can click the Approval button to continue the workflow. 
-
-The `approval` job is a special job type that is **only** added to jobs under the `workflow` key. This enables you to configure a job with `type: approval` in the workflow before a set of jobs that must all wait for manual approval. Jobs run in the order defined until the workflow processes a job with the `type: approval` key followed by a job on which it depends as in the following `config.yml` example:
->>>>>>> f6dbe250
-
 Workflows can be configured to wait for manual approval of a job before
-continuing to the next job. To do this, add a job to the `jobs` list with the
-key `type: approval`. Let's look at a commented config example.
+continuing to the next job. Anyone who has push access to the repository can click the Approval button to continue the workflow. 
+To do this, add a job to the `jobs` list with the
+key `type: approval`. Let's look at a commented config example. 
 
 ```yaml
 # ...
