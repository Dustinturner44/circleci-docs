---
layout: classic-docs
title: "Pipeline Variables"
short-title: "Pipeline Variables"
description: "Detailed information about Pipeline variables, parameters and values"
categories: [getting-started]
order: 1
---

Pipeline variables can be used to create reusable pipeline configurations. To use pipeline variables you must have [pipelines enabled]({{ site.baseurl }}/2.0/build-processing) and use configuration [version]({{ site.baseurl }}/2.0/configuration-reference/#version) `2.1` or higher. 

There are two types of pipeline variables: 

* **Pipeline values** represent pipeline metadata that can be used throughout the configuration.
* **Pipeline parameters** are typed pipeline variables that are declared in the `parameters` key at the top level of a configuration. Users can pass `parameters` into their pipelines when triggering a new run of a pipeline through the API. 

## Pipeline Values

Pipeline values are available to all pipeline configurations and can be used without previous declaration.

Value                       | Description
----------------------------|--------------------------------------------------------
pipeline.id                 | A globally unique id representing for the pipeline
pipeline.number             | A project unique integer id for the pipeline
pipeline.project.git_url    | E.g. https://github.com/circleci/circleci-docs
pipeline.project.type       | E.g. "github"
pipeline.git.tag            | The tag triggering the pipeline
pipeline.git.branch         | The branch triggering the pipeline
pipeline.git.revision       | The current git revision
pipeline.git.base_revision  | The previous git revision
{: class="table table-striped"}

For example:

```yaml
version: 2.1

jobs:
  build:
    docker:
      - image: circleci/node:latest
    environment:
      CIRCLE_COMPARE_URL: << pipeline.project.git_url >>/compare/<< pipeline.git.base_revision >>..<<pipeline.git.revision>>
    working_directory: ~/main
    steps:
      - run: echo "This is pipeline ID << pipeline.id >>"
      - run: echo $CIRCLE_COMPARE_URL
```

## Pipeline Parameters in Configuration

Pipeline parameters are declared using the `parameters` key at the top level of a `.circleci/config.yml` file. 

Pipeline parameters support the following types:
* string
* boolean
* integer
* enum

See [Parameter Syntax]({{ site.baseurl }}/2.0/reusing-config/#parameter-syntax) for usage details. 

Pipeline parameters can be referenced by value and used as a config variable under the scope `pipeline.parameters`. 

The example below shows a configuration with two pipeline parameters (`image-tag` and `workingdir`) defined at the top of the config, and then subsequently referenced in the `build` job:

```yaml
version: 2.1
parameters:
  image-tag:
    type: string
    default: "latest"
  workingdir:
    type: string
    default: "~/main"

jobs:
  build:
    docker:
      - image: circleci/node:<< pipeline.parameters.image-tag >>
    environment:
      IMAGETAG: << pipeline.parameters.image-tag >>
    working_directory: << pipeline.parameters.workingdir >>
    steps:
      - run: echo "Image tag used was ${IMAGETAG}"
      - run: echo "$(pwd) == << pipeline.parameters.workingdir >>"
```

### Passing Parameters When Triggering Pipelines via the API

A pipeline can be triggered with specific `parameter` values using the API v2 endpoint to [trigger a pipeline](https://circleci.com/docs/api/v2/#trigger-a-new-pipeline). This can be done by passing a `parameters` key in the JSON packet of the `POST` body.

**Note:** Please note that the `parameters` key passed in this `POST` request is **NOT** secret.

The example below triggers a pipeline with the parameters described in the above config example (NOTE: To pass a parameter when triggering a pipeline via the API the parameter must be declared in the configuration file.).

```
curl -u ${CIRCLECI_TOKEN}: -X POST --header "Content-Type: application/json" -d '{
  "parameters": {
    "workingdir": "./myspecialdir",
    "image-tag": "4.8.2"
  }
}' https://circleci.com/api/v2/project/:project_slug/pipeline
```

## The Scope of Pipeline Parameters

Pipeline parameters can only be resolved in the `.circleci/config.yml` file in which they are declared. Pipeline parameters are not available in orbs, including orbs declared locally in your config.yml file. This was done because access to the pipeline scope in orbs would break encapsulation and create a hard dependency between the orb and the calling config, potentially jeopardizing determinism and creating a surface area of vulnerability. 


## Config Processing Stages and Parameter Scopes

### Processing Stages

Configuration processing happens in the following stages:

- Pipeline parameters are resolved and type-checked
- Pipeline parameters are replaced in the orb statement
- Orbs are imported

The remaining configuration is processed, element parameters are resolved, type-checked, and substituted.

## Element Parameter Scope

Element parameters use lexical scoping, so parameters are in scope within the element they are defined in, e.g. a job, a command, or an executor. If an element with parameters calls another element with parameters, like in the example below, the inner element does not inherit the scope of the calling element.

```yaml
version: 2.1

commands:
  print:
    parameters:
      message:
        type: string
    steps:
      - run: echo << parameters.message >>

jobs:
  cat-file:
    parameters:
      file:
        type: string
    steps:
      - print:
          message: Printing << parameters.file >>
      - run: cat << parameters.file >>

workflows:
  my-workflow:
    jobs:
      - cat-file:
          file: test.txt
```

Even though the `print` command is called from the cat-file job, the file parameter would not be in scope inside the print. This ensures that all parameters are always bound to a valid value, and the set of available parameters is always known.

## Pipeline Value Scope

Pipeline values, the pipeline-wide values that are provided by CircleCI (e.g. `<< pipeline.number >>`) are always in scope.

### Pipeline Parameter Scope

Pipeline parameters which are defined in configuration are always in scope, with two exceptions:

- Pipeline parameters are not in scope for the definition of other pipeline parameters, so they cannot depend on one another.
- Pipeline parameters are not in scope in the body of orbs, even inline orbs, to prevent data leaks.

## Conditional Workflows

<<<<<<< HEAD
Use the `when` clause (or the inverse clause `unless`) under a workflow declaration, with a truthy or falsy value, to decide whether or not to run that workflow. Truthy/falsy calues can be booleans, numbers, and strings. Falsy would be any of: false, 0, empty string, null, and NaN. Everything else would be truthy.
=======
Use the `when` clause (or the inverse clause `unless`) under a workflow declaration, with a truthy or falsy value, to decide whether or not to run that workflow. Truthy/falsy values can be booleans, numbers, and strings. Falsy would be any of: false, 0, empty string, nil, and NaN. Everything else would be truthy.
>>>>>>> d4f6e372

The most common use of this construct is to use a pipeline parameter as the value, allowing an API trigger to pass that parameter to determine which workflows to run.

Below is an example configuration using the pipeline parameter `run_integration_tests` to drive whether the workflow `integration_tests` will run.

```yaml
version: 2.1

parameters:
  run_integration_tests:
    type: boolean
    default: false

workflows:
  version: 2
  integration_tests:
    when: << pipeline.parameters.run_integration_tests >>
    jobs:
      - mytestjob

jobs:
  mytestjob:
    steps:
      - checkout
      - ... # job steps
```

The example shown above prevents the workflow `integration_tests` from being triggered unless it is explicitly invoked when the pipeline is triggered with the following in the `POST` body:

```json
{
    "parameters": {
        "run_integration_tests": true
    }
}
```

The `when` key accepts any truthy or falsy value, not just pipeline parameters, though pipeline parameters will be the primary use of this feature until more are implemented. `when` also has an inverse clause `unless`, which inverts truthiness of the condition.<|MERGE_RESOLUTION|>--- conflicted
+++ resolved
@@ -166,11 +166,7 @@
 
 ## Conditional Workflows
 
-<<<<<<< HEAD
 Use the `when` clause (or the inverse clause `unless`) under a workflow declaration, with a truthy or falsy value, to decide whether or not to run that workflow. Truthy/falsy calues can be booleans, numbers, and strings. Falsy would be any of: false, 0, empty string, null, and NaN. Everything else would be truthy.
-=======
-Use the `when` clause (or the inverse clause `unless`) under a workflow declaration, with a truthy or falsy value, to decide whether or not to run that workflow. Truthy/falsy values can be booleans, numbers, and strings. Falsy would be any of: false, 0, empty string, nil, and NaN. Everything else would be truthy.
->>>>>>> d4f6e372
 
 The most common use of this construct is to use a pipeline parameter as the value, allowing an API trigger to pass that parameter to determine which workflows to run.
 
