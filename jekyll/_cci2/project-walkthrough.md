---
layout: classic-docs
title: "2.0 Project Tutorial"
short-title: "Project Tutorial"
description: "Tutorial and sample config for a Flask project in CircleCI"
categories: [migration]
order: 3
version:
- Cloud
- Server v3.x
- Server v2.x
---

The demo application in this tutorial uses Python and Flask for the backend.
PostgreSQL is used for the database.

* TOC
{:toc}

The following sections walk through how Jobs and Steps are configured for this application, how to run unit tests and integration tests with Selenium and Chrome in the CircleCI environment, and how to deploy the demo application to Heroku.

The source for the demo application is available on GitHub: <https://github.com/CircleCI-Public/circleci-demo-python-flask>.
The example app is available here: <https://circleci-demo-python-flask.herokuapp.com/>

## Basic setup
{: #basic-setup }
{:.no_toc}

The [`.circleci/config.yml`]({{ site.baseurl }}/configuration-reference/)
file may be comprised of several [`Jobs`]({{ site.baseurl }}/configuration-reference/#jobs). In this example we have one Job called `build`. In turn, a job is comprised of several [`Steps`]({{ site.baseurl }}/configuration-reference/#steps), which are commands that execute in the container that is defined in the first [`image:`]({{site.baseurl}}/configuration-reference/#image) key in the file. This first image is also referred to as the *primary container*.

Following is a minimal example for our demo project with all configuration nested in the `build` job:

```yaml
version: 2
jobs:
  build:
    docker:
      - image: cimg/python:3.6.2
        auth:
          username: mydockerhub-user
          password: $DOCKERHUB_PASSWORD  # context / project UI env-var reference
    steps:
      - checkout
      - run: pip install -r requirements/dev.txt
```

**Note:** If you are **not** using  [workflows]({{ site.baseurl }}/workflows) in your
`.circleci/config.yml`, you must have a job named `build` that includes the following:

- Executor of the underlying technology, defined as `docker` in this example.
- Image is a Docker image - in this example containing Python 3.6.2 on Debian Stretch provided by CircleCI with web browsers installed to help with testing.
- Steps starting with a required `checkout` Step and followed by `run:` keys that execute commands sequentially on the primary container.

## Service containers
{: #service-containers }

If the job requires services such as databases they can be run as additional containers by listing more `image:`s in the `docker:` stanza.

Docker images are typically configured using environment variables, if these are necessary a set of environment variables to be passed to the container can be supplied:

```yaml
version: 2
jobs:
  build:
    docker:
      - image: cimg/python:3.6.2
        auth:
          username: mydockerhub-user
          password: $DOCKERHUB_PASSWORD  # context / project UI env-var reference
        environment:
          FLASK_CONFIG: testing
          TEST_DATABASE_URL: postgresql://root@localhost/circle_test?sslmode=disable
      - image: cimg/postgres:14.2
        auth:
          username: mydockerhub-user
          password: $DOCKERHUB_PASSWORD  # context / project UI env-var reference
        environment:
          POSTGRES_USER: testuser
          POSTGRES_DB: circle_test
          POSTGRES_PASSWORD: ""
```

The environment variables for the *primary container* set some config specific to the Flask framework and set a database URL that references a database run in the `circleci/postgres:9.6.5-alpine-ram` service container. Note that the PostgreSQL database is available at `localhost`.

The `circleci/postgres:9.6.5-alpine-ram` service container is configured with a user called `root` with an empty password, and a database called `circle_test`.

## Installing dependencies
{: #installing-dependencies }

Next the job installs Python dependencies into the *primary container* by running `pip install`. Dependencies are installed into the *primary container* by running regular Steps executing shell commands:

```yaml
version: 2
jobs:
  build:
    docker:
      - image: cimg/python:3.6.2
        auth:
          username: mydockerhub-user
          password: $DOCKERHUB_PASSWORD  # context / project UI env-var reference
        environment:
          FLASK_CONFIG: testing
          TEST_DATABASE_URL: postgresql://ubuntu@localhost/circle_test?sslmode=disable
      - image: cimg/postgres:14.2
        auth:
          username: mydockerhub-user
          password: $DOCKERHUB_PASSWORD  # context / project UI env-var reference
        environment:
          POSTGRES_USER: testuser
          POSTGRES_DB: circle_test
          POSTGRES_PASSWORD: ""
    steps:
      - checkout
      - run:
          name: Install Python deps in a venv
          command: |
            python3 -m venv venv
            . venv/bin/activate
            pip install -r requirements/dev.txt
```

An environment variable defined in a `run:` key will override image-level variables, e.g.:

```yaml
      - run:
          command: echo ${FLASK_CONFIG}
          environment:
            FLASK_CONFIG: staging
```

### Caching dependencies
{: #caching-dependencies }
{:.no_toc}

To speed up the jobs, the demo configuration places the Python virtualenv into the CircleCI cache and restores that cache before running `pip install`. If the virtualenv was cached the `pip install` command will not need to download any dependencies into the virtualenv because they are already present. Saving the virtualenv into the cache is done using the `save_cache` step which runs after the `pip install` command.

{% raw %}
```yaml
version: 2
jobs:
  build:
    docker:
      - image: cimg/python:3.6.2
        auth:
          username: mydockerhub-user
          password: $DOCKERHUB_PASSWORD  # context / project UI env-var reference
        environment:
          FLASK_CONFIG: testing
          TEST_DATABASE_URL: postgresql://ubuntu@localhost/circle_test?sslmode=disable
      - image: cimg/postgres:9.6.5
        auth:
          username: mydockerhub-user
          password: $DOCKERHUB_PASSWORD  # context / project UI env-var reference
        environment:
          POSTGRES_USER: ubuntu
          POSTGRES_DB: circle_test
          POSTGRES_PASSWORD: ""
    steps:
      - checkout
      - restore_cache:
          key: deps1-{{ .Branch }}-{{ checksum "requirements/dev.txt" }}
      - run:
          name: Install Python deps in a venv
          command: |
            python3 -m venv venv
            . venv/bin/activate
            pip install -r requirements/dev.txt
      - save_cache:
          key: deps1-{{ .Branch }}-{{ checksum "requirements/dev.txt" }}
          paths:
            - "venv"
```
{% endraw %}

The following describes the detail of the added key values:

- The `restore_cache:` step searches for a cache with a key that matches the key template. The template begins with `deps1-` and embeds the current branch name using `{% raw %}{{{% endraw %} .Branch {% raw %}}}{% endraw %}`. The checksum for the `requirements.txt` file is also embedded into the key template using `{% raw %}{{{% endraw %} checksum "requirements/dev.txt" {% raw %}}}{% endraw %}`. CircleCI restores the most recent cache that matches the template, in this case the branch the cache was saved on and the checksum of the `requirements/dev.txt` file used to create the cached virtualenv must match.

- The `run:` step named `Install Python deps in a venv` creates and activates a virtual environment in which to install the Python dependencies, as before.

- The `save_cache:` step creates a cache from the specified paths, in this case `venv`. The cache key is created from the template specified by the `key:`. Note that it is important to use the same template as the `restore_cache:` step so that CircleCI saves a cache that can be found by the `restore_cache:` step. Before saving the cache CircleCI generates the cache key from the template, if a cache that matches the generated key already exists then CircleCI does not save a new cache. Since the template contains the branch name and the checksum of `requirements/dev.txt`, CircleCI will create a new cache whenever the job runs on a different branch, and/or if the checksum of `requirements/dev.txt` changes.

You can read more about caching [here]({{ site.baseurl }}/caching).

## Installing and running Selenium to automate browser testing
{: #installing-and-running-selenium-to-automate-browser-testing }

The demo application contains a file `tests/test_selenium.py` that uses Chrome, Selenium and webdriver to automate testing the application in a web browser. The primary image has the current stable version of Chrome pre-installed (this is designated by the `-browsers` suffix). Selenium needs to be installed and run since this is not included in the primary image:

```yaml
version: 2
jobs:
  build:
    docker:
      - image: cimg/python:3.6.2
        auth:
          username: mydockerhub-user
          password: $DOCKERHUB_PASSWORD  # context / project UI env-var reference
        environment:
          FLASK_CONFIG: testing
          TEST_DATABASE_URL: postgresql://ubuntu@localhost/circle_test?sslmode=disable
      - image: cimg/postgres:9.6.5
        auth:
          username: mydockerhub-user
          password: $DOCKERHUB_PASSWORD  # context / project UI env-var reference
        environment:
          POSTGRES_USER: ubuntu
          POSTGRES_DB: circle_test
          POSTGRES_PASSWORD: ""
    steps:
      - checkout
      - run: mkdir test-reports
      - run:
          name: Download Selenium
          command: |
            curl -O http://selenium-release.storage.googleapis.com/3.5/selenium-server-standalone-3.5.3.jar
      - run:
          name: Start Selenium
          command: |
            java -jar selenium-server-standalone-3.5.3.jar -log test-reports/selenium.log
          background: true
```

## Running tests
{: #running-tests }

In the demo application,
a virtual Python environment is set up,
and the tests are run using unittest.
This project uses `unittest-xml-reporting`
for its ability to save test results as XML files.
In this example,
reports and results are stored in the `store_artifacts` and `store_test_results` steps.

```yaml
version: 2
jobs:
  build:
    docker:
      - image: cimg/python:3.6.2
        auth:
          username: mydockerhub-user
          password: $DOCKERHUB_PASSWORD  # context / project UI env-var reference
        environment:
          FLASK_CONFIG: testing
          TEST_DATABASE_URL: postgresql://ubuntu@localhost/circle_test?sslmode=disable
      - image: cimg/postgres:9.6.5
        auth:
          username: mydockerhub-user
          password: $DOCKERHUB_PASSWORD  # context / project UI env-var reference
        environment:
          POSTGRES_USER: ubuntu
          POSTGRES_DB: circle_test
          POSTGRES_PASSWORD: ""
    steps:
      - checkout
      - run: mkdir test-reports
      - run:
          name: Download Selenium
          command: |
            curl -O http://selenium-release.storage.googleapis.com/3.5/selenium-server-standalone-3.5.3.jar
      - run:
          name: Start Selenium
          command: |
            java -jar selenium-server-standalone-3.5.3.jar -log test-reports/selenium.log
          background: true
      - restore_cache:
          key: deps1-{% raw %}{{{% endraw %} .Branch {% raw %}}}{% endraw %}-{% raw %}{{{% endraw %} checksum "requirements/dev.txt" {% raw %}}}{% endraw %}
      - run:
          name: Install Python deps in a venv
          command: |
            python3 -m venv venv
            . venv/bin/activate
            pip install -r requirements/dev.txt
      - save_cache:
          key: deps1-{% raw %}{{{% endraw %} .Branch {% raw %}}}{% endraw %}-{% raw %}{{{% endraw %} checksum "requirements/dev.txt" {% raw %}}}{% endraw %}
          paths:
            - "venv"
      - run:
          command: |
            . venv/bin/activate
            python manage.py test
      - store_artifacts:
          path: test-reports/
          destination: tr1
      - store_test_results:
          path: test-reports/
```

Notes on the added keys:

- Each command runs in a new shell, so the virtual environment that was activated in the dependencies installation step is activated again in this final `run:` key with `. venv/bin/activate`.
- The `store_artifacts` step is a special step. The `path:` is a directory relative to the project’s `root` directory where the files are stored. The `destination:` specifies a prefix chosen to be unique in the event that another step in the job produces artifacts in a directory with the same name. CircleCI collects and uploads the artifacts to S3 for storage.
- When a job completes, artifacts appear in the CircleCI Artifacts tab:

![Artifacts on CircleCI]({{ site.baseurl }}/assets/img/docs/walkthrough7.png)

- The path for the results files is relative to the `root` directory of the project. The demo application uses the same directory used to store artifacts, but this is not required. When a job completes, CircleCI analyzes the test timings and summarizes them on the Test Summary tab:

![Test Result Summary]({{ site.baseurl }}/assets/img/docs/walkthrough8.png)

Read more about [artifact storage]({{ site.baseurl }}/artifacts) and [test results]({{ site.baseurl }}/collect-test-data/).

## Deploying to Heroku
{: #deploying-to-heroku }

The demo `.circleci/config.yml` includes a `deploy` job
to deploy the `master` branch to Heroku.
The `deploy` job consists of
a `checkout` step and a single `command`.
The `command` assumes that you have:

- created a Heroku account.
- created a Heroku application.
- set the `HEROKU_APP_NAME` and `HEROKU_API_KEY` environment variables.

If you have not completed any or all of these steps,
<<<<<<< HEAD
follow the [instructions]({{site.baseurl}}/deploy-to-heroku)
=======
follow the [instructions]({{ site.baseurl }}/deployment-examples/#heroku)
>>>>>>> 3f0f1844
in the Heroku section of the Deployment document.

**Note:**
If you fork this demo project,
rename the Heroku project,
so you can deploy to Heroku
without clashing with the namespace used in this tutorial.

```yaml
version: 2
jobs:
  build:
    docker:
      - image: cimg/python:3.6.2
        auth:
          username: mydockerhub-user
          password: $DOCKERHUB_PASSWORD  # context / project UI env-var reference
        environment:
          FLASK_CONFIG: testing
          TEST_DATABASE_URL: postgresql://ubuntu@localhost/circle_test?sslmode=disable
      - image: cimg/postgres:9.6.5
        auth:
          username: mydockerhub-user
          password: $DOCKERHUB_PASSWORD  # context / project UI env-var reference
        environment:
          POSTGRES_USER: ubuntu
          POSTGRES_DB: circle_test
          POSTGRES_PASSWORD: ""
    steps:
      - checkout
      - restore_cache:
          key: deps1-{% raw %}{{{% endraw %} .Branch {% raw %}}}{% endraw %}-{% raw %}{{{% endraw %} checksum "requirements/dev.txt" {% raw %}}}{% endraw %}
      - run:
          name: Install Python deps in a venv
          command: |
            python3 -m venv venv
            . venv/bin/activate
            pip install -r requirements/dev.txt
      - save_cache:
          key: deps1-{% raw %}{{{% endraw %} .Branch {% raw %}}}{% endraw %}-{% raw %}{{{% endraw %} checksum "requirements/dev.txt" {% raw %}}}{% endraw %}
          paths:
            - "venv"
      - run:
          command: |
            . venv/bin/activate
            python manage.py test
      - store_artifacts:
          path: test-reports/
          destination: tr1
      - store_test_results:
          path: test-reports/
  deploy:
    steps:
      - checkout
      - run:
          name: Deploy Master to Heroku
          command: |
            git push https://heroku:$HEROKU_API_KEY@git.heroku.com/$HEROKU_APP_NAME.git master
```

Here's a passing build with deployment for the demo app: <[https://circleci.com/gh/CircleCI-Public/circleci-demo-python-flask/23](https://circleci.com/gh/CircleCI-Public/circleci-demo-python-flask/23){:rel="nofollow"}>

### Additional Heroku configuration
{: #additional-heroku-configuration }
{:.no_toc}

The demo application is configured to run on Heroku with settings provided in `config.py` and `manage.py`. These two files tell the app to use production settings, run migrations for the PostgreSQL database, and use SSL when on Heroku.

Other files required by Heroku are:

- `Procfile`: Tells Heroku how to run the demo app
- `runtime.txt`: Tells Heroku to use Python 3.6.0 instead of the default (2.7.13)
- `requirements.txt`: When this is present, Heroku will automatically install the Python dependencies

**Consult the [Heroku documentation](https://devcenter.heroku.com/start) to configure your own app for their environment.**

The following commands would be used to manually build the app on Heroku for this demo before actual deployment.

```bash
heroku create circleci-demo-python-flask # change this to a unique name
heroku addons:create heroku-postgresql:hobby-dev
heroku config:set FLASK_CONFIG=heroku
git push heroku master
heroku run python manage.py deploy
heroku restart
```

## Using workflows to automatically deploy
{: #using-workflows-to-automatically-deploy }

To deploy `master` to Heroku automatically after a successful `master` build,
add a `workflows` section
that links the `build` job and the `deploy` job.

```yaml
workflows:
  version: 2
  build-deploy:
    jobs:
      - build
      - deploy:
          requires:
            - build
          filters:
            branches:
              only: master

version: 2
jobs:
  build:
    docker:
      - image: cimg/python:3.6.2
        auth:
          username: mydockerhub-user
          password: $DOCKERHUB_PASSWORD  # context / project UI env-var reference
        environment:
          FLASK_CONFIG: testing
          TEST_DATABASE_URL: postgresql://ubuntu@localhost/circle_test?sslmode=disable
      - image: cimg/postgres:9.6.5
        auth:
          username: mydockerhub-user
          password: $DOCKERHUB_PASSWORD  # context / project UI env-var reference
        environment:
          POSTGRES_USER: ubuntu
          POSTGRES_DB: circle_test
          POSTGRES_PASSWORD: ""
    steps:
      - checkout
      - restore_cache:
          key: deps1-{% raw %}{{{% endraw %} .Branch {% raw %}}}{% endraw %}-{% raw %}{{{% endraw %} checksum "requirements/dev.txt" {% raw %}}}{% endraw %}
      - run:
          name: Install Python deps in a venv
          command: |
            python3 -m venv venv
            . venv/bin/activate
            pip install -r requirements/dev.txt
      - save_cache:
          key: deps1-{% raw %}{{{% endraw %} .Branch {% raw %}}}{% endraw %}-{% raw %}{{{% endraw %} checksum "requirements/dev.txt" {% raw %}}}{% endraw %}
          paths:
            - "venv"
      - run:
          command: |
            . venv/bin/activate
            python manage.py test
      - store_artifacts:
          path: test-reports/
          destination: tr1
      - store_test_results:
          path: test-reports/
  deploy:
    steps:
      - checkout
      - run:
          name: Deploy Master to Heroku
          command: |
            git push https://heroku:$HEROKU_API_KEY@git.heroku.com/$HEROKU_APP_NAME.git master
```

## See also
{: #see-also }
{:.no_toc}

For more information about Workflows,
see the [Orchestrating Workflows]({{ site.baseurl }}/workflows) document.<|MERGE_RESOLUTION|>--- conflicted
+++ resolved
@@ -315,13 +315,7 @@
 - created a Heroku application.
 - set the `HEROKU_APP_NAME` and `HEROKU_API_KEY` environment variables.
 
-If you have not completed any or all of these steps,
-<<<<<<< HEAD
-follow the [instructions]({{site.baseurl}}/deploy-to-heroku)
-=======
-follow the [instructions]({{ site.baseurl }}/deployment-examples/#heroku)
->>>>>>> 3f0f1844
-in the Heroku section of the Deployment document.
+If you have not completed any or all of these steps, follow the [instructions]({{site.baseurl}}/deploy-to-heroku)
 
 **Note:**
 If you fork this demo project,
