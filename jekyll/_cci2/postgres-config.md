---
layout: classic-docs
title: "Database Configuration Examples"
short-title: "Database Configuration Examples"
description: "See example database config.yml files using PostgreSQL/Rails and MySQL/Ruby for rails app with structure.sql, go app with postgresql, and mysql project."
order: 35
version:
- Cloud
- Server v3.x
- Server v2.x
---

This document provides example database [config.yml]({{ site.baseurl }}/2.0/databases/) files using PostgreSQL/Rails and MySQL/Ruby in the following sections:

* TOC
{:toc}

## Example CircleCI configuration for a rails app with structure.sql
{: #example-circleci-configuration-for-a-rails-app-with-structuresql }

If you are migrating a Rails app configured with a `structure.sql` file make
sure that `psql` is installed in your PATH and has the proper permissions, as
follows, because the cimg/ruby:3.0-node image does not have psql installed
by default and uses `pg` gem for database access.

```yaml
version: 2
jobs:
  build:
    working_directory: ~/circleci-demo-ruby-rails

    # Primary container image where all commands run

    docker:
<<<<<<< HEAD
      - image: cimg/ruby:2.6-node
=======
      - image: cimg/ruby:3.0-node
>>>>>>> a6e2fde3
        auth:
          username: mydockerhub-user
          password: $DOCKERHUB_PASSWORD  # context / project UI env-var reference
        environment:
          RAILS_ENV: test
          PGHOST: 127.0.0.1
          PGUSER: root

    # Service container image available at `host: localhost`

      - image: cimg/postgres:14.0
        auth:
          username: mydockerhub-user
          password: $DOCKERHUB_PASSWORD  # context / project UI env-var reference
        environment:
          POSTGRES_USER: root
          POSTGRES_DB: circle-test_test

    steps:
      - checkout

      # Restore bundle cache
      - restore_cache:
          keys:
            - rails-demo-{% raw %}{{ checksum "Gemfile.lock" }}{% endraw %}
            - rails-demo-

      # Bundle install dependencies
      - run:
          name: Install dependencies
          command: bundle check --path=vendor/bundle || bundle install --path=vendor/bundle --jobs 4 --retry 3

      - run: sudo apt install -y postgresql-client || true

      # Store bundle cache
      - save_cache:
          key: rails-demo-{% raw %}{{ checksum "Gemfile.lock" }}{% endraw %}
          paths:
            - vendor/bundle

      - run:
          name: Database Setup
          command: |
            bundle exec rake db:create
            bundle exec rake db:structure:load

      - run:
          name: Parallel RSpec
          command: bin/rails test

      # Save artifacts
      - store_test_results:
          path: /tmp/test-results
```

**Note:** An alternative is to build your own image by extending the current image,
installing the needed packages, committing, and pushing it to Docker Hub or the
registry of your choosing.

### Example environment setup
{: #example-environment-setup }
{:.no_toc}

You must declare your database configuration explicitly because multiple pre-built or custom images may be in use. For example, Rails will try to use a database URL in the following order:

1.	DATABASE_URL environment variable, if set
2.	The test section configuration for the appropriate environment in your `config.yml` file (usually `test` for your test suite).

The following example demonstrates this order by combining the `environment` setting with the image and by also including the `environment` configuration in the shell command to enable the database connection:

```yaml
version: 2
jobs:
  build:
    working_directory: ~/appName
    docker:
      - image: cimg/ruby:2.6
        auth:
          username: mydockerhub-user
          password: $DOCKERHUB_PASSWORD  # context / project UI env-var reference
        environment:
          PG_HOST: localhost
          PG_USER: ubuntu
          RAILS_ENV: test
          RACK_ENV: test
      # The following example uses the official postgres 9.6 image, you may also use cimg/postgres:9.6
      # which includes a few enhancements and modifications. It is possible to use either image.
      - image: cimg/postgres:14.0
        auth:
          username: mydockerhub-user
          password: $DOCKERHUB_PASSWORD  # context / project UI env-var reference
        environment:
          POSTGRES_USER: ubuntu
          POSTGRES_DB: db_name
    steps:
      - checkout
      - run:
          name: Install Ruby Dependencies
          command: bundle install
      - run:
          name: Set up DB
          command: |
            bundle exec rake db:create db:schema:load --trace
            bundle exec rake db:migrate
        environment:
          DATABASE_URL: "postgres://ubuntu@localhost:5432/db_name"
```

This example specifies the `$DATABASE_URL` as the default user and port for PostgreSQL 9.6. For version 9.5, the default port is 5433 instead of 5432. To specify a different port, change the `$DATABASE_URL` and all invocations of `psql`.

## Example go app with postgresql
{: #example-go-app-with-postgresql }

Refer to the [Go Language Guide]({{ site.baseurl }}/2.0/language-go/) for a walkthrough of this example configuration and a link to the public code repository for the app.

```yaml
version: 2
jobs:
  build:
    docker:
<<<<<<< HEAD
      # CircleCI Go images available at: https://hub.docker.com/r/circleci/golang/
      - image: cimg/go:1.12
        auth:
          username: mydockerhub-user
          password: $DOCKERHUB_PASSWORD  # context / project UI env-var reference
      # CircleCI PostgreSQL images available at: https://hub.docker.com/r/circleci/postgres/
=======
      # CircleCI Go images available at: https://circleci.com/developer/images/image/cimg/go/
      - image: cimg/go:1.17
        auth:
          username: mydockerhub-user
          password: $DOCKERHUB_PASSWORD  # context / project UI env-var reference
      # CircleCI PostgreSQL images available at: https://circleci.com/developer/images/image/cimg/postgres/
>>>>>>> a6e2fde3
      - image: cimg/postgres:14.0
        auth:
          username: mydockerhub-user
          password: $DOCKERHUB_PASSWORD  # context / project UI env-var reference
        environment:
          POSTGRES_USER: circleci-demo-go
          POSTGRES_DB: circle_test
 
    environment:
      TEST_RESULTS: /tmp/test-results
 
    steps:
      - checkout
      - run: mkdir -p $TEST_RESULTS
 
      - restore_cache:
          keys:
            - go-mod-v1-{% raw %}{{ checksum "go.sum" }}{% endraw %}
 
      - run:
          name: Get dependencies
          command: |
            go get -v
 
      - run:
          name: Get go-junit-report for setting up test timings on CircleCI
          command: |
            go get github.com/jstemmer/go-junit-report
            # Remove go-junit-report from go.mod
            go mod tidy
 
      #  Wait for Postgres to be ready before proceeding
      - run:
          name: Waiting for Postgres to be ready
          command: dockerize -wait tcp://localhost:5432 -timeout 1m
 
      - run:
          name: Run unit tests
          environment: # environment variables for the database url and path to migration files
            CONTACTS_DB_URL: "postgres://circleci-demo-go@localhost:5432/circle_test?sslmode=disable"
            CONTACTS_DB_MIGRATIONS: /home/circleci/project/db/migrations
          command: |
            trap "go-junit-report <${TEST_RESULTS}/go-test.out > ${TEST_RESULTS}/go-test-report.xml" EXIT
            make test | tee ${TEST_RESULTS}/go-test.out
      - run: make
 
      - save_cache:
          key: go-mod-v1-{% raw %}{{ checksum "go.sum" }}{% endraw %}
          paths:
            - "/go/pkg/mod"
 
      - run:
          name: Start service
          environment:
            CONTACTS_DB_URL: "postgres://circleci-demo-go@localhost:5432/circle_test?sslmode=disable"
            CONTACTS_DB_MIGRATIONS: /home/circleci/project/db/migrations
          command: ./workdir/contacts
          background: true
 
      - run:
          name: Validate service is working
          command: |
            sleep 5
            curl --retry 10 --retry-delay 1 -X POST --header "Content-Type: application/json" -d '{"email":"test@example.com","name":"Test User"}' http://localhost:8080/contacts
      - store_artifacts:
          path: /tmp/test-results
          destination: raw-test-output
 
      - store_test_results:
          path: /tmp/test-results
```

## Example mysql project.
{: #example-mysql-project }

The following example sets up MYSQL as a secondary container alongside a PHP container.

{:.tab.mysql_example.Cloud}
```yaml
version: 2.1
orbs:
  browser-tools: circleci/browser-tools@1.2.3
jobs:
  build:
    docker:
      - image: cimg/php:8.1-browsers # The primary container where steps are run
        auth:
          username: mydockerhub-user
          password: $DOCKERHUB_PASSWORD  # context / project UI env-var reference
      - image: cimg/mysql:8.0
        auth:
          username: mydockerhub-user
          password: $DOCKERHUB_PASSWORD  # context / project UI env-var reference
        environment:
          MYSQL_ROOT_PASSWORD: rootpw
          MYSQL_DATABASE: test_db
          MYSQL_USER: user
          MYSQL_PASSWORD: passw0rd

    steps:
      - checkout
      - run:
      # Our primary container isn't MYSQL so run a sleep command until it's ready.
          name: Waiting for MySQL to be ready
          command: |
            for i in `seq 1 10`;
            do
              nc -z 127.0.0.1 3306 && echo Success && exit 0
              echo -n .
              sleep 1
            done
            echo Failed waiting for MySQL && exit 1
      - run:
          name: Install MySQL CLI; Import dummy data; run an example query
          command: |
            sudo apt-get install default-mysql-client
            mysql -h 127.0.0.1 -u user -ppassw0rd test_db < sql-data/dummy.sql
            mysql -h 127.0.0.1 -u user -ppassw0rd --execute="SELECT * FROM test_db.Persons"
workflows:
  version: 2
  build-deploy:
    jobs:
      - build
```

{:.tab.mysql_example.Server_3}
```yaml
version: 2.1
orbs:
  browser-tools: circleci/browser-tools@1.2.3
jobs:
  build:
    docker:
      - image: cimg/php:8.1-browsers # The primary container where steps are run
        auth:
          username: mydockerhub-user
          password: $DOCKERHUB_PASSWORD  # context / project UI env-var reference
      - image: cimg/mysql:8.0
        auth:
          username: mydockerhub-user
          password: $DOCKERHUB_PASSWORD  # context / project UI env-var reference
        environment:
          MYSQL_ROOT_PASSWORD: rootpw
          MYSQL_DATABASE: test_db
          MYSQL_USER: user
          MYSQL_PASSWORD: passw0rd

    steps:
      - checkout
      - run:
      # Our primary container isn't MYSQL so run a sleep command until it's ready.
          name: Waiting for MySQL to be ready
          command: |
            for i in `seq 1 10`;
            do
              nc -z 127.0.0.1 3306 && echo Success && exit 0
              echo -n .
              sleep 1
            done
            echo Failed waiting for MySQL && exit 1
      - run:
          name: Install MySQL CLI; Import dummy data; run an example query
          command: |
            sudo apt-get install default-mysql-client
            mysql -h 127.0.0.1 -u user -ppassw0rd test_db < sql-data/dummy.sql
            mysql -h 127.0.0.1 -u user -ppassw0rd --execute="SELECT * FROM test_db.Persons"
workflows:
  version: 2
  build-deploy:
    jobs:
      - build
```

{:.tab.mysql_example.Server_2}
```yaml
# Legacy convenience images (i.e. images in the `circleci/` Docker namespace)
# will be deprecated starting Dec. 31, 2021. Next-gen convenience images with 
# browser testing require the use of the CircleCI browser-tools orb, available 
# with config version 2.1.
version: 2
jobs:
  build:
    docker:
      - image: cimg/php:7.1-browsers # The primary container where steps are run
        auth:
          username: mydockerhub-user
          password: $DOCKERHUB_PASSWORD  # context / project UI env-var reference
      - image: cimg/mysql:8.0
        auth:
          username: mydockerhub-user
          password: $DOCKERHUB_PASSWORD  # context / project UI env-var reference
        environment:
          MYSQL_ROOT_PASSWORD: rootpw
          MYSQL_DATABASE: test_db
          MYSQL_USER: user
          MYSQL_PASSWORD: passw0rd

    steps:
      - checkout
      - run:
      # Our primary container isn't MYSQL so run a sleep command until it's ready.
          name: Waiting for MySQL to be ready
          command: |
            for i in `seq 1 10`;
            do
              nc -z 127.0.0.1 3306 && echo Success && exit 0
              echo -n .
              sleep 1
            done
            echo Failed waiting for MySQL && exit 1
      - run:
          name: Install MySQL CLI; Import dummy data; run an example query
          command: |
            sudo apt-get install default-mysql-client
            mysql -h 127.0.0.1 -u user -ppassw0rd test_db < sql-data/dummy.sql
            mysql -h 127.0.0.1 -u user -ppassw0rd --execute="SELECT * FROM test_db.Persons"
workflows:
  version: 2
  build-deploy:
    jobs:
      - build
```

While it is possible to make MySQL as your primary and only container, this example
does not. As a more practical use case, the example uses a PHP docker image as
its primary container, and will wait until MySQL is up and running before performing any `run` commands
involving the DB.

Once the DB is up, we install the `mysql` client into the primary container so that we can run a command to connect and import the dummy data, presumably found at, `sql-data/dummy.sql` at the root of your project. In this case, that dummy data contains an example set of SQL commands:

```sql
DROP TABLE IF EXISTS `Persons`;

CREATE TABLE Persons (
    PersonID int,
    LastName varchar(255),
    FirstName varchar(255),
    Address varchar(255),
    City varchar(255)
);

INSERT INTO Persons
VALUES (
	1,
	"Foo",
	"Baz",
	"123 Bar Street",
	"FooBazBar City"
);
```


## See also
{: #see-also }


Refer to the [Configuring Databases]({{ site.baseurl }}/2.0/databases/) document for a walkthrough of conceptual information about using service images and database testing steps.<|MERGE_RESOLUTION|>--- conflicted
+++ resolved
@@ -32,11 +32,7 @@
     # Primary container image where all commands run
 
     docker:
-<<<<<<< HEAD
       - image: cimg/ruby:2.6-node
-=======
-      - image: cimg/ruby:3.0-node
->>>>>>> a6e2fde3
         auth:
           username: mydockerhub-user
           password: $DOCKERHUB_PASSWORD  # context / project UI env-var reference
@@ -157,21 +153,12 @@
 jobs:
   build:
     docker:
-<<<<<<< HEAD
       # CircleCI Go images available at: https://hub.docker.com/r/circleci/golang/
       - image: cimg/go:1.12
         auth:
           username: mydockerhub-user
           password: $DOCKERHUB_PASSWORD  # context / project UI env-var reference
       # CircleCI PostgreSQL images available at: https://hub.docker.com/r/circleci/postgres/
-=======
-      # CircleCI Go images available at: https://circleci.com/developer/images/image/cimg/go/
-      - image: cimg/go:1.17
-        auth:
-          username: mydockerhub-user
-          password: $DOCKERHUB_PASSWORD  # context / project UI env-var reference
-      # CircleCI PostgreSQL images available at: https://circleci.com/developer/images/image/cimg/postgres/
->>>>>>> a6e2fde3
       - image: cimg/postgres:14.0
         auth:
           username: mydockerhub-user
