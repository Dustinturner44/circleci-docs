---
version:
- Server v3.x
- Server Admin
---
= CircleCI Server v3.x Migration
:page-layout: classic-docs
:page-liquid:
:icons: font
:toc: macro
:toc-title:

Migrating from 2.19.x to 3.x requires that you backup your 2.19.x installation and then restore the data to the new server 3.x installation.
It does require an already operating server 3.0 installation. Depending on the size of your data stores, the migration
can take anywhere from a few minutes to a few hours. We recommend using a staging environment before completing this
process in a production environment. This will not only allow you to gain a better understanding of the migration process,
but will also give you a feel for how long the migration will take to complete.

<<<<<<< HEAD
=======
NOTE: If you have externalized your data stores (Mongo, Postgres, and Vault), then you need to wait until the server 3.1
release for migration. Server 3.1 will support externalized data stores, and you will be able to point your 3.1
installation to the data stores you were using for your 2.19 instance.

>>>>>>> 9094b62e
toc::[]

## Prerequisites
. Your current CircleCI server installation is 2.19
. You have a running CircleCI server 3.x xref:server-3-install.adoc[installation].
. You have successfully run https://support.circleci.com/hc/en-us/articles/360011235534-Using-realitycheck-to-validate-your-CircleCI-installation[reality check] with contexts prior to starting.
. The migration script must be run from a machine with
- `kubectl` configured for the server 3.x instance
- `ssh` access to the 2.19 services box

## Migration

WARNING: Migrating to server v3.x will shut down your v2.19 application. Your v2.19 application will not be started back up,
although you may manually start it back up using the administrative console.

WARNING: Starting the migration process will cause downtime. It is recommended you schedule a maintenance window.

WARNING: Running server 2.19 and server 3.x at the same time can cause issues to your 2.19 build data. Server 2.19 should NOT be restarted if server 3.x is running.

### Step 1 - Clone the repository and run the migration script
The instructions below will clone the repository containing the server v2.19.x to server v3.x migration script.
The migration script will:

* Stop your v2.19.x application
* Create a tarball of your v2.19 application's PostgreSQL and Mongo databases
* Archive existing application data for Vault and CircleCI encryption/signing keys
* Export the tarball to your v3.x installation (exported data stores are stored in `circleci_export`, which may be useful for debugging purposes).
* Scale v3.x application deployments down to zero, and then to one
* Import the data from the previously exported tarball to your new v3.x instance

NOTE: If your services are externalized then you can run `./migrate.sh --skip-databases` to skip Postgres and Mongo. In the event Postgres, Mongo, and Vault are all externalized, you need to `scp` (secured copy) your keys from `/data/circle/circleci-encryption-keys` on the v2.19.x services machine and then `cat` these files and upload their contents to the 3.x configuration page.

In a terminal:

. Run `git clone https://github.com/CircleCI-Public/server-scripts`.
. Change into the `migrate` directory: `cd server-scripts/migrate`.
. Run the migration script: `./migrate.sh`.
. You will be prompted for the following information:
  * Username of your server 2.19 installation
  * Hostname of your server 2.19 installation
  * The path to your SSH key file for your server 2.19.x installation
  * Kubernetes namespace of your server 3.x installation
. After the script has completed, the Signing and Encryption keys from the 2.19 instance will need to be added to the new 3.0 instance via the KOTS Admin Console. The keys will be located in `circleci_export/circle-data`.
. The 3.x instance will either need to be updated to point at the same storage bucket that the 2.19 instance used, or the data needs to be copied over to a new bucket.  The latter will ensure the 2.19 instance continues to work as expected, and so is the recommended approach if this migration is part of a test.

NOTE: If a different hostname is being used in the 3.x environment, the GitHub webhooks will still be pointing to the hostname used in the 2.19 environment.  The easiest way to update this is to click *Stop Building* and then *Set Up Project*. After doing this, the contexts and environment variables associated with the project will still be present.

### Step 2 - Validate your migration to Server 3.0
Re-run https://support.circleci.com/hc/en-us/articles/360011235534-Using-realitycheck-to-validate-your-CircleCI-installation[reality check]
with contexts on your new server 3.x environment by pushing a fresh commit.

### Step 3 - Update your team
Once you have successfully run https://support.circleci.com/hc/en-us/articles/360011235534-Using-realitycheck-to-validate-your-CircleCI-installation[reality check],
notify your team of the new CircleCI UI and URL, if it has changed.

## Frequently Asked Questions

### Where did all my job and build history go?
* All of your existing jobs and build history have been moved to the Legacy Jobs view.  You can view the complete job history using one of the following methods:
    ** Selecting Projects -> PROJECT_NAME and selecting the `legacy jobs view` link at the bottom of the project's build history
    ** Using the following URL pattern: `https://<APP_DOMAIN>/pipelines/github/<ORG>/<PROJECT>/jobs`
    ** For a specific job, append a job number to the URL: `https://<APP_DOMAIN>/pipelines/github/<ORG>/<PROJECT>/jobs/<JOB#>`

### Why does nothing happen when I select "Start Building" on my project after migration?
* By default, a newly added project (a project that has never been followed) will trigger a build automatically after it has been followed for the first time. If the project was or ever has been followed in 2.0 or 3.0, it will not be considered a new project or first build and a build will not be triggered after follow. To trigger a build, perform an activity that will trigger a Github webhook such as pushing up a new commit or branch.

## What to read next
* https://circleci.com/docs/2.0/server-3-install-hardening-your-cluster[Hardening Your Cluster]
* https://circleci.com/docs/2.0/server-3-operator-overview[Server 3.x Operator Guide]<|MERGE_RESOLUTION|>--- conflicted
+++ resolved
@@ -16,13 +16,10 @@
 process in a production environment. This will not only allow you to gain a better understanding of the migration process,
 but will also give you a feel for how long the migration will take to complete.
 
-<<<<<<< HEAD
-=======
 NOTE: If you have externalized your data stores (Mongo, Postgres, and Vault), then you need to wait until the server 3.1
 release for migration. Server 3.1 will support externalized data stores, and you will be able to point your 3.1
 installation to the data stores you were using for your 2.19 instance.
 
->>>>>>> 9094b62e
 toc::[]
 
 ## Prerequisites
