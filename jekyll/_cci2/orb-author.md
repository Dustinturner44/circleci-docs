---
layout: classic-docs
title: "Orb Authoring Process"
short-title: "Authoring Orbs"
description: "Starting point for authoring CircleCI orbs"
categories: [getting-started]
order: 1
version:
- Cloud
- Server v3.x
---

* TOC
{:toc}

## Introduction
{: #introduction }

This orb authoring guide assumes you have read the [Introduction to orbs]({{site.baseurl}}/2.0/orb-intro) document, the [Introduction to authoring an orb]({{site.baseurl}}/2.0/orb-author-intro) document, and claimed your namespace. At this point you are ready to develop an orb.

Whether you are writing your first orb or getting ready for production level, we recommend using our [Orb Development Kit](#orb-development-kit) to get started. Alternatively, as orbs are packages of [reusable configuration]({{site.baseurl}}/2.0/reusing-config), they can be written [manually]({{site.baseurl}}/2.0/orb-author-validate-publish), as singular `yaml` files, and published using our [circleci orb cli]({{site.baseurl}}/2.0/local-cli/#installation).

## Orb Development Kit
{: #orb-development-kit }

The Orb Development Kit refers to a suite of tools that work together to simplify the orb development process, with automatic testing and deployment on CircleCI. The Orb Development Kit is made up of the following components:

* [Orb Template](https://github.com/CircleCI-Public/Orb-Template)
* [CircleCI CLI](https://circleci-public.github.io/circleci-cli/)
    * [Orb Pack Command]({{site.baseurl}}/2.0/orb-concepts/#orb-packing)
    * [Orb Init Command](https://circleci-public.github.io/circleci-cli/circleci_orb_init.html)
* [Orb Tools Orb](https://circleci.com/developer/orbs/orb/circleci/orb-tools)

### Getting started
{: #getting-started }

To begin creating your new orb with the Orb Development Kit, follow these steps. The starting point is creating a new repository on [GitHub.com](https://github.com).

Ensure the organization on GitHub is the owner for the [CircleCI namespace]({{site.baseurl}}/2.0/orb-concepts/#namespaces) for which you are developing your orb. If this is your own personal organization and namespace, you need not worry.

1. **Create a new [GitHub repository](https://github.com/new).**

    The name of your repository is not critical, but we recommend something similar to "myProject-orb". ![New GitHub Repo]({{site.baseurl}}/assets/img/docs/new_orb_repo_gh.png)

    When complete, you will be brought to a page confirming your new repository and you should see the generated git URL. Note down the git URL, you will need it in step 4. You can select SSH or HTTPS, whichever you can authenticate with. ![Orb Registry]({{site.baseurl}}/assets/img/docs/github_new_quick_setup.png)

    **Note:** While you must create a local directory for your orb before initializing, it is not necessary to pull down the orb repository. This process will be completed in the `orb init` process and pulling the repository beforehand will cause issues.
    {: class="alert alert-warning"}

1. **Update the CircleCI CLI**

    Ensure you are using the latest version of the CircleCI CLI. You must be using version < CHANGE THIS LATER > or later.

    ```shell
    $ circleci update

    $ circleci version
    ```

1. **Initialize your orb**

    Open a terminal and initialize your new orb project using the `orb init` CLI command.

    If you are using CircleCI server, you should ensure the `--private` flag is used here to keep your orbs private within your installation.

    To initialize a **[public]({{site.baseurl}}/2.0/orb-intro/#public-orbs)** orb:

    ```shell
    circleci orb init /path/to/myProject-orb
    ```
    To initialize a **[private]({{site.baseurl}}/2.0/orb-intro/#private-orbs)** orb:
    ```shell
    circleci orb init /path/to/myProject-orb --private
    ```

    Once an orb is initialized, it **cannot be switched from public to private or vice versa**. Please make sure to add the `--private` flag if you intend to create a private orb.
    {: class="alert alert-warning"}

    The `circleci orb init` command is called, followed by a path that will be created and initialized for our orb project. It is best practice to use the same name for this directory and the git project repo.


1. **Choose the fully automated orb setup option.**

    ```shell
      ? Would you like to perform an automated setup of this orb?:
          ▸ Yes, walk me through the process.
      No, I'll handle everything myself.
    ```

    When choosing the manual option, see [Manual Orb Authoring Process]({{site.baseurl}}/2.0/orb-author-validate-publish/) for instructions on how to publish your orb.

    When choosing the fully automated option, the [Orb-Template](https://github.com/CircleCI-Public/Orb-Template) will be downloaded and automatically modified with your customized settings. The project will be followed on CircleCI with an automated CI/CD pipeline included.

    For more information on the included CI/CD pipeline, see the [Orb Publishing Process]({{site.baseurl}}/2.0/creating-orbs/) documentation.

    Alternatively, if you would simply like a convenient way of downloading the [Orb-Template](https://github.com/CircleCI-Public/Orb-Template) you can opt to handle everything yourself.

1. **Follow the prompts to configure and set up your orb.**

    In the background, the `orb init` command will be copying and customizing the [Orb Template](https://github.com/CircleCI-Public/Orb-Template) based on your inputs. There are detailed `README.md` files within each directory that contain helpful information specific to the contents of each directory. You will also be asked for the remote git repository URL that you obtained back in step 1.

    The [Orb Template](https://github.com/CircleCI-Public/Orb-Template) contains a full CI/CD pipeline (described in [Orb Publishing Process]({{site.baseurl}}/2.0/creating-orbs/)) which automatically [packs]({{site.baseurl}}/2.0/orb-concepts/#orb-packing), [tests]({{site.baseurl}}/2.0/testing-orbs/), and [publishes](https://circleci.com/docs/2.0/creating-orbs/) your orb.

    In the setup process you will be asked if you would like to save your [Personal API Token]({{site.baseurl}}/2.0/managing-api-tokens/) into an `orb-publishing` [context]({{site.baseurl}}/2.0/contexts/). Saving this token is necessary for publishing development and production versions of your orb. If you have already made an orb in the past, you can skip this step, as the context will already exist.

1. **Ensure the context is restricted**

    Restrict a context by navigating to _Organization Settings > Contexts_.

    After completing your orb, you should see a new context called `orb-publishing`. Click into `orb-publishing` and add a _Security Group_. Use Security Groups to limit access to users that are allowed to trigger jobs. Only these users will have access to the private [Personal API Token]({{site.baseurl}}/2.0/managing-api-tokens/).

    For more information, see the [Contexts]({{site.baseurl}}/2.0/contexts/#restricting-a-context) guide.
    {: class="alert alert-warning"}

1. **Push the changes up to Github.**

    During the setup process, the `orb init` command takes steps to prepare your automated orb development pipeline. The modified template code produced by the CLI must be pushed to the repository before the CLI can continue and automatically follow your project on circleci.com. Run the following command from a separate terminal when prompted to do so, substituting the name of your default branch:
    ```shell
    git push origin <default-branch>
    ```
    Once complete, return to your terminal and confirm the changes have been pushed.

1. **Complete the setup**

    Once the changes have been pushed, return to your terminal and continue the setup process. The CLI will now automatically follow the project on CircleCI, and attempt to trigger a pipeline to build and test your orb with sample code.

    You will be provided with a link to the project building on CircleCI where you can view the full pipeline.
    You should also see the CLI has automatically migrated you into a new development branch, named `alpha`. You can use any branch naming you would like, you do not need to exclusively develop on `alpha`.

1. **Enable Dynamic Configuration**

    Because we are making use of [dynamic configuration]({{site.baseurl}}/2.0/dynamic-config/), we must first enable this feature. You will receive an error on your first pipeline that will state that this feature is not yet enabled.

    Following the [Getting started with dynamic config in CircleCI]({{site.baseurl}}/2.0/dynamic-config/#getting-started-with-dynamic-config-in-circleci), open the **Project Settings** page for your orb on CircleCI, navigate to the **Advanced** tab, and click on the **Enable dynamic config using setup workflows** button.

    Once enabled, all future commits to your project will run through the full pipeline and test your orb. We could manually re-run the pipeline at this point, but since we are only working with sample code at this moment, we don't need to.

1. **Develop your orb**

    From a non-default branch (you will be moved to the `alpha` branch automatically at setup), begin modifying the sample orb code to your liking. On each _push_, your orb will be automatically built and tested.

    Be sure to view the _[.circleci/test-deploy](https://github.com/CircleCI-Public/Orb-Template/blob/main/.circleci/test-deploy.yml)_ file to view how your orb components are being tested, and modify your tests as you change your orb. Learn more about testing your orb in the [Orb Testing documentation]({{site.baseurl}}/2.0/testing-orbs/).

    When you are ready to deploy the first production version of your orb, find information on deploying changes in the [Orb Publishing Process]({{site.baseurl}}/2.0/creating-orbs/) guide.

### Writing your orb
{: #writing-your-orb }

Before you begin working on your orb, ensure you are on a non-default branch. We typically recommend starting your orb on the `alpha` branch.

```shell
$ git branch

* alpha
  main
```

If you have run the `circleci orb init` command, you will automatically be in the `alpha` branch and have a repository with `.circleci` and `src` directories.

**_Example: Orb Project Structure_**

| type | name|
| --- | --- |
| <i class="fa fa-folder" aria-hidden="true"></i> | [.circleci](https://github.com/CircleCI-Public/Orb-Template/tree/main/.circleci) |
| <i class="fa fa-folder" aria-hidden="true"></i> | [.github](https://github.com/CircleCI-Public/Orb-Template/tree/main/.github) |
| <i class="fa fa-folder" aria-hidden="true"></i> | [src](https://github.com/CircleCI-Public/Orb-Template/tree/main/src) |
| <i class="fa fa-file-text-o" aria-hidden="true"></i> | [.gitignore](https://github.com/CircleCI-Public/Orb-Template/blob/main/.gitignore) |
| <i class="fa fa-file-text-o" aria-hidden="true"></i> | [LICENSE](https://github.com/CircleCI-Public/Orb-Template/blob/main/LICENSE) |
| <i class="fa fa-file-text-o" aria-hidden="true"></i> | [README.md](https://github.com/CircleCI-Public/Orb-Template/blob/main/README.md) |
{: class="table table-striped"}

#### Orb source
{: #orb-source }

Navigate to the `src` directory to look at the included sections.

**_Example: Orb Project "src" Directory_**

| type | name|
| --- | --- |
| <i class="fa fa-folder" aria-hidden="true"></i> | [commands](https://github.com/CircleCI-Public/Orb-Template/tree/main/src/commands) |
| <i class="fa fa-folder" aria-hidden="true"></i> | [examples](https://github.com/CircleCI-Public/Orb-Template/tree/main/src/examples) |
| <i class="fa fa-folder" aria-hidden="true"></i> | [executors](https://github.com/CircleCI-Public/Orb-Template/tree/main/src/executors) |
| <i class="fa fa-folder" aria-hidden="true"></i> | [jobs](https://github.com/CircleCI-Public/Orb-Template/tree/main/src/jobs) |
| <i class="fa fa-file-text-o" aria-hidden="true"></i>| [scripts](https://github.com/CircleCI-Public/Orb-Template/tree/main/src/scripts) |
| <i class="fa fa-file-text-o" aria-hidden="true"></i>| [@orb.yml](https://github.com/CircleCI-Public/Orb-Template/blob/main/src/%40orb.yml) |
{: class="table table-striped"}

The directories listed above represent orb components that can be included with your orb. @orb.yml acts as the root of your orb. In addition to the directories representing your orb's yaml components, you will also see a '[scripts/](#scripts)' directory where we can store code we want to inject into our components.

Each directory within `src` corresponds with a [reusable configuration]({{site.baseurl}}/2.0/reusing-config) component type, which can be added or removed from the orb. If, for example, your orb does not require any `executors` or `jobs`, these directories can be deleted.

##### @orb.yml
{: #orbyml }
{:.no_toc}

@orb.yml acts as the "root" to your orb project and contains the config version, the orb description, the display key, and imports any additional orbs if needed.

Use the `display` key to add clickable links to the orb registry for both your `home_url` (the home of the product or service), and `source_url` (the git repository URL).

```yaml
version: 2.1

description: >
  Sample orb description

display:
  home_url: "https://www.website.com/docs"
  source_url: "https://www.github.com/EXAMPLE_ORG/EXAMPLE_PROJECT"
```

##### Commands
{: #commands }
{:.no_toc}

Author and add [Reusable Commands]({{site.baseurl}}/2.0/reusing-config/#authoring-reusable-commands) to the `src/commands` directory. Each _YAML_ file within this directory will be treated as an orb command, with a name which matches its filename.

This example shows a simple command which contains a single `run` step, which will echo "hello" and the value passed in the `target` parameter.

```yaml
description: >
  # What will this command do?
  # Descriptions should be short, simple, and clear.
parameters:
  target:
    type: string
    default: "Hello"
    description: "To whom to greet?"
steps:
  - run:
      name: Hello World
      environment:
        ORB_PARAM_TARGET: << parameters.target >>
      command: echo "Hello ${ORB_PARAM_TARGET}"
```

##### Examples
{: #examples }
{:.no_toc}

Author and add [Usage Examples]({{site.baseurl}}/2.0/orb-concepts/#usage-examples) to the `src/examples` directory. Usage Examples are not for use directly by end users in their project configs, but they provide a way for you, the orb developer, to share use-case specific examples on the [Orb Registry](https://circleci.com/developer/orbs) for users to reference.

Each _YAML_ file within this directory will be treated as an orb usage example, with a name which matches its filename.

View a full example from the [Orb Template](https://github.com/CircleCI-Public/Orb-Template/tree/main/src/examples).

##### Executors
{: #executors }
{:.no_toc}

Author and add [Parameterized Executors]({{site.baseurl}}/2.0/reusing-config/#authoring-reusable-executors) to the `src/executors` directory.

Each _YAML_ file within this directory will be treated as an orb executor, with a name that matches its filename.

View a full example from the [Orb Template](https://github.com/CircleCI-Public/Orb-Template/tree/main/src/executors).

##### Jobs
{: #jobs }
{:.no_toc}

Author and add [Parameterized Jobs]({{site.baseurl}}/2.0/reusing-config/#authoring-parameterized-jobs) to the `src/jobs` directory.

Each _YAML_ file within this directory will be treated as an orb job, with a name that matches its filename.

Jobs can include orb commands and other steps to fully automate tasks with minimal user configuration.

View the _[hello.yml](https://github.com/CircleCI-Public/Orb-Template/blob/main/src/jobs/hello.yml)_ job example from the [Orb Template](https://github.com/CircleCI-Public/Orb-Template/tree/main/src/jobs).

```yaml
description: >
  # What will this job do?
  # Descriptions should be short, simple, and clear.

docker:
  - image: cimg/base:current
parameters:
  greeting:
    type: string
    default: "Hello"
    description: "Select a proper greeting"
steps:
  - greet:
      greeting: "<< parameters.greeting >>"
```

#### Scripts
{: #scripts }

One of the major benefits of the Orb Development Kit is a [script inclusion]({{site.baseurl}}/2.0/orb-concepts/#file-include-syntax) feature. When using the `circleci orb pack` command in the CLI (automated when using the Orb Development Kit), you can use the value `<<include(file)>>` within your orb config code, for any key, to include the file contents directly in the orb.

This is especially useful when writing complex orb commands, which might contain a lot of _bash_ code, _(although you could use python too!)_.

{:.tab.scripts.Orb_Development_Kit_Packing}
```yaml
parameters:
  to:
    type: string
    default: "World"
    description: "Hello to whom?"
steps:
  - run:
      environment:
        PARAM_TO: <<parameters.to>>
      name: Hello Greeting
      command: <<include(scripts/greet.sh)>>
```

{:.tab.scripts.Standard_YAML_Config}
```yaml
parameters:
  to:
    type: string
    default: "World"
    description: "Hello to whom?"
steps:
  - run:
      name: Hello Greeting
      command: echo "Hello <<parameters.to>>"
```

##### Why include scripts?
{: #why-include-scripts }
{:.no_toc}

CircleCI configuration is written in `YAML`. Logical code such as `bash` can be encapsulated and executed on CircleCI through `YAML`, but, for developers, it is not convenient to write and test programmatic code within a non-executable format. Also, parameters can become cumbersome in more complex scripts as the `<<parameter>>` syntax is a CircleCI native YAML enhancement, and not something that can be interpreted and executed locally.

Using the Orb Development Kit and the `<<include(file)>>` syntax, you can import existing scripts into your orb, locally execute and test your orb scripts, and even utilize true testing frameworks for your code.

##### Using parameters with scripts
{: #using-parameters-with-scripts }
{:.no_toc}

To keep your scripts portable and locally executable, it is best practice to expect a set of environment variables within your scripts and set them at the config level. The `greet.sh` file, which was included with the special `<<include(file)>>` syntax above in our `greet.yml` command file, looks like this:

```shell
echo Hello "${PARAM_TO}"
```

This way, you can both mock and test your scripts locally.

### Testing orbs
{: #testing-orbs }

Much like any software, to ensure quality updates, we must test our changes. There are a variety of methods and tools available for testing your orb from simple validation, to unit and integration testing.

In the `.circleci/` directory created by the Orb Development Kit, you will find a `config.yml` file and a `test-deploy.yml` file. You will find in the `config.yml` file, the different static testing methods we apply to orbs, such as linting, shellchecking, reviewing, validating, and in some cases, unit testing. While, the `test-deploy.yml` config file is used to test a development version of the orb for integration testing.

Read our full [Orb Testing Methodologies]({{site.baseurl}}/2.0/testing-orbs/) documentation.

### Publishing your orb
{: #publishing-your-orb }

With the Orb Development Kit, a fully automated CI and CD pipeline is automatically configured within `.circleci/config.yml`. This configuration makes it simple to automatically deploy semantically versioned releases of your orbs.

For more information, see the [Orb Publishing Process]({{site.baseurl}}/2.0/creating-orbs/) guide.

### Listing your orbs
{: #listing-your-orbs }

List your available orbs using the CLI:

To list **[public]({{site.baseurl}}/2.0/orb-intro/#public-orbs)** orbs:
```shell
circleci orb list <my-namespace>
```

To list **[private]({{site.baseurl}}/2.0/orb-intro/#private-orbs)** orbs:
```shell
circleci orb list <my-namespace> --private
```

For more information on how to use the `circleci orb` command, see the CLI [documentation](https://circleci-public.github.io/circleci-cli/circleci_orb.html).

### Categorizing your orb
{: #categorizing-your-orb }

<div class="alert alert-warning" role="alert">
Orb categorization is <strong>not</strong> available on installations of CircleCI server.
</div>

You can categorize your orb for better discoverability in the [Orb Registry](https://circleci.com/developer/orbs). Categorized orbs are searchable by category in the [Orb Registry](https://circleci.com/developer/orbs). CircleCI may, from time to time, create or edit orb categorizations to improve orb discoverability.

#### Listing categories
{: #listing-categories }

![Example of showing listing categories using the CLI](  {{ site.baseurl }}/assets/img/docs/orb-categories-list-categories.png)

You can select up to two categories for your orb. These are the available categories:

- Artifacts/Registry
- Build
- Cloud Platform
- Code Analysis
- Collaboration
- Containers
- Deployment
- Infra Automation
- Kubernetes
- Language/Framework
- Monitoring
- Notifications
- Reporting
- Security
- Testing

The list of categories can also be obtained by running the `circleci orb list-categories` CLI command. You can view the detailed docs for this command [here](https://circleci-public.github.io/circleci-cli/circleci_orb_list-categories.html).

#### Add an orb to a category
{: #add-an-orb-to-a-category }

![Adding an orb category](  {{ site.baseurl }}/assets/img/docs/orb-categories-add-to-category.png)

Add your orb to your chosen category by running `circleci orb add-to-category <namespace>/<orb> "<category-name>"`. You can view the detailed docs for this command [here](https://circleci-public.github.io/circleci-cli/circleci_orb_add-to-category.html).

#### Remove an orb from a category
{: #remove-an-orb-from-a-category }

![Removing an orb from a category](  {{ site.baseurl }}/assets/img/docs/orb-categories-remove-from-category.png)

Remove an orb from a category by running `circleci orb remove-from-category <namespace>/<orb> "<category-name>"`. You can view the detailed docs for this command [here](https://circleci-public.github.io/circleci-cli/circleci_orb_remove-from-category.html).

#### Viewing an orb's categorizations
{: #viewing-an-orbs-categorizations }

![Show which categorizations have been added to an orb](  {{ site.baseurl }}/assets/img/docs/orb-categories-orb-info.png)

To see which categorizations have been applied an orb, check the output of `circleci orb info <namespace>/<orb>` for a list. You can view the detailed docs for this command [here](https://circleci-public.github.io/circleci-cli/circleci_orb_info.html).
<<<<<<< HEAD

### Listing your orbs
{: #listing-your-orbs }

List your available orbs using the CLI:

To list **[public]({{site.baseurl}}/2.0/orb-intro/#public-orbs)** orbs:
```shell
circleci orb list <my-namespace>
```

To list **[private]({{site.baseurl}}/2.0/orb-intro/#private-orbs)** orbs:
```shell
circleci orb list <my-namespace> --private
```

For more information on how to use the `circleci orb` command, see the CLI [documentation](https://circleci-public.github.io/circleci-cli/circleci_orb.html).
{: class="alert alert-warning"}
=======
>>>>>>> 2f6c810d
<|MERGE_RESOLUTION|>--- conflicted
+++ resolved
@@ -425,24 +425,3 @@
 ![Show which categorizations have been added to an orb](  {{ site.baseurl }}/assets/img/docs/orb-categories-orb-info.png)
 
 To see which categorizations have been applied an orb, check the output of `circleci orb info <namespace>/<orb>` for a list. You can view the detailed docs for this command [here](https://circleci-public.github.io/circleci-cli/circleci_orb_info.html).
-<<<<<<< HEAD
-
-### Listing your orbs
-{: #listing-your-orbs }
-
-List your available orbs using the CLI:
-
-To list **[public]({{site.baseurl}}/2.0/orb-intro/#public-orbs)** orbs:
-```shell
-circleci orb list <my-namespace>
-```
-
-To list **[private]({{site.baseurl}}/2.0/orb-intro/#private-orbs)** orbs:
-```shell
-circleci orb list <my-namespace> --private
-```
-
-For more information on how to use the `circleci orb` command, see the CLI [documentation](https://circleci-public.github.io/circleci-cli/circleci_orb.html).
-{: class="alert alert-warning"}
-=======
->>>>>>> 2f6c810d
