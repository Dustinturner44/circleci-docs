--- conflicted
+++ resolved
@@ -131,10 +131,8 @@
 
 Use the `display` key to add clickable links to the orb registry for both your `home_url` (the home of the product or service), and `source_url` (the git repository URL).
 
-{:.tab.main.@orb-yml}
 ```yaml
 version: 2.1
-<<<<<<< HEAD
 
 description: >
   Sample orb description
@@ -142,37 +140,6 @@
 display:
   home_url: "https://www.website.com/docs"
   source_url: "https://www.github.com/EXAMPLE_ORG/EXAMPLE_PROJECT"
-=======
-description: # The purpose of this orb
-
-orbs:
-  my-orb:
-    orbs:
-      codecov: circleci/codecov-clojure@0.0.4
-    executors:
-      specialthingsexecutor:
-        docker:
-          - image: circleci/ruby:2.7.0
-            auth:
-              username: mydockerhub-user
-              password: $DOCKERHUB_PASSWORD  # context / project UI env-var reference
-    commands:
-      dospecialthings:
-        steps:
-          - run: echo "We will now do special things"
-    jobs:
-      myjob:
-        executor: specialthingsexecutor
-        steps:
-          - dospecialthings
-          - codecov/upload:
-              path: ~/tmp/results.xml
-
-workflows:
-  main:
-    jobs:
-      - my-orb/myjob
->>>>>>> 9baa80e4
 ```
 
 ##### Commands
@@ -184,9 +151,8 @@
 
 View the included _[greet.yml](https://github.com/CircleCI-Public/Orb-Project-Template/blob/master/src/commands/greet.yml)_ command example from the [Orb Project Template](https://github.com/CircleCI-Public/Orb-Project-Template/tree/master/src).
 
-{:.tab.greet.greet-yml}
-```yaml
-<<<<<<< HEAD
+```yaml
+
 description: >
   # What will this command do?
   # Descriptions should be short, simple, and clear.
@@ -199,51 +165,6 @@
   - run:
       name: Hello World
       command: echo << parameters.greeting >> world
-=======
-version: 2.1
-description: This is an inline job
-
-orbs:
-  inline_example:
-    jobs:
-      my_inline_job:
-        parameters:
-          greeting_name:
-            description: # a helpful description
-            type: string
-            default: olleh
-        executor: my_inline_executor
-        steps:
-          - my_inline_command:
-              greeting_name: <<parameters.greeting_name>>
-    commands:
-      my_inline_command:
-        parameters:
-          greeting_name:
-            type: string
-        steps:
-          - run: echo "hello <<parameters.greeting_name>>, from the inline command"
-    executors:
-      my_inline_executor:
-        parameters:
-          version:
-            type: string
-            default: "2.4"
-        docker:
-          - image: circleci/ruby:<<parameters.version>>
-            auth:
-              username: mydockerhub-user
-              password: $DOCKERHUB_PASSWORD  # context / project UI env-var reference
-
-workflows:
-  build-test-deploy:
-    jobs:
-      - inline_example/my_inline_job:
-          name: mybuild # best practice is to name each orb job
-      - inline_example/my_inline_job:
-          name: mybuild2
-          greeting_name: world
->>>>>>> 9baa80e4
 ```
 
 ##### Examples
