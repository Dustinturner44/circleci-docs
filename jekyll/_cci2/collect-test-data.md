--- conflicted
+++ resolved
@@ -26,11 +26,7 @@
 
 Where the `path` key is an absolute or relative path to your `working_directory` containing subdirectories of JUnit XML or Cucumber JSON test metadata files. Make sure that your `path` value is not a hidden folder (example: `.my_hidden_directory` would be an invalid format).
 
-<<<<<<< HEAD
-If you are using CircleCI Server, after configuring CircleCI to collect your test metadata, tests that fail most often appear in a list on the details page of [Insights](https://circleci.com/build-insights){:rel="nofollow"} in the application to identify flaky tests and isolate recurring issues.
-=======
 **If you are using CircleCI Server**, after configuring CircleCI to collect your test metadata, tests that fail most often appear in a list on the details page of [Insights](https://circleci.com/build-insights){:rel="nofollow"} in the CircleCI application to identify flaky tests and isolate recurring issues. 
->>>>>>> e80d572d
 
 ![Insights for Failed Tests]( {{ site.baseurl }}/assets/img/docs/insights.png)
 
