---
layout: classic-docs
title: Collect test data
description: A guide to collecting test data in your CircleCI projects.
contentTags:
  platform:
  - Cloud
  - Server v4.x
  - Server v3.x
  - Server v2.x
sectionTags:
  javascript:
    - "#jest"
    - "#mocha-for-node"
    - "#mocha-with-nyc"
    - "#karma"
    - "#ava-for-node"
    - "#eslint"
  ruby:
    - "#rspec"
    - "#minitest"
  python:
    - "#pytest"
    - "#unittest"
  java:
    - "#maven-surefire-plugin-for-java-junit-results"
    - "#gradle-junit-test-results"
  php:
    - "#phpunit"
  dot-net:
    - "#trx2junit-for-visual-studio-net-core-tests"
  clojure:
    - "#kaocha"
    - "#test2junit-for-clojure-tests"
---

## Introduction
{: #introduction }
When you run tests in CircleCI there are two ways to store your test results. You can either use [artifacts](/docs/artifacts) or the [`store_test_results` step](/docs/configuration-reference/#storetestresults). There are advantages to both methods, so the decision needs to be made for each project.

When you save test data using the `store_test_results` step, CircleCI collects data from XML files and uses it to provide insights into your job. This page describes how to configure CircleCI to output test data as XML for some common test runners and store reports with the `store_test_results` step.

Using the **`store_test_results` step** gives you access to:

* The **Tests tab** in the CircleCI web app.
* Test insights and flaky test detection.
* Test splitting.

Alternatively, storing test results as **artifacts** means you can look at the raw XML. This can be useful when debugging issues with setting up your project's test results handling, for example, finding incorrectly uploaded files.

To see test results as build artifacts, upload them using the [`store_artifacts` step](/docs/configuration-reference/#storeartifacts). Artifacts use storage, therefore, there is a cost associated with storing artifacts. See the [Persisting data](/docs/persist-data/#custom-storage-usage) page for information on how to customize storage retention periods for objects like artifacts.

You can choose to upload your test results using both `store_test_results` and `store_artifacts`.
{: class="alert alert-note" }


Using the [`store_test_results` step](/docs/configuration-reference/#storetestresults) allows you to not only upload and store test results, but also provides a view of your passing/failing tests in the CircleCI web app.

You can access the test results from the **Tests tab** when viewing a job, as shown below.

![store-test-results-view]({{site.baseurl}}/assets/img/docs/test-summary.png)

Below is an example of using the [`store_test_results` key](/docs/configuration-reference/#storetestresults) in your `.circleci/config.yml`.

```yml
steps:
  - run:
  #...
  # run tests and store XML files to a subdirectory, for example, test-results
  #...
  - store_test_results:
    path: test-results
```

The `path` key is an absolute or relative path to your `working_directory` containing subdirectories of JUnit XML test metadata files, or the path of a single file containing all test results.

Make sure that your `path` value is not a hidden folder. For example, `.my_hidden_directory` would be an invalid format.
{: class="alert alert-warning" }

## Viewing storage usage
{: #viewing-storage-usage }

For information on viewing your storage usage, and calculating your monthly storage overage costs, see the [Persisting data](/docs/persist-data/#managing-network-and-storage-use) guide.

## Test Insights
{: #test-insights }
See the [Test Insights](/docs/insights-tests/) page for information on using the Insights feature to gather information about your tests.
This includes flaky test detection, viewing tests that failed most often, slowest tests, and an overall performance summary.

Also, see the [API v2 Insights endpoints](https://circleci.com/docs/api/v2/index.html#tag/Insights) to find test failure information.

## Test Insights for server v2.x
{: #test-insights-for-server-v2x }
**If you are using CircleCI server v2.x**, after configuring CircleCI to collect your test metadata, tests that fail most often appear in a list on the **Insights** page in the CircleCI application where you can identify flaky tests and isolate recurring issues.

![Insights for failed tests]({{site.baseurl}}/assets/img/docs/insights.png)

The above screenshot applies to CircleCI server v2.x only.
{: class="alert alert-info" }


## Enabling formatters
{: #enabling-formatters }

Test metadata is not automatically collected in CircleCI until you enable the JUnit formatters. For RSpec, Minitest, and Django, add the following configuration to enable the formatters:

- RSpec requires the following be added to your gemfile:

  ```ruby
  gem 'rspec_junit_formatter'
  ```

- Minitest requires the following be added to your gemfile:

  ```ruby
  gem 'minitest-ci'
  ```

- Django should be configured using the [django-nose](https://github.com/django-nose/django-nose) test runner.

For detailed information on how to test your iOS applications, refer to the [Testing iOS applications](/docs/testing-ios/) page.

## Test runner examples by language
{: #test-runner-examples-by-language }

This section provides the following test runner examples:

Language | Test Runner | Formatter | Examples
---|---|---|---
JavaScript | Jest | [jest-junit](https://www.npmjs.com/package/jest-junit) | [example](/docs/collect-test-data/#jest)
JavaScript | Mocha | [mocha-junit-reporter](https://www.npmjs.com/package/mocha-junit-reporter) | [example](/docs/collect-test-data/#mocha-for-node), [example with NYC](/docs/collect-test-data/#mocha-with-nyc)
JavaScript | Karma | [karma-junit-reporter](https://www.npmjs.com/package/karma-junit-reporter) | [example](/docs/collect-test-data/#karma)
JavaScript | Ava | [tap-xunit](https://github.com/aghassemi/tap-xunit) | [example](/docs/collect-test-data/#ava-for-node)
JavaScript | ESLint | [JUnit formatter](http://eslint.org/docs/user-guide/formatters/#junit) | [example](/docs/collect-test-data/#eslint)
Ruby | RSpec | [rspec_junit_formatter](https://rubygems.org/gems/rspec_junit_formatter/versions/0.2.3) | [example](/docs/collect-test-data/#rspec)
Ruby | Minitest | [minitest-ci](https://rubygems.org/gems/minitest-ci) | [example](/docs/collect-test-data/#minitest)
--- | Cucumber | built-in | [example](/docs/collect-test-data/#cucumber)
Python | pytest | built in | [example](/docs/collect-test-data/#pytest)
Python | unittest | Use [pytest](https://docs.pytest.org/en/6.2.x/unittest.html) to run these tests | [example](/docs/collect-test-data/#unittest)
Java | Maven | [Maven Surefire plugin](https://maven.apache.org/surefire/maven-surefire-plugin/) | [example](/docs/collect-test-data/#maven-surefire-plugin-for-java-junit-results)
Java | Gradle | built-in | [example](/docs/collect-test-data/#gradle-junit-test-results)
PHP | PHPUnit | built in | [example](/docs/collect-test-data/#phpunit)
.NET | --- | [trx2junit](https://github.com/gfoidl/trx2junit) | [example](/docs/collect-test-data/#dot-net)
Clojure | Kaocha | [kaocha-junit-xml](https://clojars.org/lambdaisland/kaocha-junit-xml) | [example](/docs/collect-test-data/#kaocha)
Clojure | clojure.test | [test2junit](https://github.com/ruedigergad/test2junit) | [example](/docs/collect-test-data/#test2junit-for-clojure-tests)
C, C++ | CTest | [ctest](https://cmake.org/cmake/help/latest/manual/ctest.1.html#cmdoption-ctest-output-junit) | [example](/docs/collect-test-data/#ctest-for-c-cxx-tests)
{: class="table table-striped"}

### Jest
{: #jest }

To output JUnit compatible test data with Jest you can use [jest-junit](https://www.npmjs.com/package/jest-junit).

A working `.circleci/config.yml` section might look like this:

```yml
steps:
  - run:
      name: Install JUnit coverage reporter
      command: yarn add --dev jest-junit
  - run:
      name: Run tests with JUnit as reporter
      command: jest --ci --runInBand --reporters=default --reporters=jest-junit
      environment:
        JEST_JUNIT_OUTPUT_DIR: ./reports/
  - store_test_results:
      path: ./reports/
```

For a full walkthrough, refer to this article by Viget: [Using JUnit on CircleCI 2.0 with Jest and ESLint](https://www.viget.com/articles/using-junit-on-circleci-2-0-with-jest-and-eslint). Note that usage of the jest cli argument `--testResultsProcessor` in the article has been superseded by the `--reporters` syntax, and JEST_JUNIT_OUTPUT has been replaced with `JEST_JUNIT_OUTPUT_DIR` and `JEST_JUNIT_OUTPUT_NAME`, as demonstrated above.

When running Jest tests, please use the `--runInBand` flag. Without this flag, Jest will try to allocate the CPU resources of the entire virtual machine in which your job is running. Using `--runInBand` will force Jest to use only the virtualized build environment within the virtual machine.

For more details on `--runInBand`, refer to the [Jest CLI](https://facebook.github.io/jest/docs/en/cli.html#runinband) documentation. For more information on these issues, see [Issue 1524](https://github.com/facebook/jest/issues/1524#issuecomment-262366820) and [Issue 5239](https://github.com/facebook/jest/issues/5239#issuecomment-355867359) of the official Jest repository.

### Mocha for Node.js
{: #mocha-for-node }

To output junit tests with the Mocha test runner you can use [mocha-junit-reporter](https://www.npmjs.com/package/mocha-junit-reporter).

A working `.circleci/config.yml` section for testing might look like this:

```yml
    steps:
      - checkout
      - run: npm install
      - run: mkdir ~/junit
      - run:
          command: mocha test --reporter mocha-junit-reporter
          environment:
            MOCHA_FILE: ~/junit/test-results.xml
          when: always
      - store_test_results:
          path: ~/junit
```

### Mocha with nyc
{: #mocha-with-nyc }

Following is a complete example for Mocha with nyc, contributed by [marcospgp](https://github.com/marcospgp).

{% raw %}
```yml
version: 2
jobs:
    build:
        environment:
            CC_TEST_REPORTER_ID: code_climate_id_here
            NODE_ENV: development
        docker:
            - image: cimg/node:16.10
              auth:
                username: mydockerhub-user
                password: $DOCKERHUB_PASSWORD  # context / project UI env-var reference
              environment:
                MONGODB_URI: mongodb://admin:password@localhost:27017/db?authSource=admin
            - image: mongo:4.0
              auth:
                username: mydockerhub-user
                password: $DOCKERHUB_PASSWORD  # context / project UI env-var reference
              environment:
                MONGO_INITDB_ROOT_USERNAME: admin
                MONGO_INITDB_ROOT_PASSWORD: password
        working_directory: ~/repo
        steps:
            - checkout

            # Update npm
            - run:
                name: update-npm
                command: 'sudo npm install -g npm@latest'

            # Download and cache dependencies
            - restore_cache:
                keys:
                    - v1-dependencies-{{ checksum "package-lock.json" }}
                    # fallback to using the latest cache if no exact match is found
                    - v1-dependencies-

            - run: npm install

            - run: npm install mocha-junit-reporter # just for CircleCI

            - save_cache:
                paths:
                    - node_modules
                key: v1-dependencies-{{ checksum "package-lock.json" }}

            - run: mkdir reports

            # Run mocha
            - run:
                name: npm test
                command: ./node_modules/.bin/nyc ./node_modules/.bin/mocha --recursive --timeout=10000 --exit --reporter mocha-junit-reporter --reporter-options mochaFile=reports/mocha/test-results.xml
                when: always

            # Run eslint
            - run:
                name: eslint
                command: |
                    ./node_modules/.bin/eslint ./ --format junit --output-file ./reports/eslint/eslint.xml
                when: always

            # Run coverage report for Code Climate

            - run:
                name: Setup Code Climate test-reporter
                command: |
                    # download test reporter as a static binary
                    curl -L https://codeclimate.com/downloads/test-reporter/test-reporter-latest-linux-amd64 > ./cc-test-reporter
                    chmod +x ./cc-test-reporter
                    ./cc-test-reporter before-build
                when: always

            - run:
                name: code-coverage
                command: |
                    mkdir coverage
                    # nyc report requires that nyc has already been run,
                    # which creates the .nyc_output folder containing necessary data
                    ./node_modules/.bin/nyc report --reporter=text-lcov > coverage/lcov.info
                    ./cc-test-reporter after-build -t lcov
                when: always

            # Upload results

            - store_test_results:
                path: reports

            - store_artifacts: # upload test coverage as artifact
                path: ./coverage/lcov.info
                prefix: tests
```
{% endraw %}

### Karma
{: #karma }

To output JUnit tests with the Karma test runner you can use [karma-junit-reporter](https://www.npmjs.com/package/karma-junit-reporter).

A working `.circleci/config.yml` section might look like this:

```yml
    steps:
      - checkout
      - run: npm install
      - run: mkdir ~/junit
      - run:
          command: karma start ./karma.conf.js
          environment:
            JUNIT_REPORT_PATH: ./junit/
            JUNIT_REPORT_NAME: test-results.xml
          when: always
      - store_test_results:
          path: ./junit
```

```javascript
// karma.conf.js

// additional config...
{
  reporters: ['junit'],
  junitReporter: {
    outputDir: process.env.JUNIT_REPORT_PATH,
    outputFile: process.env.JUNIT_REPORT_NAME,
    useBrowserName: false
  },
}
// additional config...
```

### Ava for Node.js
{: #ava-for-node }

To output JUnit tests with the [Ava](https://github.com/avajs/ava) test runner you can use the TAP reporter with [tap-xunit](https://github.com/aghassemi/tap-xunit).

A working `.circleci/config.yml` section for testing might look like the following example:

```yml
    steps:
      - run:
          command: |
            yarn add ava tap-xunit --dev # or you could use npm
            mkdir -p ~/reports
            ava --tap | tap-xunit > ~/reports/ava.xml
          when: always
      - store_test_results:
          path: ~/reports
```


### ESLint
{: #eslint }

To output JUnit results from [ESLint](http://eslint.org/), you can use the [JUnit formatter](http://eslint.org/docs/user-guide/formatters/#junit).

A working `.circleci/config.yml` test section might look like this:

```yml
    steps:
      - run:
          command: |
            mkdir -p ~/reports
            eslint ./src/ --format junit --output-file ~/reports/eslint.xml
          when: always
      - store_test_results:
          path: ~/reports
```

### RSpec
{: #rspec }

To add test metadata collection to a project that uses a custom `rspec` build step, add the following gem to your Gemfile:

```ruby
gem 'rspec_junit_formatter'
```

And modify your test command to this:

```yml
    steps:
      - checkout
      - run: bundle check --path=vendor/bundle || bundle install --path=vendor/bundle --jobs=4 --retry=3
      - run: mkdir ~/rspec
      - run:
          command: bundle exec rspec --format progress --format RspecJunitFormatter -o ~/rspec/rspec.xml
          when: always
      - store_test_results:
          path: ~/rspec
```

### Minitest
{: #minitest }

To add test metadata collection to a project that uses a custom `minitest` build step, add the following gem to your Gemfile:

```ruby
gem 'minitest-ci'
```

And modify your test command to this:

```yml
    steps:
      - checkout
      - run: bundle check || bundle install
      - run:
          command: bundle exec rake test
          when: always
      - store_test_results:
          path: test/reports
```

See the [minitest-ci README](https://github.com/circleci/minitest-ci#readme) for more info.

### Cucumber
{: #cucumber }

For custom Cucumber steps, you should generate a file using the JUnit formatter and write it to the `cucumber` directory. Following is an example of the addition to your `.circleci/config.yml` file:

```yml
    steps:
      - run:
          name: Save test results
          command: |
            mkdir -p ~/cucumber
            bundle exec cucumber --format junit --out ~/cucumber/junit.xml
          when: always
      - store_test_results:
          path: ~/cucumber
```

The `path:` is a directory relative to the project’s root directory where the files are stored. CircleCI collects and uploads the artifacts to S3 and makes them available in the **Artifacts tab** of the **Job page** in the application.

### pytest
{: #pytest }

To add test metadata to a project that uses `pytest` you need to tell it to output JUnit XML, and then save the test metadata:

```yml
      - run:
          name: run tests
          command: |
            . venv/bin/activate
            mkdir test-results
            pytest --junitxml=test-results/junit.xml

      - store_test_results:
          path: test-results
```

### unittest
{: #unittest }

unittest does not support JUnit XML, but in almost all cases you can [run unittest tests with pytest](https://docs.pytest.org/en/6.2.x/unittest.html).

After adding pytest to your project, you can produce and upload the test results like this:
```yml
      - run:
          name: run tests
          command: |
            . venv/bin/activate
            mkdir test-results
            pytest --junitxml=test-results/junit.xml tests

      - store_test_results:
          path: test-results
```

### Maven Surefire Plugin for Java JUnit Results
{: #maven-surefire-plugin-for-java-junit-results }

If you are building a [Maven](http://maven.apache.org/) based project, you are more than likely using the [Maven Surefire plugin](http://maven.apache.org/surefire/maven-surefire-plugin/) to generate test reports in XML format. CircleCI makes it easy to collect these reports. Add the following to the `.circleci/config.yml` file in your project.

```yml
    steps:
      - run:
          name: Save test results
          command: |
            mkdir -p ~/test-results/junit/
            find . -type f -regex ".*/target/surefire-reports/.*xml" -exec cp {} ~/test-results/junit/ \;
          when: always
      - store_test_results:
          path: ~/test-results
```

### Gradle JUnit Test Results
{: #gradle-junit-test-results }

If you are building a Java or Groovy based project with [Gradle](https://gradle.org/), test reports are automatically generated in XML format. CircleCI makes it easy to collect these reports. Add the following to the `.circleci/config.yml` file in your project.

```yml
    steps:
      - run:
          name: Save test results
          command: |
            mkdir -p ~/test-results/junit/
            find . -type f -regex ".*/build/test-results/.*xml" -exec cp {} ~/test-results/junit/ \;
          when: always
      - store_test_results:
          path: ~/test-results
```

### PHPUnit
{: #phpunit }

For PHPUnit tests, you should generate a file using the `--log-junit` command line option and write it to the `/phpunit` directory. Your `.circleci/config.yml` might be:

```yml
    steps:
      - run:
          command: |
            mkdir -p ~/phpunit
            phpunit --log-junit ~/phpunit/junit.xml tests
          when: always
      - store_test_results:
          path: ~/phpunit
```

### trx2junit for Visual Studio / .NET Core Tests
{: #trx2junit-for-visual-studio-net-core-tests }

Use [trx2junit](https://github.com/gfoidl/trx2junit) to convert Visual Studio / .NET Core trx output to XML format.

A working `.circleci/config.yml` section might look like this:

```yml
    steps:
      - checkout
      - run: dotnet build
      - run: dotnet test --no-build --logger "trx"
      - run:
          name: test results
          when: always
          command: |
              dotnet tool install -g trx2junit
              export PATH="$PATH:/root/.dotnet/tools"
              trx2junit tests/**/TestResults/*.trx
      - store_test_results:
          path: tests/TestResults
```

### Kaocha
{: #kaocha }

Assuming that your are already using kaocha as your test runner, do these things to produce and store test results:

Add the `kaocha-junit-xml` plugin to your dependencies

Edit your `project.clj` to add the lambdaisland/kaocha-junit-xml plugin, or do the equivalent if you are using deps.edn.
```clojure
(defproject ,,,
  :profiles {,,,
             :dev {:dependencies [,,,
                                  [lambdaisland/kaocha-junit-xml "0.0.76"]]}})
```

Edit the kaocha config file `test.edn` to use this test reporter
```edn
#kaocha/v1
{:plugins [:kaocha.plugin/junit-xml]
 :kaocha.plugin.junit-xml/target-file "junit.xml"}
```

Add the store_test_results step your `.circleci/config.yml`
```yml
version: 2.1
jobs:
  build:
    docker:
      - image: circleci/clojure:tools-deps-1.9.0.394
        auth:
          username: mydockerhub-user
          password: $DOCKERHUB_PASSWORD  # context / project UI env-var reference
    steps:
      - checkout
      - run: bin/kaocha
      - store_test_results:
          path: junit.xml
```

### test2junit for Clojure Tests
{: #test2junit-for-clojure-tests }

Use [test2junit](https://github.com/ruedigergad/test2junit) to convert Clojure test output to XML format. For more details, refer to the [sample project](https://github.com/kimh/circleci-build-recipies/tree/clojure-test-metadata-with-test2junit).

### CTest for C/C++ Tests
{: #ctest-for-c-cxx-tests }

CTest provides a [`--output-junit`](https://cmake.org/cmake/help/latest/manual/ctest.1.html#cmdoption-ctest-output-junit) flag to additionally store test results to XML format. To use this feature, you will need CMake >=3.21. The XML file is stored relative to the build directory.

A working `.circleci/config.yml` section for testing might look like the following example:

```yml
    steps:
      - checkout
      - run: mkdir build
      - run: cmake -S . -B build
      - run: ctest --test-dir build --output-junit out.xml
      - store_test_results:
          path: build/out.xml
```

### Bats for Bash
{: #bats-for-bash }

[Bats](https://bats-core.readthedocs.io/) provides a `--report-formatter junit` option to create a JUnit-format report in a location specified by the `--output` option. A subsequent `store_test_results` step can be passed to that same location.

The [circleci/bats](https://circleci.com/developer/orbs/orb/circleci/bats) orb's [run job](https://circleci.com/developer/orbs/orb/circleci/bats?version=1.1.0#jobs-run) takes care of this functionality for you.

For example, a `.circleci/config.yml` section for running all `*.bats` tests within the `src/tests` folder might look like the following:

```yml
orbs:
  bats: circleci/bats@1.1.0
workflows:
  test:
    jobs:
      - bats/run:
          path: ./src/tests
```

<<<<<<< HEAD
### GoogleTest
{: #googletest }

[GoogleTest](https://github.com/google/googletest) provides an XML option for its output flag, which will generate a JUnit XML report that can be used to upload and view test results on CircleCI.

```yml
    steps:
      - attach_workspace:
          at: .
      - run:
          name: Execute Tests
          command: |
            cd build
            ./tests --gtest_output=XML
      - store_test_results:
          path: build
```
You can see a full example on this [third party resource](https://levelup.gitconnected.com/how-to-combine-c-cmake-googletest-circleci-docker-and-why-e02d76c060a3).
=======
### Xcode
{: #xcode }

Xcode generates test results in a plist (property list) file format. It is possible to convert a plist file format into an XML format that can be uploaded to CircleCI using the `xsltproc` command. Follow the steps in this [third party resource](https://medium.com/@warchimede/convert-xcode-plist-test-reports-to-junit-xml-6f0aa8c3fa58) to convert the file and then use `store_test_results` to upload the results to CircleCI.
>>>>>>> 310cd81d

## API
{: #api }

To access test metadata for a job from the API, refer to the [test-metadata API documentation](https://circleci.com/docs/api/v2/#operation/getTests).

## Video: Troubleshooting test runners
{: #video-troubleshooting-test-runners }

<div class="video-wrapper">
  <iframe width="560" height="315" src="https://www.youtube.com/embed/CKDVkqIMpHM" frameborder="0" allow="autoplay; encrypted-media" allowfullscreen></iframe>
</div>


## See Also
{: #see-also }

- [Using Insights](/docs/insights/)
- [Test Insights](/docs/insights-tests/)<|MERGE_RESOLUTION|>--- conflicted
+++ resolved
@@ -622,7 +622,6 @@
           path: ./src/tests
 ```
 
-<<<<<<< HEAD
 ### GoogleTest
 {: #googletest }
 
@@ -641,12 +640,12 @@
           path: build
 ```
 You can see a full example on this [third party resource](https://levelup.gitconnected.com/how-to-combine-c-cmake-googletest-circleci-docker-and-why-e02d76c060a3).
-=======
+
 ### Xcode
 {: #xcode }
 
 Xcode generates test results in a plist (property list) file format. It is possible to convert a plist file format into an XML format that can be uploaded to CircleCI using the `xsltproc` command. Follow the steps in this [third party resource](https://medium.com/@warchimede/convert-xcode-plist-test-reports-to-junit-xml-6f0aa8c3fa58) to convert the file and then use `store_test_results` to upload the results to CircleCI.
->>>>>>> 310cd81d
+
 
 ## API
 {: #api }
