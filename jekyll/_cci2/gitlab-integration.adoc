---
contentTags:
  platform:
  - Cloud
---
= GitLab integration overview
:page-layout: classic-docs
:page-liquid:
:page-description: Learn how to integrate GitLab with CircleCI.
:icons: font
:toc: macro
:toc-title:

[#overview]
== Overview

This document walks you through integrating a GitLab project with CircleCI. The sections below will introduce you to new concepts and ways to manage your CI/CD pipelines. We also outline what we are working on for future releases.

[#sign-up]
== Sign up

GitLab support is open to both new and existing users of CircleCI. Follow the steps on the xref:first-steps#gitlab-signup[Sign up and try CircleCI] page to connect your GitLab account to create your organization.

NOTE: You will need API access and write permissions on the repository you want to set up. Within GitLab, this is the “maintainer” role or higher.

<<<<<<< HEAD
[.tab.signup.GitLab.com]
--
When you create a new organization and connect your GitLab.com account, you will be prompted to create a new project from a repository. You may select a repo in which you have already created a `.circleci` directory at the root of the repo, with a `config.yml` file in that directory. 
=======
When you create a new organization and connect your GitLab account, you will be prompted to create a new project from a repository. You may select a repo in which you have already created a `.circleci` directory at the root of the repo, with a `config.yml` file in that directory.
>>>>>>> e6d4e54a

If your selected repo does _not_ already have a `.circleci/config.yml`, you will be presented with the following options to set up a CircleCI configuration for your project:

* **Fastest**: Use an existing `config.yml` in one of your repos.
+
You can select _another_ repository in your account that has previously been set up with a CircleCI configuration. The `.circleci/config.yml` file may be in the main branch, or a feature branch. The config is imported into your new project--CircleCI automatically creates a new branch and adds a commit for you.
* **Faster**: Commit a starter CI pipeline to a new branch.
+
CircleCI automatically creates a new branch and commits a basic configuration file. You may make further changes to the file afterwards in your GitLab repo.

* **Fast**: Use a `config.yml` template that you can edit and save.
+
You can choose a sample `.circleci/config.yml` to best fit your project from a variety of templates (for example, Node.js, Python, iOS apps). You can make changes to the file in CircleCI before saving. The config is committed on a new branch.

The first two options (**Fastest** and **Faster**) automatically trigger a pipeline once you create the project.
--

[.tab.signup.GitLab_Self-Managed]
--
You need:

* Your GitLab self-managed instance URL, e.g. `https://example.circleci.com``.
+
Your self-managed instance must already contain at least one project. The authorization attempt will be unsuccessful if your instance does not have any projects.

* A link:https://docs.gitlab.com/ee/user/profile/personal_access_tokens.html[personal access token]. This token must have the `api` scope.  

* Your instance's SSH key fingerprint. You can copy this from your instance's `known_hosts` file, which is located by default in the `~/.ssh/` directory.

To create a new project:

. Enter your self-managed instance URL. The field will automatically append `/api/v4`, so the URL that CircleCI uses to connect to your account looks something like `https://example.circleci.com/api/v4`.

. Enter your personal access token. Click **Connect**.

. Copy and paste the instance SSH key fingerprint into **Known hosts file**. Click **Connect**.

. Once your account is successfully authorized, select the repository for your CircleCI project, and enter a project name. 

. Finally, click **Create Project**. You will then be redirected to the CircleCI projects dashboard. 

The express CircleCI configuration setup is not currently available for GitLab Self-managed projects. You will need to add a `.circleci/config.yml` file in your repository if it has not yet been set up with a CircleCI config. If the repository you selected already contains a `.circleci/config.yml`, you will need to save a commit in the repo to see your pipeline running in the dashboard.
--

NOTE: If you are new to CircleCI, you may wish to get started with our xref:hello-world#[Hello world] example, or take a look at some of our xref:sample-config#[sample configurations] that demonstrate different types of workflows. The xref:configuration-reference#[Configuring CircleCI] page is a full reference to the keys used in a `.circleci/config.yml` file.

When you connect a repo with your CircleCI project, behind the scenes, CircleCI is registering a webhook within your GitLab repository. You may verify this once you have successfully created the project by navigating to your repository's **Settings > Webhooks** page.

The following limits are currently in place for GitLab integrations:

- Each user can create up to three organizations.
- Each organization under a Free plan can have up to 10 projects.

If you need more organizations or projects, consider upgrading to a xref:plan-overview#[Paid plan], or link:https://support.circleci.com/hc/en-us/requests/new[contact our Support team].

[#trigger-pipeline]
== Trigger a pipeline in CircleCI

[.tab.pipeline.GitLab.com]
--
When you create a new project using the **Fastest** (use an existing `config.yml`) or **Faster** (commit a starter CI pipeline) options described in the section above, a pipeline is automatically triggered. You should see the pipeline running shortly after you are taken to the CircleCI dashboard.

If you use the **Fast** config setup, the pipeline is not triggered until you save the `.circleci/config.yml` by clicking the **Commit and Run** button in the web app.
--

[.tab.pipeline.GitLab_Self-Managed]
--
If you have not already done so, add a `.circleci` directory to the root of the repository, then add a `config.yml` file in that directory.

When you commit this change in your repository, you should see the pipeline run for the first time on the CircleCI dashboard.
--

Each time you push changes to your GitLab repository, a new pipeline is triggered and you should see it running for the project within the CircleCI web app.

image::{{site.baseurl}}/assets/img/docs/gl-ga/gitlab-ga-successful-pipeline.png[Successful pipeline run]

<<<<<<< HEAD
Editing an existing CircleCI configuration within the web app is not currently available. You may make further changes to the config in your GitLab repo. 

Committing further changes in your repo will automatically trigger a pipeline, but manually triggering a pipeline is also not available at this time. 
=======
Editing an existing CircleCI configuration within the web app is not currently available. You may make further changes to the config in your GitLab repo. Committing further changes in your repo will automatically trigger a pipeline, but manually triggering a pipeline is also not available at this time.
>>>>>>> e6d4e54a

[#project-settings]
== Project settings

Unlike GitHub or Bitbucket projects, the GitLab integration introduces the concept of "standalone" projects that are not specific to a VCS.

A project can have one or more **configurations** which are pipeline definitions, including, but not limited to, a `.circleci/config.yml` file in your repo.

A project can have one or more **triggers**, which are events from a source of change, including, but not limited to, a VCS. A trigger determines which configuration it should use to start a pipeline.

The following settings are found by clicking the **Project Settings** button within your project. At this time, both configurations and triggers are limited to GitLab.

[#people]
=== People

Project roles give control over which users have access to which projects within an organization. This enables teams to have limited access to only their projects, while managers and others can have broader organizational access. The access options are:

* Admin: Read and write access to the project and all settings and ability to manage other users' access.
* Contributor: Read and write access to the project and some settings.
* Viewer: Read only access to the project and some settings.

For a complete list of permissions, see the <<roles-and-permissions,Roles and permissions>> section.

image::{{site.baseurl}}/assets/img/docs/gl-ga/gitlab-project-settings-project-roles.png[Project roles setup page]

[#configuration]
=== Configuration

Currently, you can add or delete a configuration source for your project. If you followed the steps above to connect GitLab, a GitLab configuration source has been automatically added for you. 

For GitLab Self-managed, you are able to select any instance that you have previously added as a configuration source. if you wish to set a different feature branch or repository from a self-managed instance as a new configuration source, you will first need to add a new connection via your xref:#organization-settings-integrations[**Organization Settings**]. In either case, you will also need to enter your personal access token again to authorize this connection.

Once you define a configuration source, you can set up a trigger that points to that configuration.

image::{{site.baseurl}}/assets/img/docs/gl-ga/gitlab-ga-project-settings-configuration.png[Configuration setup page]

[#triggers]
=== Triggers

**The scheduled pipelines feature is not currently available for use with GitLab.** GitLab triggers are described below, including how to use filters to trigger pipelines based on certain conditions.

Add a trigger that specifies which configuration source starts a pipeline. If you followed the steps above to connect GitLab, a trigger set with GitLab as the configuration source has been automatically added for you.

image::{{site.baseurl}}/assets/img/docs/gl-ga/gitlab-ga-project-settings-triggers.png[Trigger setup page]

Triggers and trigger rules determine how CircleCI handles events from the source of change, in this case, GitLab.

When a trigger is created, CircleCI registers a webhook with GitLab. Push events from GitLab are sent to CircleCI. CircleCI then uses the event data to determine _if_ a pipeline should run, and if so, _which_ pipeline should be run.

In addition to a configuration source, each trigger includes the webhook URL, and in this scenario, a CircleCI-created GitLab token. The webhook URL and GitLab token are used to securely register the webhook within GitLab in order to receive push events from your GitLab repo.

image::{{site.baseurl}}/assets/img/docs/gl-ga/gitlab-ga-project-settings-edit-trigger.png[Trigger details]

**Trigger filters** allow you to determine when a trigger should initiate a build based on the parameters provided by Gitlab’s webhook. CircleCI provides some common options, for example, only build on merge requests, but you can also build your own rules using the custom filter option. For example, a custom filter would allow you to only build on a specific branch or user.

image::{{site.baseurl}}/assets/img/docs/gl-preview/gitlab-preview-project-settings-customize-triggers.png[Trigger details]

NOTE: Currently, the only fields that can be edited for existing filters are **Trigger Name** and the **Filters** radio buttons.

[#project-settings-advanced]
=== Advanced

- You can enable dynamic configuration using setup workflows in CircleCI. To learn about dynamic configuration, read the xref:dynamic-config#[Dynamic configuration] guide.
- At this time, the **Free and Open Source** setting is not currently supported, but there are plans to make this available in the future.
- At this time, auto-cancel redundant workflows is not supported. Refer to the xref:skip-build#auto-cancelling[Auto cancelling] section of the `skip` or `cancel` jobs and workflows page for more details.

[#project-settings-ssh-keys]
=== Project SSH keys

When creating a project, an SSH key is created which is used to checkout code from your repo. Each configuration you create generates a new SSH key to access the code in the repo associated with that configuration. At this time, only **Additional SSH Keys** are applicable to GitLab projects.

[#create-gitlab-ssh-key]
==== Create GitLab SSH key

. Create an SSH key-pair by following the link:https://docs.gitlab.com/ee/user/ssh.html[GitLab instructions]. When prompted to enter a passphrase, do **not** enter one (below is one example command to generate a key on macOS):
+
```shell
  ssh-keygen -t ed25519 -C "your_email@example.com"
```

. Go to your project on link:https://gitlab.com/[GitLab] and navigate to **Settings > Repository**, and expand the **Deploy keys** section. Enter a title in the "Title" field, then copy and paste the public key you created in step 1. Check **Grant write permissions to this key** box, then click **Add key**.

. Go to your project settings in the CircleCI app, select **SSH Keys**, and **Add SSH key**. In the "Hostname" field, enter `gitlab.com` and add the private key you created in step 1. Then click **Add SSH Key**.

. In your `.circleci/config.yml` file, add the fingerprint to a job using the `add_ssh_keys` key:
+
```yaml
  version: 2.1

  jobs:
    deploy-job:
      steps:
        - add_ssh_keys:
            fingerprints:
              - "SO:ME:FIN:G:ER:PR:IN:T"
```

When you push to your GitLab repository from a job, CircleCI will use the SSH key you added.


For more information on SSH keys, please visit the xref:add-ssh-key#[Adding an SSH key to CircleCI] page.

[#organization-settings]
== Organization settings

The GitLab integration also introduces the concept of "standalone" organizations, which are not tied to a VCS.

A standalone organization allows for managing users and projects independent of the VCS. Organizations as well as users are considered CircleCI organizations and users, with their own roles and permissions that do not rely on those defined in a VCS.

To manage settings on the organization level, click the **Organization Settings** button within the CircleCI web app.

[#organization-settings-people]
=== People

Add or remove users, and manage user roles for the organization as well as user invites.

NOTE: You must have at least one org administrator. If you try to remove the last org administrator, you will get an error.

[#inviting-your-first-team-members]
==== Inviting your first team members

Upon creating a new organization, you also have the option to invite team members from the dashboard. Alternatively, you may invite team members from the **People** section within **Organization Settings**.

image::{{site.baseurl}}/assets/img/docs/gl-preview/gitlab-preview-org-settings-people.png[People section under Organization Settings]

. Click the **Invite** button.

. Enter the email address of the user you wish to invite, and select the appropriate role. You may enter multiple addresses at once, if you wish to assign these users the same role.
+
Organization administrator as well as organization contributor roles are currently available. Project-specific roles will be coming soon. For more information, refer to the <<#about-roles-and-permissions,Roles and permissions>> section.

. An invited user will receive an email notification (sent from `noreply@circleci.com`), containing a link to accept the invite.
+
If they do not currently have a CircleCI account, they will need to sign up. If they already have a CircleCI account, they are added to the organization, and if they are logged in, they will see the organization as an option in the organization switcher in the top left corner of the web app.

[#organization-settings-integrations]
=== Integrations (GitLab Self-managed only)

For GitLab Self-managed organizations, you may connect additional self-managed instances to be integrated with your organization. Navigate to **Integrations** section within **Organization Settings** to add a new instance. You will need to enter the instance URL, your personal access token, and the SSH key fingerprint as described in the xref:#sign-up[Sign up] section earlier in this document.

NOTE: The ability to edit or delete existing integrations is not currently enabled.

For GitLab.com, account integrations can be managed under your xref:#user-account-integrations[user settings].

[#roles-and-permissions]
== Roles and permissions

CircleCI users have different abilities depending on assigned roles in a particular organization.

Your CircleCI user roles and permissions are not derived from your VCS permissions, and they do not allow you to bypass permissions in the VCS. For example, you may be an _Organization Administrator_ within CircleCI, which gives you access to view and modify organization and project settings _within your CircleCI organization_. However, you will not be able to edit a project’s `.circleci/config.yml` hosted in your VCS without your user also having the write permissions _within that VCS's repository project_. Your CircleCI user’s VCS permissions are determined by its associated GitLab identity.

At this time, your GitLab identity can be managed through your CircleCI connection when managing triggers and configuration.

[#organization-role-permissions-matrix]
=== Organization role permissions matrix

[.table.table-striped]
[cols=4*, options="header"]
|===
| ACTIONS

3+^| ORGANIZATION ROLES

|
| *Admin*
| *Contributor*
| *Viewer*

| *Organization*
|
|
|

^| Create namespace
^| icon:check-circle[]
^|
^|

^| Manage namespace
^| icon:check-circle[]
^|
^|

^| View org settings
^| icon:check-circle[]
^| icon:check-circle[]
^| icon:check-circle[]

^| Manage org settings
^| icon:check-circle[]
^|
^|

^| View org access
^| icon:check-circle[]
^| icon:check-circle[]
^| icon:check-circle[]

^| Manage org access
^| icon:check-circle[]
^|
^|

^| View org credentials
^| icon:check-circle[]
^| icon:check-circle[]
^| icon:check-circle[]

^| View org policies
^| icon:check-circle[]
^| icon:check-circle[]
^| icon:check-circle[]

^| Manage org policies
^| icon:check-circle[]
^|
^|

^| View org connections
^| icon:check-circle[]
^| icon:check-circle[]
^| icon:check-circle[]

^| Manage org connections
^| icon:check-circle[]
^|
^|

^| View org releases
^| icon:check-circle[]
^| icon:check-circle[]
^|

^| Manage org credentials
^| icon:check-circle[]
^|
^|

^| View org audit logs
^| icon:check-circle[]
^|
^|

^| View plan
^| icon:check-circle[]
^| icon:check-circle[]
^|

^| Manage plan
^| icon:check-circle[]
^|
^|

| *Insights*
|
|
|

^| View org insights
^| icon:check-circle[]
^| icon:check-circle[]
^| icon:check-circle[]

| *Runner*
|
|
|

^| View runners
^| icon:check-circle[]
^| icon:check-circle[]
^| icon:check-circle[]

^| Manage runners
^| icon:check-circle[]
^|
^|

| *Projects*
|
|
|

^| View projects
^| icon:check-circle[]
^| icon:check-circle[]
^| icon:check-circle[]

^| Create projects
^| icon:check-circle[]
^| icon:check-circle[]
^|

^| Manage project settings
^| icon:check-circle[]
^|
^|

^| Restore project version
^| icon:check-circle[]
^|
^|

^| Delete project canary
^| icon:check-circle[]
^|
^|


| *Contexts*
|
|
|

^| View contexts
^| icon:check-circle[]
^| icon:check-circle[]
^| icon:check-circle[]

^| Use contexts
^| icon:check-circle[]
^| icon:check-circle[]
^|

^| Edit context variables
^| icon:check-circle[]
^| icon:check-circle[]
^|

^| Manage contexts
^| icon:check-circle[]
^|
^|

| *Orbs*
|
|
|

^| Create/update orb
^| icon:check-circle[]
^|
^|

^| View private orb
^| icon:check-circle[]
^| icon:check-circle[]
^| icon:check-circle[]

^| Publish dev orb
^| icon:check-circle[]
^| icon:check-circle[]
^|

^| Publish orb
^| icon:check-circle[]
^|
^|

| *Webhooks*
|
|
|

^| View org webhooks
^| icon:check-circle[]
^| icon:check-circle[]
^|

^| Manage org webhooks
^| icon:check-circle[]
^|
^|

^| View project webhooks
^| icon:check-circle[]
^| icon:check-circle[]
^|

^| Manage project webhooks
^| icon:check-circle[]
^|
^|

| *Schedule*
|
|
|

^| View schedule
^| icon:check-circle[]
^| icon:check-circle[]
^| icon:check-circle[]

^| Edit schedule
^| icon:check-circle[]
^|
^|

| *Triggers*
|
|
|

^| View triggers
^| icon:check-circle[]
^| icon:check-circle[]
^| icon:check-circle[]

^| Trigger build
^| icon:check-circle[]
^| icon:check-circle[]
^|

^| Edit triggers
^| icon:check-circle[]
^|
^|

| *Config sources*
|
|
|

^| View config sources
^| icon:check-circle[]
^| icon:check-circle[]
^| icon:check-circle[]

^| Edit config sources
^| icon:check-circle[]
^|
^|

|===


[#project-role-permissions-matrix]
=== Project role permissions matrix

[.table.table-striped]
[cols=4*, options="header"]
|===
| ACTIONS

3+^| PROJECT ROLES

|
| *Admin*
| *Contributor*
| *Viewer*

| *Projects*
|
|
|

^| View projects
^| icon:check-circle[]
^| icon:check-circle[]
^| icon:check-circle[]

^| View project access
^| icon:check-circle[]
^| icon:check-circle[]
^| icon:check-circle[]

^| View project credentials
^| icon:check-circle[]
^| icon:check-circle[]
^| icon:check-circle[]

^| Restore project version
^| icon:check-circle[]
^| icon:check-circle[]
^|

^| Delete project canary
^| icon:check-circle[]
^| icon:check-circle[]
^|

^| Manage project
^| icon:check-circle[]
^|
^|

| *Webhooks*
|
|
|

^| View project webhooks
^| icon:check-circle[]
^| icon:check-circle[]
^| icon:check-circle[]

^| Manage project webhooks
^| icon:check-circle[]
^|
^|

| *Schedule*
|
|
|

^| View schedule
^| icon:check-circle[]
^| icon:check-circle[]
^| icon:check-circle[]

^| Edit schedule
^| icon:check-circle[]
^|
^|

| *Triggers*
|
|
|

^| View triggers
^| icon:check-circle[]
^| icon:check-circle[]
^| icon:check-circle[]

^| Trigger build
^| icon:check-circle[]
^| icon:check-circle[]
^|

^| Edit triggers
^| icon:check-circle[]
^|
^|

| *Config sources*
|
|
|

^| View config sources
^| icon:check-circle[]
^| icon:check-circle[]
^| icon:check-circle[]

^| Edit config sources
^| icon:check-circle[]
^|
^|

|===

[#user-settings]
== User settings

[#user-account-integrations]
=== Account integrations

In the **User Settings** section of your CircleCI user profile, you have the ability to enable multiple account integrations.

image::{{site.baseurl}}/assets/img/docs/gl-ga/gitlab-ga-account-integrations.png[User account integrations page]

The ability to connect to multiple account integrations on CircleCI allows you to:

- Easily access all source controls on your account
- Use all authentication methods available on CircleCI

[#deprecated-system-environment-variables]
== Deprecated system environment variables

There are a number of built-in environment variables that are not available in GitLab-based projects. VCS support for each environment variable is indicated in the xref:variables#built-in-environment-variables[Built-in environment variables] table on the Project values and variables page. If your pipelines need these environment variables, we recommend you use suitable replacements from the available xref:pipeline-variables#[pipeline values].

[#coming-soon]
== Coming soon

The following sections are features of CircleCI which are not currently fully supported for GitLab. These features are planned for future releases.

[#account-integrations]
=== Account integrations

There is currently no method to manage the connection with GitLab outside of the project setup, trigger, and configuration settings. CircleCI is working on enabling users to manage their users’ GitLab identity as part of their user profile's account integration settings.

[#auto-cancel-redundant-workflows]
=== Auto-cancel redundant workflows

Auto-cancel redundant workflows is not currently supported. It is often used to remove noise from the pipeline page and lower the time to feedback for a commit. Refer to the xref:skip-build#auto-cancelling[Skip or cancel jobs and workflows] page for more details.

[#passing-secrets-to-forked-pull-requests]
=== Passing secrets to forked pull requests

Passing secrets to forked pull requests is not a currently supported option for GitLab integrations.

[#stop-building]
=== Stop building

GitLab integrations do not currently support the **Stop Building** option that can normally be found in **Project settings**. The recommendation is to delete your webhooks in your GitLab repo if you no longer want a CircleCI pipeline to run.

[#ssh-rerun]
=== SSH rerun

Support for SSH rerun will only work if your user account has a Bitbucket or GitHub integration in addition to GitLab. Your user account's Bitbucket or GitHub SSH keys can be used for SSH reruns with GitLab. CircleCI will be adding functionality to allow users to manage SSH keys so SSH reruns are possible. SSH reruns do not get passed context secrets. CircleCI is working on providing administrators with greater control over the use of secrets and SSH reruns.

[#additional-ssh-keys-only]
=== Additional SSH keys only

Deploy keys and user keys are not used by GitLab integrations. GitLab keys are stored in **Project Settings > Additional SSH Keys**. However, CircleCI does not recommend manually managing your SSH keys for code checkout. Instead, use the **Set Up Project** option, or **Project Settings > Configuration**, to maintain connections to your repository.

[#free-and-open-source-setting]
=== Free and open source setting

Open source plans are not currently available to GitLab customers. CircleCI will keep the open source community up to date as work continues to support this.

[#next-steps]
== Next Steps
- xref:config-intro#[Configuration tutorial]
- xref:hello-world#[Hello world]<|MERGE_RESOLUTION|>--- conflicted
+++ resolved
@@ -23,13 +23,9 @@
 
 NOTE: You will need API access and write permissions on the repository you want to set up. Within GitLab, this is the “maintainer” role or higher.
 
-<<<<<<< HEAD
 [.tab.signup.GitLab.com]
 --
 When you create a new organization and connect your GitLab.com account, you will be prompted to create a new project from a repository. You may select a repo in which you have already created a `.circleci` directory at the root of the repo, with a `config.yml` file in that directory. 
-=======
-When you create a new organization and connect your GitLab account, you will be prompted to create a new project from a repository. You may select a repo in which you have already created a `.circleci` directory at the root of the repo, with a `config.yml` file in that directory.
->>>>>>> e6d4e54a
 
 If your selected repo does _not_ already have a `.circleci/config.yml`, you will be presented with the following options to set up a CircleCI configuration for your project:
 
@@ -106,13 +102,9 @@
 
 image::{{site.baseurl}}/assets/img/docs/gl-ga/gitlab-ga-successful-pipeline.png[Successful pipeline run]
 
-<<<<<<< HEAD
 Editing an existing CircleCI configuration within the web app is not currently available. You may make further changes to the config in your GitLab repo. 
 
-Committing further changes in your repo will automatically trigger a pipeline, but manually triggering a pipeline is also not available at this time. 
-=======
-Editing an existing CircleCI configuration within the web app is not currently available. You may make further changes to the config in your GitLab repo. Committing further changes in your repo will automatically trigger a pipeline, but manually triggering a pipeline is also not available at this time.
->>>>>>> e6d4e54a
+Committing further changes in your repo will automatically trigger a pipeline. However, manually triggering a pipeline from the CircleCI web app is also not available at this time. 
 
 [#project-settings]
 == Project settings
