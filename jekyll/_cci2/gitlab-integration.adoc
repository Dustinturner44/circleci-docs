--- conflicted
+++ resolved
@@ -53,14 +53,12 @@
 
 * A link:https://docs.gitlab.com/ee/user/profile/personal_access_tokens.html[personal access token]. This token must have the `api` scope.  
 
-<<<<<<< HEAD
-* Your instance's SSH public host keys. You can retrieve this from your instance by running `ssh-keyscan example.circleci.com` and copying the command's output.
-=======
-* Your instance's SSH key fingerprint. You can copy this from your instance's `known_hosts` file, which is located by default in the `~/.ssh/` directory.
-  ** To get this SSH key, use your self-managed instance URL and run `ssh-keyscan gitlab.com/yourInstanceURL`. The output should look something like:
+* Your instance's SSH public host keys. You can retrieve this from your instance by running `ssh-keyscan <instance_url>`, for example, `ssh-keyscan test-gitlab.circleci.com`, and copying the command's output.
++
+The output should look something like:
   
 ```
-➜  ~ ssh-keyscan gitlab.com/yourInstanceURL
+➜  ~ ssh-keyscan test-gitlab.circleci.com
 
 # gitlab.com:22 SSH-2.0-GitLab-SSHD
 gitlab.com ssh-rsa AAAAB3NzaC1yc2EAAAADAQABAAABAQCsj2bNKTBSpIYDEGk9KxsGh3mySTRgMtXL583qmBpzeQ+jqCMRgBqB98u3z++J1sKlXHWfM9dyhSevkMwSbhoR8XIq/U0tCNyokEi/ueaBMCvbcTHhO7FcwzY92WK4Yt0aGROY5qX2UKSeOvuP4D6TPqKF1onrSzH9bx9XUf2lEdWT/ia1NEKjunUqu1xOB/StKDHMoX4/OKyIzuS0q/T1zOATthvasJFoPrAjkohTyaDUz2LN5JoH839hViyEG82yB+MjcFV5MU3N1l1QL3cVUCh93xSaua1N85qivl+siMkPGbO5xR/En4iEY6K2XPASUEMaieWVNTRCtJ4S8H+9
@@ -71,7 +69,6 @@
 # gitlab.com:22 SSH-2.0-GitLab-SSHD
 # gitlab.com:22 SSH-2.0-GitLab-SSHD
 ```
->>>>>>> beeb1dbd
 
 To create a new project:
 
@@ -79,11 +76,7 @@
 
 . Enter your personal access token. Click **Connect**.
 
-<<<<<<< HEAD
-. Enter the SSH public host keys into **Known hosts file**. Click **Connect**.
-=======
-. Copy and paste the instance SSH key fingerprint for your GitLab Self-Managed instance into **Known hosts file**. Click **Connect**.  
->>>>>>> beeb1dbd
+. Copy and paste the SSH host key from your self-managed instance into **Known hosts file**. Click **Connect**.  
 
 . Once your account is successfully authorized, select the repository for your CircleCI project, and enter a project name. 
 
