--- conflicted
+++ resolved
@@ -122,11 +122,7 @@
 /etc/circleconfig/vm-service/customizations
 /etc/circleconfig/workflows-conductor/customizations
 ```
-<<<<<<< HEAD
- 
-=======
-
->>>>>>> df6fa4d9
+
 === Resource Classes
 _Introduced in CircleCI Server v2.19_
 
@@ -150,11 +146,6 @@
 sudo vim /etc/circleconfig/picard-dispatcher/resource-definitions.edn
 ```
 . Add your required customizations to the file, then save and exit vim with `:wq` - see below for options and formatting.
-<<<<<<< HEAD
-+
-WARNING: It is important to use the IDs listed in the example below for both `machine` and Docker resource classes. 
-=======
->>>>>>> df6fa4d9
 . Run:
 +
 ```shell
