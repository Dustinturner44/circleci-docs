---
layout: classic-docs
title: "Hello World On Windows"
short-title: "Hello World On Windows"
description: "First Windows project on CircleCI"
categories: [getting-started]
order: 4
version:
- Cloud
- Server v3.x
- Server v2.x
---

This document describes how to get started with continuous integration on **Windows execution environments** on CircleCI. If this is your first time setting up CircleCI, we recommend checking out the [Getting Started guide]({{ site.baseurl}}/2.0/getting-started/).

* TOC
{:toc}

<div class="alert alert-warning" role="alert">
  <strong>A Windows Server 2022 image is now available to CircleCI Cloud customers, read more on <a href="https://discuss.circleci.com/t/march-2022-support-for-new-operating-system-for-windows-executors-windows-server-2022/43198">Discuss</a></strong>.
</div>

## Prerequisites
{: #prerequisites }

To follow along with this document you will need:

* An [account](https://circleci.com/signup/) on CircleCI.
* Either the Free, Performance, or Scale [plan](https://circleci.com/pricing/usage/). If you are running CircleCI server there are alternative code examples below.
* For the Cloud version, pipelines must be [enabled]({{site.baseurl}}/2.0/build-processing/) for your project to use Windows.

## Overview of the Windows executor
{: #overview-of-the-windows-executor }

The Windows execution environment (or `executor`) gives users the tools to build Windows projects, such as a Universal Windows Platform (UWP) application, a .NET executable, or Windows-specific (like the .NET framework) projects. The following specifications detail the capacities and included features of the Windows executor:

- Is VM-based to guarantee full job isolation.
- Can use either the Server Core version of Windows Server 2019 Datacenter Edition, or Windows Server 2022 Datacenter edition.
- Powershell is the default shell (Bash and cmd are available to be manually selected).
- Docker Engine - Enterprise is available for running Windows containers.

**Notes:**

- The Windows executor currently only supports Windows containers. Running Linux containers on Windows is not possible for now.
- Orb usage is not supported on CircleCI Server v2.x (please view the [Using the Windows executor on CircleCI server](#windows-on-server) section for server usage.)

## Windows executor images
{: #windows-executor-images }

CircleCI supports Windows Server 2019 with Visual Studio 2019 and Windows Server 2022 with Visual Studio 2022. For information on what software is pre-installed on the Windows image, please visit the [Developer Hub](https://circleci.com/developer/machine/image/windows-server), or the [Discuss forum](https://discuss.circleci.com/). The Windows image page on the Developer Hub lists links to the most recent updates.

Details on the Windows Server 2022 image can be found on this [Discuss post](https://discuss.circleci.com/t/march-2022-support-for-new-operating-system-for-windows-executors-windows-server-2022/43198/1).

The Windows images are updated approximately every 30 days. If a tag is not specified when using the Windows image, by default the latest stable version will be applied. The tagging scheme for the Windows image is as follows:

<<<<<<< HEAD
- Current (formerly Stable): This image tag points to the latest production-ready Windows image. This image should be used by projects that want a decent level of stability, but would like to get occasional software updates. It is typically updated once a month.<br>
=======
- Stable: This image tag points to the latest production-ready Windows image. This image should be used in projects that need a decent level of stability, but would like to get occasional software updates. It is typically updated once a month.<br>
>>>>>>> fae3c0b7

The new `current` tag is available for Windows images. The `current` and `stable` tags are equivalent, and are currently both supported. Refer to the [Discuss forum](https://discuss.circleci.com/t/april-2022-windows-image-updates-available-for-stable-tags/43511) for more information.
{: class="alert alert-info"}

- Previous: This image tag points to the previous production-ready Windows image. This image can be used in cases where there was a breaking change in the latest software updates. It is typically updated once a month.

- Edge: This image tag points to the latest version of the Windows image, and is built from the HEAD of the main branch. This tag is intended to be used as a testing version of the image with the most recent changes, and not guaranteed to be stable.

## Example configuration file
{: #example-configuration-file }

Get started with Windows on CircleCI with the following configuration snippet that you can paste into your `.circleci/config.yml` file:

```yaml
version: 2.1 # Use version 2.1 to enable orb usage.

orbs:
  win: circleci/windows@4.1 # The Windows orb give you everything you need to start using the Windows executor.

jobs:
  build: # name of your job
    executor:
      name: win/default # executor type
      size: "medium" # resource class, can be "medium", "large", "xlarge", "2xlarge", defaults to "medium" if not specified

    steps:
      # Commands are run in a Windows virtual machine environment
      - checkout
      - run: Write-Host 'Hello, Windows'
```

Additionally, it is possible to access the Windows image directly in your jobs without using orbs:

```yaml
jobs:
  build-windows:
    machine:
      image: windows-server-2019:stable
      resource_class: windows.medium
      shell: powershell.exe -ExecutionPolicy Bypass
```

With that said, we strongly encourage using the [Windows orb](https://circleci.com/developer/orbs/orb/circleci/windows) as it helps simplify your configuration.

Note that in order to use the Windows Server 2022 image with the Windows orb in CircleCI cloud, it must be specified in the `executor` type, as shown in the following:
{: class="alert alert-info"}

```yaml
version: 2.1

orbs:
  win: circleci/windows@4.1

jobs:
  build:
    executor: win/server-2022
    steps:
      - run: Write-Host 'Hello, Windows'
workflows:
  my-workflow:
    jobs:
      - build
```

## Specifying a shell with the Windows executor
{: #specifying-a-shell-with-the-windows-executor }

There are three shells that you can use to run job steps on Windows:

* PowerShell (default in the Windows orb)
* Bash
* Command

You can configure the shell at the job level or at the step level. It is possible to use multiple shells in the same job. Consider the example below, where we use Bash, Powershell, and Command by adding a `shell:` argument to our `job` and `step` declarations:

```YAML
version: 2.1

orbs:
  win: circleci/windows@4.1

jobs:
  build:
    executor:
      name: win/default
    steps:
      # default shell is Powershell
      - run:
         command: $(echo hello | Out-Host; $?) -and $(echo world | Out-Host; $?)
         shell: powershell.exe
      - run:
         command: echo hello && echo world
         shell: bash.exe
      - run:
         command: echo hello & echo world
         shell: cmd.exe
```

**Note:** It is possible to install updated or other Windows shell-tooling. For example, you could install the latest version of Powershell Core with the `dotnet` CLI and use it in a job's successive steps:

```yaml

version: 2.1

orbs:
  win: circleci/windows@4.1

jobs:
  build:
    executor: win/default
    steps:
      - checkout
      - run: dotnet tool install --global PowerShell
      - run: pwsh ./<my-script>.ps1

```

## Running Windows Docker containers on the Windows executor
{: #windows-docker-containers-on-windows-executor }

Please note that it is possible to run Windows Docker Containers on the Windows executor like so:

```yaml
version: 2.1

orbs:
  win: circleci/windows@4.1

jobs:
  build:
    executor:
      name: win/default
      shell: powershell.exe
    steps:
      - checkout
      - run: systeminfo
      - run:
          name: "Check docker"
          shell: powershell.exe
          command: |
            docker info
            docker run hello-world:nanoserver-1809
```

## Example application
{: #example-application }

Let us consider a more advanced (but still introductory) "hello world" application using the Windows executor. This [example application](https://github.com/CircleCI-Public/circleci-demo-windows) still prints "Hello World" to the console, but does so using .NET core to create an executable, uses dependency caching, and creates an artifact on every build.

**Note:** If you are using Windows on CircleCI server, replace usage of orbs with a machine image, as described in the [Using the Windows executor on CircleCI server](#windows-on-server) section.

You can view the entire configuration [here](https://github.com/CircleCI-Public/circleci-demo-windows/blob/master/.circleci/config.yml). It also includes browser and UI testing, but we will focus on the `hello-world` workflow for now.

```yaml
version: 2.1
```

Above, we start by declaring that we will use version `2.1` of CircleCI, giving us access to [Orbs](https://circleci.com/orbs/) and [Pipelines]({{site.baseurl}}/2.0/build-processing/).

```yaml
orbs:
  win: circleci/windows@2.4.0
```

Next, we declare orbs that we will be using in our build. We will only use the [Windows orb](https://circleci.com/developer/orbs/orb/circleci/windows) to help us get started. This example uses the 2.4.0 version of the orb, but you may consider using a more recent version.

```yaml
workflows:
  hello-world:
    jobs:
      - build
```

We define a `hello-world` workflow, in which we run a single job named `build`.

```yaml
jobs:
  build:
    executor:
      name: win/default
```

Under the `jobs` key, we define the `build` job, and set the executor via the orb we are using.

```yaml
    steps:
      - checkout
```

In our first step, we run the [`checkout`]({{ site.baseurl}}/2.0/configuration-reference/#checkout) command to pull our source code from our version control system.

```yaml
      - restore_cache:
          keys:
      - run:
          name: "Install project dependencies"
          command: dotnet.exe restore
      - save_cache:
          paths:
            - C:\Users\circleci\.nuget\packages
```

Next in the config, we make use of caching to restore cached dependencies from previous builds. The command `dotnet restore` will fetch any dependencies that are not already installed/restored from the cache. Learn more about caching in our [caching document]({{ site.baseurl}}/2.0/caching).

```yaml
      - run:
          name: "Run Build step"
          command: dotnet.exe publish -c Release -r win10-x64
      - run:
          name: "Test the executable"
          command: .\bin\Release\netcoreapp2.1\win10-x64\publish\circleci-demo-windows.exe
```

Next, we run two steps: one to build the executable for Windows 10, and another to test the executable (expecting to see “Hello World” printed to the console).

```yaml
      - store_artifacts:
          path: .\bin\Release\netcoreapp2.1\win10-x64\publish\circleci-demo-windows.exe
```

In our last step, we store the build executable as an artifact, making it accessible with the CircleCI web application or API.

## SSH into your build
{: #ssh-into-your-build }

It is possible to SSH into a Windows build container. This is useful for troubleshooting problems in your pipeline. Follow these steps to SSH into a Windows container:

### Steps
{: #steps }
{:.no_toc}

1. Ensure that you have added an SSH key to your [GitHub](https://help.github.com/articles/adding-a-new-ssh-key-to-your-github-account/) or [Bitbucket](https://confluence.atlassian.com/bitbucket/set-up-an-ssh-key-728138079.html) account.

2. To start a job with SSH enabled, select the 'Rerun job with SSH' option from the 'Rerun Workflow' dropdown menu.

3. To see the connection details, expand the 'Enable SSH' section in the job output where you will see the SSH command needed to connect:
![SSH connection details]({{ site.baseurl }}/assets/img/docs/ssh-windows-obf.png)

Ensure that you are passing the name of the shell you want to run when you ssh
in. To run  `cmd.exe` in the build above you would run: `ssh -p <remote_ip> -- cmd.exe`

The available options are:

- powershell.exe
- bash.exe
- cmd.exe

You can read more about using SSH in your builds [here]({{site.baseurl}}/2.0/ssh-access-jobs).

## Known issues
{: #known-issues }

These are the issues with the Windows executor that we are aware of and will address as soon as we can:

* Connecting to a Windows job via SSH and using the `bash` shell results in an empty terminal prompt.
* It is currently not possible to do nested virtualization (for example, using the `--platform linux` flag).

## Using the Windows executor on CircleCI server
{: #windows-on-server }

Contact your systems administrator for details of what is included in CircleCI server Windows images, or visit the [Discuss](https://discuss.circleci.com/) forum.

{:.tab.windowsblocktwo.Server_3}
```yaml
version: 2.1

jobs:
  build: # name of your job
    machine:
      image: windows-server-2019-vs2019:current # Windows machine image
    resource_class: windows.medium
    steps:
      # Commands are run in a Windows virtual machine environment
        - checkout
        - run: Write-Host 'Hello, Windows'
```

{:.tab.windowsblocktwo.Server_2}
```yaml
version: 2

jobs:
  build: # name of your job
    machine:
      image: windows-server-2019-vs2019:current # Windows machine image
    resource_class: windows.medium
    steps:
      # Commands are run in a Windows virtual machine environment
        - checkout
        - run: Write-Host 'Hello, Windows'
```

### Specifying a shell
{: #specifying-a-shell-server }
{:.no_toc}

{:.tab.windowsblockthree.Server_3}
```yaml
version: 2.1

jobs:
  build: # name of your job
    machine:
      image: windows-server-2019-vs2019:current # Windows machine image
    resource_class: windows.medium
    steps:
      # default shell is Powershell
      - run:
         command: $(echo hello | Out-Host; $?) -and $(echo world | Out-Host; $?)
         shell: powershell.exe
      - run:
         command: echo hello && echo world
         shell: bash.exe
      - run:
         command: echo hello & echo world
         shell: cmd.exe
```

{:.tab.windowsblockthree.Server_2}
```yaml
version: 2

jobs:
  build: # name of your job
    machine:
      image: windows-server-2019-vs2019:current # Windows machine image
    resource_class: windows.medium
    steps:
      # default shell is Powershell
      - run:
         command: $(echo hello | Out-Host; $?) -and $(echo world | Out-Host; $?)
         shell: powershell.exe
      - run:
         command: echo hello && echo world
         shell: bash.exe
      - run:
         command: echo hello & echo world
         shell: cmd.exe
```

#### Install Powershell Core with the `dotnet` CLI
{: #install-powershell-server }
{:.no_toc}

{:.tab.windowsblockfour.Server_3}
```yaml
version: 2.1

jobs:
  build: # name of your job
    machine:
      image: windows-server-2019-vs2019:current # Windows machine image
    resource_class: windows.medium
    steps:
      - checkout
      - run: dotnet tool install --global PowerShell
      - run: pwsh ./<my-script>.ps1
```

{:.tab.windowsblockfour.Server_2}
```yaml
version: 2

jobs:
  build: # name of your job
    machine:
      image: windows-server-2019-vs2019:current # Windows machine image
    resource_class: windows.medium
    steps:
      - checkout
      - run: dotnet tool install --global PowerShell
      - run: pwsh ./<my-script>.ps1
```

### Running Windows Docker containers
{: #run-windows-container-server }
{:.no_toc}

{:.tab.windowsblockone.Server_3}
```yaml
version: 2.1

jobs:
  build: # name of your job
    machine:
      image: windows-server-2019-vs2019:current # Windows machine image
    resource_class: windows.medium
    steps:
      - checkout
      - run: systeminfo
      - run:
          name: "Check docker"
          shell: powershell.exe
          command: |
            docker info
            docker run hello-world:nanoserver-1809
```

## Next steps
{: #next-steps }

Consider reading documentation on some of CircleCI’s features:

* See the [Concepts]({{site.baseurl}}/2.0/concepts/) document for a summary of 2.0 configuration and the hierarchy of top-level keys in a .circleci/config.yml file.
* Refer to the [Workflows]({{site.baseurl}}/2.0/workflows) document for examples of orchestrating job runs with concurrent, sequential, scheduled, and manual approval workflows.
* Find complete reference information for all keys and pre-built Docker images in the [Configuring CircleCI]({{site.baseurl}}/2.0/configuration-reference/) and [CircleCI Images]({{site.baseurl}}/2.0/circleci-images/) documentation, respectively.<|MERGE_RESOLUTION|>--- conflicted
+++ resolved
@@ -53,11 +53,7 @@
 
 The Windows images are updated approximately every 30 days. If a tag is not specified when using the Windows image, by default the latest stable version will be applied. The tagging scheme for the Windows image is as follows:
 
-<<<<<<< HEAD
 - Current (formerly Stable): This image tag points to the latest production-ready Windows image. This image should be used by projects that want a decent level of stability, but would like to get occasional software updates. It is typically updated once a month.<br>
-=======
-- Stable: This image tag points to the latest production-ready Windows image. This image should be used in projects that need a decent level of stability, but would like to get occasional software updates. It is typically updated once a month.<br>
->>>>>>> fae3c0b7
 
 The new `current` tag is available for Windows images. The `current` and `stable` tags are equivalent, and are currently both supported. Refer to the [Discuss forum](https://discuss.circleci.com/t/april-2022-windows-image-updates-available-for-stable-tags/43511) for more information.
 {: class="alert alert-info"}
