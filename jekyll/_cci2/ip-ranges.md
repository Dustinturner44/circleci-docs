---
layout: classic-docs
title: "IP ranges"
short-title: "IP ranges"
description: "Enable CircleCI jobs to go through a set of well-defined IP address ranges"
categories: []
<<<<<<< HEAD
version:
 - Cloud
=======
order: 70
contentTags: 
  platform:
   - Cloud
>>>>>>> 6be79d24
---

Enable CircleCI jobs to go through a set of well-defined IP address ranges.

## Overview
{: #overview }

IP ranges is a feature for CircleCI customers who need to configure IP-based access to their restricted environments using existing wokflows and platforms. As part of this feature, CircleCI provides a list of well-defined IP address ranges associated with the CircleCI service. CircleCI jobs that have this feature enabled will have their traffic routed through one of the defined IP address ranges during job execution.

The feature is available to customers on a [Performance or Scale plan](https://circleci.com/pricing/). Pricing is calculated based on data usage of jobs that have opted-in to using the IP ranges feature. Details on the pricing model can be found in this [Discuss post](https://discuss.circleci.com/t/ip-ranges-pricing-model/42464).

## IP ranges use cases
{: #use-cases }

IP ranges let you limit inbound connections to your infrastructure to IP address ranges that are verifiably associated with CircleCI.

Some example use cases where IP-based restricted access might be desired include:
- Accessing private artifact repositories
- Pulling dependencies from a CocoaPods proxy hosted behind a firewall
- Running test cases on an internal environment
- Performing integration testing against private AWS resources
- Deploying an internal app with sensitive data
- Granting access to a production network

## Example configuration file using IP ranges
{: #example-configuration }

```yaml
version: 2.1
jobs:
  build:
    circleci_ip_ranges: true # opts the job into the IP ranges feature
    docker:
      - image: curlimages/curl
        auth:
          username: mydockerhub-user
          password: $DOCKERHUB_PASSWORD  # context / project UI env-var reference
    steps:
      - run: echo “Hello World”
workflows:
  build-workflow:
    jobs:
      - build
```

## List of IP address ranges associated with feature
{: #list-of-ip-address-ranges }

*Last updated*: 2022-04-06

Jobs that have been opted into the IP ranges feature will have one of the following IP address ranges associated with them:

- 3.228.39.90
- 18.213.67.41
- 34.194.94.201
- 34.194.144.202
- 34.197.6.234
- 35.169.17.173
- 35.174.253.146
- 52.3.128.216
- 52.4.195.249
- 52.5.58.121
- 52.21.153.129
- 52.72.72.233
- 54.92.235.88
- 54.161.182.76
- 54.164.161.41
- 54.166.105.113
- 54.167.72.230
- 54.172.26.132
- 54.205.138.102
- 54.208.72.234
- 54.209.115.53

**Note:** Jobs can use any of the address ranges above. It is also important to note that the address ranges are shared by all CircleCI customers who have opted into using the feature.
{: class="alert alert-info"}

## List of IP address ranges for core services
{: #list-of-ip-address-ranges-for-core-services }

These are the IP address ranges for core services (used to trigger jobs, exchange information about users between CircleCI and Github etc):

- 18.214.70.5
- 52.20.166.242
- 18.214.156.84
- 54.236.156.101
- 52.22.215.219
- 52.206.105.184
- 52.6.77.249 
- 34.197.216.176
- 35.174.249.131
- 3.210.128.175

### List of IP address ranges changelog
{: #list-of-ip-address-ranges-changelog }

#### 2021-08-23
* Added new items to the list of IP address ranges for core services.

The machine-consumable lists have also been updated to reflect the new IP address ranges.

#### 2022-04-06
* Added and removed new IPs as part of enabling Docker pulls to go through the list of IPs.

The machine-consumable lists have also been updated to reflect the new IP address ranges.

**Machine-consumable lists can be found by querying the DNS A records below:**

- IP address ranges *for jobs*: `jobs.knownips.circleci.com`.

- IP address ranges *for core services*: `core.knownips.circleci.com`.

- *All IP address ranges*:  `all.knownips.circleci.com`.

To query these, you can use any DNS resolver. Here's an example using `dig` with the default resolver:

```shell
dig all.knownips.circleci.com A +short
```

Notifications of a change to this list will be sent out by email to all customers who have at least one job opted into the IP ranges feature. **30 days notice** will be given before changes are made to the existing set of IP address ranges. This page and the machine-consumable list will also be updated when there are upcoming changes.

## Pricing
{: #pricing }

Pricing is calculated based on the data usage of jobs opted into the IP ranges feature. It is possible to mix jobs with and without the IP ranges feature within the same workflow or pipeline. Data used to pull in the Docker image to the container before the job starts executing does _not incur usage costs_ for jobs with IP ranges enabled.

Specific rates and details can be found in this [Discuss post](https://discuss.circleci.com/t/ip-ranges-pricing-model/42464).

IP ranges usage is visible in the **Plan Usage** section of the CircleCI app:

![Screenshot showing the location of the IP ranges feature]({{site.baseurl}}/assets/img/docs/ip-ranges.png)

On the **Resources** tab within the **Job Details** UI page, you can view approximations of network transfer for any Docker job, even those without the IP ranges feature enabled. This approximation can be used to predict the cost of enabling the IP ranges feature on a job without having to turn the feature on. See more details on [Discuss](https://discuss.circleci.com/t/helping-customers-predict-the-cost-of-enabling-the-ip-ranges-feature-an-update-to-the-resources-tab/43068). You can also view whether or not the job has IP ranges enabled by viewing the IP Ranges badge.

![CircleCI about image]({{site.baseurl}}/assets/img/docs/resources-network-transfer.png)

## AWS and GCP IP Addresses
{: #aws-and-gcp-ip-addresses }

The machines that execute *all jobs* on CircleCI’s platform, not just jobs opted into IP ranges, are hosted on Amazon Web Services (AWS), Google Cloud Platform (GCP), and CircleCI's macOS Cloud (see below). An exhaustive list of IP addresses that CircleCI’s traffic may come from on these cloud providers’ platforms can be found by looking up each cloud provider's IP address ranges. AWS & GCP offer endpoints to find this information.

- [AWS](https://ip-ranges.amazonaws.com/ip-ranges.json): CircleCI uses the *us-east-1* and *us-east-2* regions
- [GCP](https://www.gstatic.com/ipranges/cloud.json): CircleCI uses the *us-east1* and *us-central1* regions

CircleCI *does not recommend* configuring an IP-based firewall based on the AWS or GCP IP addresses, as the vast majority are not CircleCI’s machines. Additionally, there is *no guarantee* that the addresses in the AWS or GCP endpoints persist from day-to-day, as these addresses are reassigned continuously.
 
## CircleCI macOS Cloud
{: #circleci-macos-cloud }

In addition to AWS and GCP (see above), CircleCI's macOS Cloud hosts jobs executed by machines. The following IP address ranges are used by CircleCI macOS Cloud:

- 162.252.208.0/24
- 162.252.209.0/24
- 192.206.63.0/24
- 162.221.90.0/24
- 38.39.177.0/24
- 38.39.178.0/24
- 38.39.188.0/24
- 38.39.189.0/24
- 38.39.186.0/24
- 38.39.187.0/24
- 38.39.184.0/24
- 38.39.185.0/24
- 38.39.183.0/24
- 38.23.38.0/24
- 38.23.39.0/24
- 38.23.40.0/24
- 198.206.135.0/24

**IP ranges** is the recommended method for configuring an IP-based firewall to allow traffic from CircleCI’s platform.

macOS builds are automatically restricted within the IP ranges listed here. In other words, you do not have to explicitly set `circleci_ip_ranges: true` for macOS builds.
{: class="alert alert-info" }

## Known limitations
{: #known-limitations}

- There is currently no support for specifying IP ranges configuration syntax when using the [pipeline parameters feature]({{site.baseurl}}/pipeline-variables/#pipeline-parameters-in-configuration). Find more details in this [Discuss post](https://discuss.circleci.com/t/ip-ranges-open-preview/40864/6).

- IP ranges is currently available exclusively for the [Docker executor]({{site.baseurl}}/configuration-reference/#machine), not including `remote_docker`. Jobs that attempt to use the IP ranges feature with a [Machine executor]({{site.baseurl}}/configuration-reference/#machine), or with `setup_remote_docker`, will fail with an error. See this [Discuss post](https://discuss.circleci.com/t/fyi-jobs-that-use-the-ip-ranges-feature-and-remote-docker-will-begin-to-fast-fail-this-week/44639) for details.

- CircleCI is aware of a bug where on rare occassions, the IP address that is used during job execution is not from the well-defined set of IPs listed above.<|MERGE_RESOLUTION|>--- conflicted
+++ resolved
@@ -4,15 +4,9 @@
 short-title: "IP ranges"
 description: "Enable CircleCI jobs to go through a set of well-defined IP address ranges"
 categories: []
-<<<<<<< HEAD
-version:
- - Cloud
-=======
-order: 70
 contentTags: 
   platform:
    - Cloud
->>>>>>> 6be79d24
 ---
 
 Enable CircleCI jobs to go through a set of well-defined IP address ranges.
