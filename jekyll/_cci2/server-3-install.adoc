--- conflicted
+++ resolved
@@ -115,11 +115,7 @@
 ### PotsgreSQL
 *Internal*: Deploys a pre-configured PostgreSQL 12 instance that runs inside of the CircleCI namespace.
 
-<<<<<<< HEAD
-* Postgres Disk Size: The initial storage capacity made available to Postgres. The default size is 8Gi. This value can only be set once, after which you will need to refer to our documentation on resizing peristent volume claims to extend your storage.
-=======
 * Postgres Disk Size: The initial storage capacity made available to Postgres. The default size is 8Gi. This value can only be set once, after which you will need to refer to our <<server-3-operator-extending-internal-volumes#,CircleCI Server v3.x Internal Database Volume Expansion guide>> for information on extending your storage.
->>>>>>> e72ef85d
 
 *External* : Selecting the external option allows operators to connect to a PostgreSQL install running outside of the cluster.  CirceCI is tested against PostgreSQL 12.6.  We highly suggest that you configure your external PostgreSQL instance prior to deploying the CircleCI application.  You can find more information about configuration https://circleci.com/docs/2.0/server-3-operator-externalizing-services[here]. Once you have completed configuring your instance, fill out the following section:
 
@@ -131,11 +127,7 @@
 ### MongoDB
 *Internal* will deploy a completely configured MongoDB instance along with your server installation.
 
-<<<<<<< HEAD
-* MongoDB Disk Size: The initial storage capacity made available to MongoDB. The default size is 8Gi. This value can only be set once, after which you will need to refer to our documentation on resizing peristent volume claims to extend your storage.
-=======
 * MongoDB Disk Size: The initial storage capacity made available to MongoDB. The default size is 8Gi. This value can only be set once, after which you will need to refer to our <<server-3-operator-extending-internal-volumes#,CircleCI Server v3.x Internal Database Volume Expansion guide>> for information on extending your storage.
->>>>>>> e72ef85d
 
 *External* allows you to use your own MongoDB instance. CircleCI server is tested to work with MongoDB 3.6. You can customize the setup for your external MongoDB instance with the following settings:
 
