---
layout: classic-docs
title: "Using Environment Variables"
short-title: "Using Environment Variables"
description: "A list of supported environment variables in CircleCI"
order: 40
version:
- Cloud
- Server v3.x
- Server v2.x
suggested:
  - title: Keep environment variables private
    link: https://circleci.com/blog/keep-environment-variables-private-with-secret-masking/
  - title: Troubleshoot env vars settings
    link: https://discuss.circleci.com/t/somehow-i-just-cannot-get-the-enviroment-variable-from-enviroment-variable-setting-an-context-in-organization-menu/40342
  - title: Insert files as environment variables
    link: https://support.circleci.com/hc/en-us/articles/360003540393?input_string=how+to+i+inject+an+environment+variable+using+the+api%3F
---

This document describes using environment variables in CircleCI in the following sections:

* TOC
{:toc}

## Overview
{: #overview }
{:.no_toc}

There are several ways to use environment variables in CircleCI to provide variety in scope and authorization level. Environment variables are governed by an [order of precedence](#order-of-precedence), depending on how they are set, allowing control at each level in your configuration.

To add **private keys** or **secret environment variables** for use throughout your private project, use the [Environment Variables page under Project Settings](#setting-an-environment-variable-in-a-project) in the CircleCI application. The variable values are neither readable nor editable in the app after they are set. To change the value of an environment variable, delete the current variable and add it again with the new value.

Private environment variables enable you to store secrets safely even when your project is public. Refer to the [Building Open Source Projects]({{site.baseurl}}/2.0/oss/) page for associated settings information.

Use Contexts to [further restrict access to environment variables](#setting-an-environment-variable-in-a-context). Contexts are set from the Organization Settings in the CircleCI application. For more information about controlling access to env vars with Contexts, refer to the [Restricting a Context]({{site.baseurl}}/2.0/contexts/#restricting-a-context) documentation.

## Secrets masking
{: #secrets-masking }

_Secrets masking is not currently available on self-hosted installations of CircleCI server_

Secrets Masking is applied to environment variables set within Project Settings or under Contexts. Environment variables may hold project secrets or keys that perform crucial functions for your applications. Secrets masking provides added security within CircleCI by obscuring environment variables in the job output when `echo` or `print` are used.

The value of the environment variable will not be masked in the build output if:

* the value of the environment variable is less than 4 characters
* the value of the environment variable is equal to one of `true`, `True`, `false` or `False`

**Note:** Secrets Masking will only prevent the value of the environment variable from appearing in your build output. If your secrets appear elsewhere, such as test results or artifacts, they will not be masked. In addition, the value of the environment variable is still accessible to users [debugging builds with SSH]({{site.baseurl}}/2.0/ssh-access-jobs).

## Renaming orgs and repositories
{: #renaming-orgs-and-repositories }

If you find you need to rename an org or repo that you have previously hooked up to CircleCI, best practice is to follow these steps:

1. Rename org/repo in VCS.
2. Head to the CircleCI application, using the new org/repo name, for example,  `app.circleci.com/pipelines/<VCS>/<new-org-name>/<project-name>`.
3. Confirm that your plan, projects and settings have been transferred successfully.
4. You are then free to create a new org/repo with the previously-used name in your VCS, if desired.

**Note**: If you do not follow these steps, it is possible that you may lose access to your org or repo settings, including **environment variables** and **contexts**.

## Environment variable usage options
{: #environment-variable-usage-options }

CircleCI uses Bash, which follows the POSIX naming convention for environment variables. Valid characters include letters (uppercase and lowercase), digits, and the underscore. The first character of each environment variable must be a letter.

### Order of precedence
{: #order-of-precedence }
{:.no_toc}

Environment variables are used according to a specific precedence order, as follows:

1. Environment variables declared [inside a shell command](#setting-an-environment-variable-in-a-shell-command) in a `run` step, for example `FOO=bar make install`.
2. Environment variables declared with the `environment` key [for a `run` step](#setting-an-environment-variable-in-a-step).
3. Environment variables set with the `environment` key [for a job](#setting-an-environment-variable-in-a-job).
4. Special CircleCI environment variables defined in the [CircleCI Built-in Environment Variables](#built-in-environment-variables) section of this document.
5. Context environment variables (assuming the user has access to the Context). See the [Contexts]({{site.baseurl}}/2.0/contexts/) documentation for instructions.
6. [Project-level environment variables](#setting-an-environment-variable-in-a-project) set on the Project Settings page.

Environment variables declared inside a shell command `run step`, for example `FOO=bar make install`, will override environment variables declared with the `environment` and `contexts` keys. Environment variables added on the Contexts page will take precedence over variables added on the Project Settings page.

![Env Var Order]({{site.baseurl}}/assets/img/docs/env-var-order.png)

#### Notes on security
{: #notes-on-security }
{:.no_toc}

Do not add secrets or keys inside the `.circleci/config.yml` file. The full text of `config.yml` is visible to developers with access to your project on CircleCI. Store secrets or keys in [project](#setting-an-environment-variable-in-a-project) or [context](#setting-an-environment-variable-in-a-context) settings in the CircleCI app. For more information, see the [Encryption]({{site.baseurl}}/2.0/security/#encryption) section of the Security document.

Running scripts within configuration may expose secret environment variables. See the [Using Shell Scripts]({{site.baseurl}}/2.0/using-shell-scripts/#shell-script-best-practices) document for best practices for secure scripts.

### Example configuration of environment variables
{: #example-configuration-of-environment-variables }
{:.no_toc}

Consider the example `config.yml` below:

```yaml
version: 2.1

jobs: # basic units of work in a run
  build:
    docker: # use the Docker executor
      # CircleCI node images available at: https://hub.docker.com/r/circleci/node/
      - image: circleci/node:14.17-browsers
        auth:
          username: mydockerhub-user
          password: $DOCKERHUB_PASSWORD  # context / project UI env-var reference
    steps: # steps that comprise the `build` job
      - checkout # check out source code to working directory
      # Run a step to setup an environment variable
      # Redirect MY_ENV_VAR into $BASH_ENV
      - run:
          name: "Setup custom environment variables"
          command: echo 'export MY_ENV_VAR="FOO"' >> $BASH_ENV
      - run: # print the name of the branch we're on
          name: "What branch am I on?"
          command: echo ${CIRCLE_BRANCH}
      # Run another step, the same as above; note that you can
      # invoke environment variable without curly braces.
      - run:
          name: "What branch am I on now?"
          command: echo $CIRCLE_BRANCH
      - run:
          name: "What was my custom environment variable?"
          command: echo ${MY_ENV_VAR}
      - run:
          name: "Print an env var stored in the Project"
          command: echo ${PROJECT_ENV_VAR}
      - run:
          name: "Print an env var stored in a Context"
          command: echo ${CONTEXT_ENV_VAR}

workflows: # a single workflow with a single job called build
  build:
    jobs:
      - build:
          context: Testing-Env-Vars
```

The above `config.yml` demonstrates the following:

- Setting custom environment variables
- Reading a built-in environment variable that CircleCI provides (`CIRCLE_BRANCH`)
- How variables are used (or interpolated) in your `config.yml`
- Secrets masking, applied to environment variable set in the project or within a Context.

When the above config runs, the output looks like this. Notice the env var stored in the Project is masked, and displays as `****`:

![Env Vars Interpolation Example]({{site.baseurl}}/assets/img/docs/env-vars-example-ui.png)

Notice there are two similar steps in the above image and config - "What branch am I on?". These steps illustrate two different methods to read environment variables. Note that both `${VAR}` and `$VAR` syntaxes are supported. You can read more about shell parameter expansion in the [Bash documentation](https://www.gnu.org/software/bash/manual/bashref.html#Shell-Parameter-Expansion).

### Using parameters and bash environment
{: #using-parameters-and-bash-environment }
{:.no_toc}

In general, CircleCI does not support interpolating environment variable into build config. Values used are treated as literals. This can cause issues when defining `working_directory`, modifying `PATH`, and sharing variables across multiple `run` steps.

An exception to this rule is the docker image section in order to support [Private Images]({{site.baseurl}}/2.0/private-images/).

In the example below, `$ORGNAME` and `$REPONAME` will not be interpolated.

```yaml
working_directory: /go/src/github.com/$ORGNAME/$REPONAME
```

Using `version: 2.1` config, you can reuse pieces of config across your
`config.yml`. By using the `parameters` declaration, you can interpolate (or,
"pass values") into reusable `commands` `jobs` and `executors`:

```yaml
version: 2.1

jobs:
  build:
    parameters:
      org_name:
        type: string
        default: my_org
      repo_name:
        type: string
        default: my_repo
    docker:
      - image: circleci/go:1.15.0
        auth:
          username: mydockerhub-user
          password: $DOCKERHUB_PASSWORD  # context / project UI env-var reference
    steps:
      - run: echo "project directory is go/src/github.com/<< parameters.org_name >>/<< parameters.repo_name >>"

workflows:
  my_workflow:
    jobs:
      - build:
          org_name: my_organization
          repo_name: project1

      - build:
          org_name: my_organization
          repo_name: project2

```

For more information, read the documentation on [using the parameters declaration]({{site.baseurl}}/2.0/reusing-config/#using-the-parameters-declaration).

Another possible method to interpolate values into your config is to use a `run` step to export environment variables to `BASH_ENV`, as shown below.

```yaml
steps:
  - run:
      name: Setup Environment Variables
      command: |
        echo 'export PATH=$GOPATH/bin:$PATH' >> $BASH_ENV
        echo 'export GIT_SHA1=$CIRCLE_SHA1' >> $BASH_ENV
```

In every step, CircleCI uses `bash` to source `BASH_ENV`. This means that `BASH_ENV` is automatically loaded and run,
allowing you to use interpolation and share environment variables across `run` steps.

**Note:**
The `$BASH_ENV` workaround only works with `bash`. Other shells probably won't work.

### Alpine Linux
{: #alpine-linux }
{:.no_toc}

An image that's based on [Alpine Linux](https://alpinelinux.org/) (like [docker](https://hub.docker.com/_/docker)), uses the `ash` shell.

To use environment variables with `bash`, just add these 2 parameters to your job.

```yaml
version: 2.1

jobs:
  build:
    shell: /bin/sh -leo pipefail
    environment:
      - BASH_ENV: /etc/profile
```

## Setting an environment variable in a shell command
{: #setting-an-environment-variable-in-a-shell-command }

While CircleCI does not support interpolation when setting environment variables, it is possible to set variables for the current shell by [using `BASH_ENV`](#using-parameters-and-bash-environment). This is useful for both modifying your `PATH` and setting environment variables that reference other variables.

```yaml
version: 2.1

jobs:
  build:
    docker:
      - image: smaant/lein-flyway:2.7.1-4.0.3
        auth:
          username: mydockerhub-user
          password: $DOCKERHUB_PASSWORD  # context / project UI env-var reference
    steps:
      - run:
          name: Update PATH and Define Environment Variable at Runtime
          command: |
            echo 'export PATH=/path/to/foo/bin:$PATH' >> $BASH_ENV
            echo 'export VERY_IMPORTANT=$(cat important_value)' >> $BASH_ENV
            source $BASH_ENV
```

**Note**:
Depending on your shell, you may have to append the new variable to a shell startup file like `~/.tcshrc` or `~/.zshrc`.

For more information, refer to your shell's documentation on setting environment variables.

## Setting an environment variable in a step
{: #setting-an-environment-variable-in-a-step }

To set an environment variable in a step, use the [`environment` key]({{site.baseurl}}/2.0/configuration-reference/#run).

```yaml
version: 2.1

jobs:
  build:
    docker:
      - image: smaant/lein-flyway:2.7.1-4.0.3
        auth:
          username: mydockerhub-user
          password: $DOCKERHUB_PASSWORD  # context / project UI env-var reference
    steps:
      - checkout
      - run:
          name: Run migrations
          command: sql/docker-entrypoint.sh sql
          # Environment variable for a single command shell
          environment:
            DATABASE_URL: postgres://conductor:@localhost:5432/conductor_test
```

**Note:**
Since every `run` step is a new shell, environment variables are not shared across steps. If you need an environment variable
to be accessible in more than one step, export the value [using `BASH_ENV`](#using-parameters-and-bash-environment).

## Setting an environment variable in a job
{: #setting-an-environment-variable-in-a-job }

To set an environment variable in a job, use the [`environment` key]({{site.baseurl}}/2.0/configuration-reference/#job_name).

```yaml
version: 2.1

jobs:
  build:
    docker:
      - image: buildpack-deps:trusty
        auth:
          username: mydockerhub-user
          password: $DOCKERHUB_PASSWORD  # context / project UI env-var reference
    environment:
      FOO: bar
```

**Note: Integers longer than 6 digits will be converted to an exponential number. To avoid this, store them as a string instead (i.e. "1234567").**

## Setting an environment variable in a context
{: #setting-an-environment-variable-in-a-context }

1. In the CircleCI application, go to your organization settings by clicking the link in the left hand navigation.

    ![Contexts]({{site.baseurl}}/assets/img/docs/org-settings-contexts-v2.png)

2. Select the Context you want to associate your environment variable with, or create a new one by clicking the Create Context button.
3. Click Add Environment Variable and enter a name and value.
4. Use your new environment variable in your `.circleci/config.yml` once the context is added under the workflows key, as follows:

```yaml
version: 2.1

workflows:
  test-env-vars:
    jobs:
      - build:
          context: my_context_name # has an env var called MY_ENV_VAR

jobs:
  build:
    docker:
      - image: cimg/base:2020.01
        auth:
          username: mydockerhub-user
          password: $DOCKERHUB_PASSWORD  # context / project UI env-var reference
    steps:
      - checkout
      - run:
          name: "echo an env var that is part of our context"
          command: |
            echo $MY_ENV_VAR
```

Creating a context allows you to share environment variables across multiple projects, and control who has access. For more information, see the [Contexts documentation]({{site.baseurl}}/2.0/contexts/).

## Setting an environment variable in a project
{: #setting-an-environment-variable-in-a-project }

1. In the CircleCI application, go to your project's settings by clicking the gear icon on the Pipelines page, or the three dots on other pages in the application.

    ![Environment Variables]({{site.baseurl}}/assets/img/docs/project-settings-env-var-v2.png)

2. Click on Environment Variables.
3. Add new variables by clicking the Add Variable button and enter a name and value.
4. Use your new environment variables in your `.circleci/config.yml` as follows:

```yaml
version: 2.1

workflows:
  test-env-vars:
    jobs:
      - build

jobs:
  build:
    docker:
      - image: cimg/base:2020.01
        auth:
          username: mydockerhub-user
          password: $DOCKERHUB_PASSWORD  # context / project UI env-var reference
    steps:
      - checkout
      - run:
          name: "echo an env var that is part of our project"
          command: |
            echo $MY_ENV_VAR # this env var must be set within the project
```

Once created, environment variables are hidden and uneditable in the application. Changing an environment variable is only possible by deleting and recreating it.

## Setting an environment variable in a container
{: #setting-an-environment-variable-in-a-container }

Environment variables can also be set for a Docker container. To do this, use the [`environment` key]({{site.baseurl}}/2.0/configuration-reference/#docker).

**Note**: Environment variables set in this way are not available to _steps_ run within the container, they are only available to the entrypoint/command run _by_ the container. By default, CircleCI will ignore the entrypoint for a job's primary container. For the primary container's environment variables to be useful, you will need to preserve the entrypoint. For more information, see the [_adding an entrypoint_ section of the Custom Images guide]({{site.baseurl}}/2.0/custom-images/#adding-an-entrypoint).

```yaml
version: 2.1

jobs:
  build:
    docker:
      - image: <image>:<tag>
        auth:
          username: mydockerhub-user
          password: $DOCKERHUB_PASSWORD  # context / project UI env-var reference
        # environment variables available for entrypoint/command run by docker container
        environment:
          MY_ENV_VAR_1: my-value-1
          MY_ENV_VAR_2: my-value-2
```

The following example shows separate environment variable settings for the primary container image (listed first) and the secondary or service container image.

```yaml
version: 2.1

jobs:
  build:
    docker:
      - image: <image>:<tag>
        auth:
          username: mydockerhub-user
          password: $DOCKERHUB_PASSWORD  # context / project UI env-var reference
        environment:
          MY_ENV_VAR_1: my-value-1
          MY_ENV_VAR_2: my-value-2
      - image: <image>:<tag>
        auth:
          username: mydockerhub-user
          password: $DOCKERHUB_PASSWORD  # context / project UI env-var reference
        environment:
          MY_ENV_VAR_3: my-value-3
          MY_ENV_VAR_4: my-value-4
```

### Encoding multi-line environment variables
{: #encoding-multi-line-environment-variables }
{:.no_toc}

If you are having difficulty adding a multiline environment variable, use `base64` to encode it.

```bash
$ echo "foobar" | base64 --wrap=0
Zm9vYmFyCg==
```

Store the resulting value in a CircleCI environment variable.

```bash
$ echo $MYVAR
Zm9vYmFyCg==
```

Decode the variable in any commands that use the variable.

```bash
$ echo $MYVAR | base64 --decode | docker login -u my_docker_user --password-stdin
Login Succeeded
```

**Note:**
Not all command-line programs take credentials in the same way that `docker` does.

## Injecting environment variables with API v2
{: #injecting-environment-variables-with-api-v2 }

Pipeline parameters can be used to pass variables using the CircleCI API v2.

A pipeline can be triggered with specific `parameter` values using the API v2
endpoint to [trigger a pipeline]({{site.baseurl}}/api/v2/#operation/getPipelineConfigById).
This can be done by passing a `parameters` key in the JSON packet of the `POST` body.

The example below triggers a pipeline with the parameters described in the above config example (NOTE: To pass a parameter when triggering a pipeline via the API the parameter must be declared in the configuration file.).

```sh
curl -u ${CIRCLECI_TOKEN}: -X POST --header "Content-Type: application/json" -d '{
  "parameters": {
    "workingdir": "./myspecialdir",
    "image-tag": "4.8.2"
  }
}' https://circleci.com/api/v2/project/:project_slug/pipeline
```

**IMPORTANT** Pipeline parameters are not treated as sensitive data and must not be used by customers for sensitive values (secrets). You can find this sensitive information in [Project Settings]({{site.baseurl}}/2.0/settings/) and [Contexts]({{site.baseurl}}/2.0/glossary/#context).

Read more in the [Pipeline Variables]({{site.baseurl}}/2.0/pipeline-variables/) guide.

## Injecting environment variables with API v1
{: #injecting-environment-variables-with-api-v1 }

Build parameters are environment variables, therefore their names have to meet the following restrictions:

- They must contain only ASCII letters, digits and the underscore character.
- They must not begin with a number.
- They must contain at least one character.

Aside from the usual constraints for environment variables there are no restrictions on the values themselves and are treated as simple strings. The order that build parameters are loaded in is **not** guaranteed so avoid interpolating one build parameter into another. It is best practice to set build parameters as an unordered list of independent environment variables.

**IMPORTANT** Build parameters are not treated as sensitive data and must not be used by customers for sensitive values (secrets). You can find this sensitive information in [Project Settings]({{site.baseurl}}/2.0/settings/) and [Contexts]({{site.baseurl}}/2.0/glossary/#context).

For example, when you pass the parameters:

```sh
{
  "build_parameters": {
    "foo": "bar",
    "baz": 5,
    "qux": {"quux": 1},
    "list": ["a", "list", "of", "strings"]
  }
}
```

Your build will see the environment variables:

```sh
export foo="bar"
export baz="5"
export qux="{\"quux\": 1}"
export list="[\"a\", \"list\", \"of\", \"strings\"]"
```

Build parameters are exported as environment variables inside each job's containers and can be used by scripts/programs and commands in `config.yml`. The injected environment variables may be used to influence the steps that are run during the job. It is important to note that injected environment variables will not override values defined in `config.yml` nor in the project settings.

You might want to inject environment variables with the `build_parameters` key to enable your functional tests to build against different targets on each run. For example, a run with a deploy step to a staging environment that requires functional testing against different hosts. It is possible to include `build_parameters` by sending a JSON body with `Content-type: application/json` as in the following example that uses `bash` and `curl` (though you may also use an HTTP library in your language of choice).

```sh
{
  "build_parameters": {
    "param1": "value1",
    "param2": 500
  }
}
```

For example using `curl`

```sh
curl \
  --header "Content-Type: application/json" \
  --header "Circle-Token: $CIRCLE_TOKEN" \
  --data '{"build_parameters": {"param1": "value1", "param2": 500}}' \
  --request POST \
  https://circleci.com/api/v1.1/project/github/circleci/mongofinil/tree/master
```

In the above example,
`$CIRCLE_TOKEN` is a [personal API token]({{site.baseurl}}/2.0/managing-api-tokens/#creating-a-personal-api-token).

The build will see the environment variables:

```sh
export param1="value1"
export param2="500"
```

Start a run with the POST API call, see the [new build](https://circleci.com/docs/api/v1/#trigger-a-new-build-with-a-branch) section of the API documentation for details. A POST with an empty body will start a new run of the named branch.

## Built-in environment variables
{: #built-in-environment-variables }

<<<<<<< HEAD
Built-in environment variables are exported in each build and can be used for more complex testing or deployment.
=======
Built-in environment variables are exported in each job and can be used for more complex testing or deployment. 
>>>>>>> 786adad9

{% include snippets/built-in-env-vars.adoc %}

For a full list of available built-in data see the [Project Values and Variables guide]({{site.baseurl}}/2.0/variables/#built-in-environment-variables).

## See also
{: #see-also }
{:.no_toc}

[Contexts]({{site.baseurl}}/2.0/contexts/)
[Keep environment variables private with secret masking](https://circleci.com/blog/keep-environment-variables-private-with-secret-masking/)<|MERGE_RESOLUTION|>--- conflicted
+++ resolved
@@ -565,11 +565,7 @@
 ## Built-in environment variables
 {: #built-in-environment-variables }
 
-<<<<<<< HEAD
-Built-in environment variables are exported in each build and can be used for more complex testing or deployment.
-=======
 Built-in environment variables are exported in each job and can be used for more complex testing or deployment. 
->>>>>>> 786adad9
 
 {% include snippets/built-in-env-vars.adoc %}
 
