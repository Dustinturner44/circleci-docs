---
layout: classic-docs
title: Introduction to environment variables
short-title: Environment variables
description: Introduction to environment variables in CircleCI
contentTags: 
  platform:
  - Cloud
  - Server v3.x
  - Server v2.x
suggested:
  - title: Keep environment variables private
    link: https://circleci.com/blog/keep-environment-variables-private-with-secret-masking/
  - title: Troubleshoot environment variables settings
    link: https://discuss.circleci.com/t/somehow-i-just-cannot-get-the-enviroment-variable-from-enviroment-variable-setting-an-context-in-organization-menu/40342
  - title: Insert files as environment variables
    link: https://support.circleci.com/hc/en-us/articles/360003540393?input_string=how+to+i+inject+an+environment+variable+using+the+api%3F
---

## Introduction
{: #introduction }

Use environment variables to set up various configuration options, and keep your set-up secure with secrets, private keys, and contexts. Environment variables in CircleCI are governed by an [order of precedence](#order-of-precedence), allowing control at each level in your configuration.

## Built-in environment variables
{: #built-in-environment-variables }

All projects have access to CircleCI's built-in environment variables. These environment variables are scoped at the job level, so they can be used with the `context` key in a job, but they do not exist at a pipeline level.

For a full list of built-in environment variables, see the [Project values and variables]({{site.baseurl}}/variables#built-in-environment-variables) page.

<<<<<<< HEAD

## Private keys and secrets
{: #private-keys-and-secrets }
=======
If you have existing environment variables (or contexts) and you would like to rename your organization or repository, please follow the [Rename organizations and repositories]({{site.baseurl}}/rename-organizations-and-repositories) guide to make sure you do not lose access to environment variables or contexts in the process.

## Secrets masking
{: #secrets-masking }

_Secrets masking is not currently available on self-hosted installations of CircleCI server._
>>>>>>> 720474f2

To add private keys or secrets as environment variables for use throughout your project, navigate to **Project Settings > Environment Variables** in the [CircleCI web app](https://app.circleci.com/). You can find step-by-step instructions of this process on the [Environment variables]({{site.baseurl}}/set-environment-variable/#set-an-environment-variable-in-a-project) page. The variable values are neither readable nor editable in the app after they are set. To change the value of an environment variable, delete the current variable, and add it again with the new value.

Private environment variables enable you to store secrets safely, even when your project is public. Refer to the [Building open source projects]({{site.baseurl}}/oss/) page for associated security and settings information.

{% include snippets/secrets-masking.md %}

## Environment variable usage options
{: #environment-variable-usage-options }

CircleCI uses Bash, which follows the POSIX naming convention for environment variables. Valid characters include letters (uppercase and lowercase), digits, and the underscore. The first character of each environment variable must be a letter.

### Order of precedence
{: #order-of-precedence }

Environment variables are used according to a specific precedence order, as follows:

1. Environment variables declared [inside a shell command]({{site.baseurl}}/set-environment-variable/#set-an-environment-variable-in-a-shell-command) in a `run` step, for example `FOO=bar make install`.
2. Environment variables declared with the `environment` key [for a `run` step]({{site.baseurl}}/set-environment-variable/#set-an-environment-variable-in-a-step).
3. Environment variables set with the `environment` key [for a job]({{site.baseurl}}/set-environment-variable/#set-an-environment-variable-in-a-job).
4. Special CircleCI environment variables defined in the [CircleCI Built-in environment variables]({{site.baseurl}}/variables#built-in-environment-variables) document.
5. Context environment variables (assuming the user has access to the context). See the [Contexts]({{site.baseurl}}/contexts/) documentation for more information.
6. [Project-level environment variables]({{site.baseurl}}/set-environment-variable/#set-an-environment-variable-in-a-project) set on the **Project Settings** page in the web app.

Environment variables declared inside a shell command `run step`, for example `FOO=bar make install`, will override environment variables declared with the `environment` and `contexts` keys. Environment variables added on the **Contexts** page in the web app will take precedence over variables added on the **Project Settings** page.

![Environment variable order of precedence]({{site.baseurl}}/assets/img/docs/env-var-order.png)

### Example configuration of environment variables
{: #example-configuration-of-environment-variables }

Consider the example `.circleci/config.yml` below:

```yaml
version: 2.1

jobs: # basic units of work in a run
  build:
    docker: # use the Docker executor
      # CircleCI Node images available at: https://circleci.com/developer/images/image/cimg/node
      - image: cimg/node:18.11.0
        auth:
          username: mydockerhub-user
          password: $DOCKERHUB_PASSWORD  # context / project UI env-var reference
    steps: # steps that comprise the `build` job
      - checkout # check out source code to working directory
      # Run a step to setup an environment variable
      # Redirect MY_ENV_VAR into $BASH_ENV
      - run:
          name: "Setup custom environment variables"
          command: echo 'export MY_ENV_VAR="FOO"' >> "$BASH_ENV"
      - run: # print the name of the branch we're on
          name: "What branch am I on?"
          command: echo ${CIRCLE_BRANCH}
      # Run another step, the same as above; note that you can
      # invoke environment variable without curly braces.
      - run:
          name: "What branch am I on now?"
          command: echo $CIRCLE_BRANCH
      - run:
          name: "What was my custom environment variable?"
          command: echo ${MY_ENV_VAR}
      - run:
          name: "Print an env var stored in the Project"
          command: echo ${PROJECT_ENV_VAR}
      - run:
          name: "Print an env var stored in a Context"
          command: echo ${CONTEXT_ENV_VAR}

workflows: # a single workflow with a single job called build
  build:
    jobs:
      - build:
          context: Testing-Env-Vars
```

The above `.circleci/config.yml` demonstrates the following:

- Setting custom environment variables
- Reading a built-in environment variable that CircleCI provides (`CIRCLE_BRANCH`)
- How variables are used (or interpolated) in your `.circleci/config.yml`
- Secrets masking, applied to environment variable set in the project or within a context.

When the above configuration runs, the output looks like the below image. Notice the environment variables stored in the project is masked, and displays as `****`:

![Environment variable interpolation example]({{site.baseurl}}/assets/img/docs/env-vars-example-ui.png)

Notice there are two similar steps in the above image and configuration - "What branch am I on?" These steps illustrate two different methods to read environment variables.

In the example configuration above, two syntaxes are used: `${VAR}` and `$VAR`. Both syntaxes are supported. You can read more about shell parameter expansion in the [Bash documentation](https://www.gnu.org/software/bash/manual/bashref.html#Shell-Parameter-Expansion).

### Parameters and bash environment
{: #parameters-and-bash-environment }

In general, CircleCI does not support interpolating environment variables in the configuration. Values used are treated as literals. This can cause issues when defining `working_directory`, modifying `PATH`, and sharing variables across multiple `run` steps.

In the example below, `$ORGNAME` and `$REPONAME` will not be interpolated.

```yaml
working_directory: /go/src/github.com/$ORGNAME/$REPONAME
```

An exception to this rule is using project environment variables to pull [private images]({{site.baseurl}}/private-images/).
{: class="alert alert-info" }

You can reuse pieces of configuration across your `.circleci/config.yml` file. By using the `parameters` declaration, you can pass values into reusable `commands`, `jobs`, and `executors`:

```yaml
version: 2.1 # version 2.1 is required for reusing configuration

jobs:
  build:
    parameters:
      org_name:
        type: string
        default: my_org
      repo_name:
        type: string
        default: my_repo
    docker:
      - image: cimg/go:1.17.3
        auth:
          username: mydockerhub-user
          password: $DOCKERHUB_PASSWORD  # context / project UI env-var reference
    steps:
      - run: echo "project directory is go/src/github.com/<< parameters.org_name >>/<< parameters.repo_name >>"

workflows:
  my_workflow:
    jobs:
      - build:
          org_name: my_organization
          repo_name: project1

      - build:
          org_name: my_organization
          repo_name: project2

```

For more information, read the documentation on [using the parameters declaration]({{site.baseurl}}/reusing-config/#using-the-parameters-declaration).

Another possible method to interpolate values into your configuration is to use a `run` step to export environment variables to `BASH_ENV`, as shown below.

```yaml
steps:
  - run:
      name: Setup Environment Variables
      command: |
        echo 'export PATH="$GOPATH"/bin:"$PATH"' >> "$BASH_ENV"
        echo 'export GIT_SHA1="$CIRCLE_SHA1"' >> "$BASH_ENV"
```

In every step, CircleCI uses `bash` to source `BASH_ENV`. This means that `BASH_ENV` is automatically loaded and run, allowing you to use interpolation and share environment variables across `run` steps.

The `$BASH_ENV` workaround only works with `bash`, and has not been confirmed to work with other shells.
{: class="alert alert-info"}

### Alpine Linux
{: #alpine-linux }

An image that has been based on [Alpine Linux](https://alpinelinux.org/) (like [Docker](https://hub.docker.com/_/docker)), uses the `ash` shell.

To use environment variables with `bash`, add the `shell` and `environment` keys to your job.

```yaml
version: 2.1

jobs:
  build:
    shell: /bin/sh -leo pipefail
    environment:
      BASH_ENV: /etc/profile
```

## Notes on security
{: #notes-on-security }

Do not add secrets or keys inside the `.circleci/config.yml` file. The full text of `.circleci/config.yml` is visible to developers with access to your project on CircleCI. Store secrets or keys in [project]({{site.baseurl}}/set-environment-variable/#setting-an-environment-variable-in-a-project) or [context]({{site.baseurl}}/set-environment-variable/#setting-an-environment-variable-in-a-context) settings in the CircleCI web app. For more information, see the [Encryption]({{site.baseurl}}/security/#encryption) section of the security page.

Running scripts within configuration may expose secret environment variables. See the [Using shell scripts]({{site.baseurl}}/using-shell-scripts/#shell-script-best-practices) page for best practices for secure scripts.

## Contexts
{: #contexts }

You can further restrict access to environment variables using [contexts]({{site.baseurl}}/contexts). Contexts are set from the **Organization Settings** in the CircleCI web app.

## See also
{: #see-also }
{:.no_toc}

- [Security recommendations]({{site.baseurl}}/security-recommendations)
- [Inject variables using the CircleCI API]({{site.baseurl}}/inject-environment-variables-with-api/)<|MERGE_RESOLUTION|>--- conflicted
+++ resolved
@@ -22,6 +22,8 @@
 
 Use environment variables to set up various configuration options, and keep your set-up secure with secrets, private keys, and contexts. Environment variables in CircleCI are governed by an [order of precedence](#order-of-precedence), allowing control at each level in your configuration.
 
+If you have existing environment variables (or contexts) and you would like to rename your organization or repository, please follow the [Rename organizations and repositories]({{site.baseurl}}/rename-organizations-and-repositories) guide to make sure you do not lose access to environment variables or contexts in the process.
+
 ## Built-in environment variables
 {: #built-in-environment-variables }
 
@@ -29,18 +31,8 @@
 
 For a full list of built-in environment variables, see the [Project values and variables]({{site.baseurl}}/variables#built-in-environment-variables) page.
 
-<<<<<<< HEAD
-
 ## Private keys and secrets
 {: #private-keys-and-secrets }
-=======
-If you have existing environment variables (or contexts) and you would like to rename your organization or repository, please follow the [Rename organizations and repositories]({{site.baseurl}}/rename-organizations-and-repositories) guide to make sure you do not lose access to environment variables or contexts in the process.
-
-## Secrets masking
-{: #secrets-masking }
-
-_Secrets masking is not currently available on self-hosted installations of CircleCI server._
->>>>>>> 720474f2
 
 To add private keys or secrets as environment variables for use throughout your project, navigate to **Project Settings > Environment Variables** in the [CircleCI web app](https://app.circleci.com/). You can find step-by-step instructions of this process on the [Environment variables]({{site.baseurl}}/set-environment-variable/#set-an-environment-variable-in-a-project) page. The variable values are neither readable nor editable in the app after they are set. To change the value of an environment variable, delete the current variable, and add it again with the new value.
 
