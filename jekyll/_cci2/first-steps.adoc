--- conflicted
+++ resolved
@@ -12,11 +12,7 @@
 
 To start building on CircleCI, go to the link:https://circleci.com/signup/[Sign Up] page. Sign up with your email address and connect your GitHub, Bitbucket, or GitLab account in the process.
 
-<<<<<<< HEAD
 - If you are **creating a new CircleCI org** for your team, follow the xref:#sign-up-and-create-an-org[Sign up and create an org] steps below.
-=======
-- If you are **creating a new CircleCI org** for your team, follow the xref:#sign-up-and-create-an-org[Sign up and create an org] steps below. 
->>>>>>> 4bbc0f38
 - If you are signing up for a CircleCI account through an **invite** from someone on your team, follow the steps in the xref:#sign-up-with-an-invite[Sign up with an invite] section.
 
 [#vcs-integrations]
@@ -29,11 +25,7 @@
 [#sign-up-and-create-an-org]
 == Sign up and create an org
 
-<<<<<<< HEAD
-If you are new to CircleCI, you will create a CircleCI organization. A CircleCI organization may correspond directly to a _personal_ CircleCI account, or more commonly, to a _shared_ account in which a team collaborates and with which multiple team members' personal CircleCI accounts can be associated.
-=======
 If you are new to CircleCI, you will create a CircleCI organization. A CircleCI organization may correspond directly to a _personal_ CircleCI account, or more commonly, to a _shared_ account in which a team collaborates and with which multiple team members' personal CircleCI accounts can be associated. 
->>>>>>> 4bbc0f38
 
 . To create an account for free with CircleCI, enter your email address and password on the link:https://circleci.com/signup/[Sign Up] page.
 
@@ -44,21 +36,13 @@
 [#GitHub]
 === GitHub
 
-<<<<<<< HEAD
-NOTE: **GitHub authentication with CircleCI is changing**. Starting August 2023 when you authenticate your CircleCI account with GitHub, your sign-up experience may reflect either the process described in this section, or the process described in the xref:#bitbucket[Bitbucket] section. For more information, read the xref:github-integration[GitHub OAuth integration page].
-=======
 NOTE: **GitHub authentication with CircleCI is changing**. Starting August 2023 when you authenticate your CircleCI account with GitHub, your sign-up experience may reflect either the process described in this section, or the process described in the xref:#bitbucket[Bitbucket] section. For more information, read the xref:github-integration[GitHub OAuth integration page]. 
->>>>>>> 4bbc0f38
 
 . For GitHub, you will be taken to a screen to install the CircleCI GitHub App. In this step, you can specify exactly which repositories CircleCI can access, or opt to give CircleCI access to all repositories in your GitHub organization.
 
 . Next, in the Create New Project page, you will set up your first project and trigger your first pipeline in CircleCI. You need an SSH key. Add the private key on this page, and add the corresponding public key as a deploy key in GitHub. Follow the instructions on the page, or refer to the xref:create-project#[Creating a Project] guide for more details.
 +
-<<<<<<< HEAD
-If you do not want to connect to your code at this time and only wish to continue with the email signup, click btn:[Cancel].
-=======
 If you do not want to connect to your code at this time and only wish to continue with the email signup, click btn:[Cancel]. 
->>>>>>> 4bbc0f38
 
 . You will be taken to the dashboard in the CircleCI web app. From here, you can start to trigger pipelines, create more projects, and invite team members to your org.
 
@@ -73,11 +57,7 @@
 
 . For GitLab, connect your code from either a GitLab.com or GitLab Self-managed account. Follow the prompts to connect to your GitLab account and create a new project. You can also refer to the xref:create-project#[Creating a Project] guide for more details on this step.
 +
-<<<<<<< HEAD
-If you do not want to connect to your code at this time and only wish to continue with the email signup, click btn:[Cancel].
-=======
 If you do not want to connect to your code at this time and only wish to continue with the email signup, click btn:[Cancel]. 
->>>>>>> 4bbc0f38
 
 . Once you have selected a repository and created a new CircleCI project, you will be redirected to the dashboard in the CircleCI web app. From here, you can start to trigger and run project pipelines, create more projects, and invite team members to your org.
 
@@ -98,49 +78,29 @@
 
 ** If you choose not to connect your code at this time, you can still explore some example projects within the CircleCI app. You can take a look at a popular open source project building on CircleCI (link:https://app.circleci.com/pipelines/github/facebook/react[React by Facebook]), or one of our own sample projects: a link:https://app.circleci.com/pipelines/github/CircleCI-Public/sample-javascript-cfd/[sample JavaScript app], and a link:https://app.circleci.com/pipelines/github/CircleCI-Public/sample-python-cfd/[sample Python app].
 +
-<<<<<<< HEAD
-When you are ready, you can connect your Bitbucket account from the CircleCI web app. Click your user icon in the lower left corner to open your *User Settings*. Under *Account Integrations*, click btn:[Connect] to authenticate with Bitbucket and start setting up your projects.
-=======
 When you are ready, you can connect your Bitbucket account from the CircleCI web app. Click your user icon in the lower left corner to open your *User Settings*. Under *Account Integrations*, click btn:[Connect] to authenticate with Bitbucket and start setting up your projects. 
->>>>>>> 4bbc0f38
 
 NOTE: The full set of documentation for integrating Bitbucket with CircleCI can be found on the xref:bitbucket-integration#[Bitbucket integration page].
 
 [#sign-up-with-an-invite]
 == Sign up with an invite
 
-<<<<<<< HEAD
-If you are signing up using an invite from a team member, you will be _joining_ a CircleCI organization. The CircleCI organization is a _shared_ account where a team collaborates, and with which multiple team members' personal CircleCI accounts can be associated.
-
-[CAUTION]
-====
-You must follow the link from an invite email in order to join an existing CircleCI organization. If you attempt to sign up directly from the link:https://circleci.com/signup/[Sign Up] page, you will be creating a new organization.
-=======
 If you are signing up using an invite from a team member, you will be _joining_ a CircleCI organization. The CircleCI organization is a _shared_ account where a team collaborates, and with which multiple team members' personal CircleCI accounts can be associated. 
 
 [CAUTION] 
 ====
 You must follow the link from an invite email in order to join an existing CircleCI organization. If you attempt to sign up directly from the link:https://circleci.com/signup/[Sign Up] page, you will be creating a new organization. 
->>>>>>> 4bbc0f38
 
 If you have not received an invite you can contact your org administrator.
 ====
 
-<<<<<<< HEAD
-. To create an account for free with CircleCI, follow the link in your invite email and enter your email address and password.
-=======
 . To create an account for free with CircleCI, follow the link in your invite email and enter your email address and password. 
->>>>>>> 4bbc0f38
 
 . On the next screen, respond to prompts that best describe your role and your engineering organization.
 
 . Finally, you will be taken to your organization's pipelines dashboard in the CircleCI web app. From here, you can follow projects or trigger pipelines in projects to which you have access in your organization, or set up new projects.
 
-<<<<<<< HEAD
-Note that if you are setting up a project for the first time, you may need to authenticate with your VCS provider. Once you have completed a one-time authentication, you will be able to set up subsequent projects in CircleCI more quickly. Refer to the xref:create-project#[Creating a Project] guide for more information.
-=======
 Note that if you are setting up a project for the first time, you may need to authenticate with your VCS provider. Once you have completed a one-time authentication, you will be able to set up subsequent projects in CircleCI more quickly. Refer to the xref:create-project#[Creating a Project] guide for more information. 
->>>>>>> 4bbc0f38
 
 Guides for integrating GitHub, Bitbucket, or GitLab projects are available as follows:
 
@@ -157,11 +117,8 @@
 [#next-steps]
 == Next steps
 
-<<<<<<< HEAD
-- Go to the xref:hello-world#[Hello World] page to learn the basics of setting up a CircleCI configuration file.
-- Read the xref:concepts#[Concepts] page for an overview of foundational CircleCI concepts such as pipelines, executors
-=======
+- Read the xref:invite-your-team.adoc#[Invite your team] page for steps on adding team members to your CircleCI org.
 - Go to the xref:hello-world#[Hello World] page to learn the basics of setting up a CircleCI configuration file. 
-- Read the xref:concepts#[Concepts] page for an overview of foundational CircleCI concepts such as pipelines, executors 
->>>>>>> 4bbc0f38
+- Read the xref:concepts#[Concepts] page for an overview of foundational CircleCI concepts such as pipelines, executors. 
+
 - Refer to the full xref:configuration-reference#[CircleCI configuration reference] for creating a `.circleci/config.yml` file, which determines your execution environment and automates your tests.