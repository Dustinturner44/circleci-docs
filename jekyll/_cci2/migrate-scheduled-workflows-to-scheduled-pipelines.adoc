--- conflicted
+++ resolved
@@ -16,11 +16,7 @@
 [#introduction]
 == Introduction
 
-<<<<<<< HEAD
 Migrating to scheduled pipelines from scheduled workflows will eliminate the following limitations of scheduled workflows:
-=======
-Scheduled workflows have limitations. Migrating from scheduled workflows to scheduled pipelines will eliminate the following limitations:
->>>>>>> d6789cf9
 
 - Cannot control the actor, so scheduled workflows can't use restricted contexts
 - Cannot control the interaction with auto-cancelling of pipelines
