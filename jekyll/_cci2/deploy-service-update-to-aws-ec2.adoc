--- conflicted
+++ resolved
@@ -52,11 +52,7 @@
 ----
 orbs:
   aws-ecr: circleci/aws-ecr@8.1.2 # use the AWS ECR orb
-<<<<<<< HEAD
   aws-ecs: circleci/aws-ecs@3.2.0 # use the AWS ECS orb
-=======
-  aws-ecs: circleci/aws-ecs@3.1.0 # use the AWS ECS orb
->>>>>>> f15748e8
   aws-cli: circleci/aws-cli@3.1.1 # use the AWS CLI orb
 ----
 
@@ -165,11 +161,7 @@
 
 orbs:
   aws-ecr: circleci/aws-ecr@8.1.2 # use the AWS ECR orb
-<<<<<<< HEAD
   aws-ecs: circleci/aws-ecs@3.2.0 # use the AWS ECS orb
-=======
-  aws-ecs: circleci/aws-ecs@3.1.0 # use the AWS ECS orb
->>>>>>> f15748e8
   aws-cli: circleci/aws-cli@3.1.1 # use the AWS CLI orb
 
 jobs:
