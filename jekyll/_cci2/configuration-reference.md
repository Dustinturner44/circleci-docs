--- conflicted
+++ resolved
@@ -240,11 +240,8 @@
 
 It is possible to reuse [declared commands]({{ site.baseurl }}/2.0/reusing-config/) in a job when using version 2.1. The following example invokes the `sayhello` command. 
 
-<<<<<<< HEAD
-``
-=======
-```
->>>>>>> 4c000ba6
+
+```
 jobs:
   myjob:
     docker:
@@ -252,11 +249,8 @@
     steps:
       - sayhello:
           to: "Lev"
-<<<<<<< HEAD
-``
-=======
-```
->>>>>>> 4c000ba6
+```
+
 
 
 
