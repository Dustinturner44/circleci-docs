---
layout: classic-docs
title: Configuring CircleCI
short-title: Configuring CircleCI
description: Reference for .circleci/config.yml
order: 20
readtime: false
version:
- Cloud
- Server v3.x
- Server v2.x
suggested:
  - title: 6 config optimization tips
    link: https://circleci.com/blog/six-optimization-tips-for-your-config/
  - title: Intro to dynamic config
    link: https://discuss.circleci.com/t/intro-to-dynamic-config-via-setup-workflows/39868
  - title: Using dynamic config
    link: https://circleci.com/blog/building-cicd-pipelines-using-dynamic-config/
  - title: Validate your config using local CLI
    link: https://support.circleci.com/hc/en-us/articles/360006735753?input_string=configuration+error
  - title: How to trigger a single job
    link: https://support.circleci.com/hc/en-us/articles/360041503393?input_string=changes+in+v2+api
  - title: Updates to maximum duration of jobs
    link: https://support.circleci.com/hc/en-us/articles/4411086979867-Updates-to-maximum-duration-of-jobs
    isExperiment: true
  - title: How to refresh user permissions
    isExperiment: true
    link: https://support.circleci.com/hc/en-us/articles/360048210711-How-to-Refresh-User-Permissions-
---

This document is a reference for the CircleCI 2.x configuration keys that are used in the `.circleci/config.yml` file.

You can see a complete `config.yml` in our [full example](#example-full-configuration).

---

* TOC
{:toc}


## **`setup`**
{: #setup }

Key | Required | Type | Description
----|-----------|------|------------
setup | N | Boolean | Designates the config.yaml for use of CircleCI's [dynamic configuration]({{ site.baseurl }}/2.0/dynamic-config/) feature.
{: class="table table-striped"}

The `setup` field enables you to conditionally trigger configurations from outside the primary `.circleci` parent directory, update pipeline parameters, or generate customized configurations.

## **`version`**
{: #version }

Key | Required | Type | Description
----|-----------|------|------------
version | Y | String | `2`, `2.0`, or `2.1` See the [Reusing Config]({{ site.baseurl }}/2.0/reusing-config/) doc for an overview of 2.1 keys available to simplify your `.circleci/config.yml` file, reuse, and parameterized jobs.
{: class="table table-striped"}

The `version` field is intended to be used in order to issue warnings for deprecation or breaking changes.

## **`orbs`** (requires version: 2.1)
{: #orbs-requires-version-21 }

Key | Required | Type | Description
----|-----------|------|------------
orbs | N | Map | A map of user-selected names to either: orb references (strings) or orb definitions (maps). Orb definitions must be the orb-relevant subset of 2.1 config. See the [Creating Orbs]({{ site.baseurl }}/2.0/creating-orbs/) documentation for details.
executors | N | Map | A map of strings to executor definitions. See the [Executors]({{ site.baseurl }}/2.0/configuration-reference/#executors-requires-version-21) section below.
commands | N | Map | A map of command names to command definitions. See the [Commands]({{ site.baseurl }}/2.0/configuration-reference/#commands-requires-version-21) section below.
{: class="table table-striped"}

The following example calls an orb named `hello-build` that exists in the certified `circleci` namespace.

```yaml
version: 2.1
orbs:
    hello: circleci/hello-build@0.0.5
workflows:
    "Hello Workflow":
        jobs:
          - hello/hello-build
```
In the above example, `hello` is considered the orbs reference; whereas `circleci/hello-build@0.0.5` is the fully-qualified orb reference. You can learn more about orbs [here](https://circleci.com/orbs/). Documentation is available for [Using Orbs]({{site.baseurl}}/docs/2.0/orb-intro/) and [Authoring Orbs]({{site.baseurl}}/docs/2.0/orb-author-intro/). Public orbs are listed in the [Orb Registry](https://circleci.com/developer/orbs).

## **`commands`** (requires version: 2.1)
{: #commands-requires-version-21 }

A command definition defines a sequence of steps as a map to be executed in a job, enabling you to reuse a single command definition across multiple jobs. For more information see the [Reusable Config Reference Guide]({{ site.baseurl }}/2.0/reusing-config/).

Key | Required | Type | Description
----|-----------|------|------------
steps | Y | Sequence | A sequence of steps run inside the calling job of the command.
parameters | N  | Map | A map of parameter keys. See the [Parameter Syntax]({{ site.baseurl }}/2.0/reusing-config/#parameter-syntax) section of the [Reusing Config]({{ site.baseurl }}/2.0/reusing-config/) document for details.
description | N | String | A string that describes the purpose of the command.
{: class="table table-striped"}

Example:

```yaml
commands:
  sayhello:
    description: "A very simple command for demonstration purposes"
    parameters:
      to:
        type: string
        default: "Hello World"
    steps:
      - run: echo << parameters.to >>
```

## **`parameters`** (requires version: 2.1)
{: #parameters-requires-version-21 }
Pipeline parameters declared for use in the configuration. See [Pipeline Values and Parameters]({{ site.baseurl }}/2.0/pipeline-variables#pipeline-parameters-in-configuration) for usage details.

Key | Required  | Type | Description
----|-----------|------|------------
parameters | N  | Map | A map of parameter keys. Supports `string`, `boolean`, `integer` and `enum` types. See [Parameter Syntax]({{ site.baseurl }}/2.0/reusing-config/#parameter-syntax) for details.
{: class="table table-striped"}

## **`executors`** (requires version: 2.1)
{: #executors-requires-version-21 }

Executors define the environment in which the steps of a job will be run, allowing you to reuse a single executor definition across multiple jobs.

Key | Required | Type | Description
----|-----------|------|------------
docker | Y <sup>(1)</sup> | List | Options for [docker executor](#docker)
resource_class | N | String | Amount of CPU and RAM allocated to each container in a job.
machine | Y <sup>(1)</sup> | Map | Options for [machine executor](#machine)
macos | Y <sup>(1)</sup> | Map | Options for [macOS executor](#macos)
windows | Y <sup>(1)</sup> | Map | [Windows executor](#windows) currently working with orbs. Check out [the orb](https://circleci.com/developer/orbs/orb/circleci/windows).
shell | N | String | Shell to use for execution command in all steps. Can be overridden by `shell` in each step (default: See [Default Shell Options](#default-shell-options))
working_directory | N | String | In which directory to run the steps. Will be interpreted as an absolute path.
environment | N | Map | A map of environment variable names and values.
{: class="table table-striped"}

<sup>(1)</sup> One executor type should be specified per job. If more than one is set you will receive an error.

Example:

```yaml
version: 2.1
executors:
  my-executor:
    docker:
      - image: cimg/ruby:3.0.3-browsers
        auth:
          username: mydockerhub-user
          password: $DOCKERHUB_PASSWORD  # context / project UI env-var reference

jobs:
  my-job:
    executor: my-executor
    steps:
      - run: echo outside the executor
```

See the [Using Parameters in Executors]({{site.baseurl}}/2.0/reusing-config/#using-parameters-in-executors) section of the [Reusing Config]({{ site.baseurl }}/2.0/reusing-config/) document for examples of parameterized executors.

## **`jobs`**
{: #jobs }

A Workflow is comprised of one or more uniquely named jobs. Jobs are specified in the `jobs` map, see [Sample config.yml]({{site.baseurl}}/2.0/sample-config/) for two examples of a `job` map. The name of the job is the key in the map, and the value is a map describing the job.

**Note:**
Jobs have a maximum runtime of 1 (Free), 3 (Performance), or 5 (Scale) hours depending on pricing plan. If your jobs are timing out, consider a larger [resource class]({{site.baseurl}}/2.0/configuration-reference/#resourceclass) and/or [parallelism]({{site.baseurl}}/2.0/parallelism-faster-jobs).  Additionally, you can upgrade your pricing plan or run some of your jobs concurrently using [workflows]({{ site.baseurl }}/2.0/workflows/).

### **<`job_name`>**
{:job-name}

Each job consists of the job's name as a key and a map as a value. A name should be case insensitive unique within a current `jobs` list. The value map has the following attributes:

Key | Required | Type | Description
----|-----------|------|------------
docker | Y <sup>(1)</sup> | List | Options for [docker executor](#docker)
machine | Y <sup>(1)</sup> | Map | Options for [machine executor](#machine)
macos | Y <sup>(1)</sup> | Map | Options for [macOS executor](#macos)
shell | N | String | Shell to use for execution command in all steps. Can be overridden by `shell` in each step (default: See [Default Shell Options](#default-shell-options))
parameters | N | Map | [Parameters](#parameters) for making a `job` explicitly configurable in a `workflow`.
steps | Y | List | A list of [steps](#steps) to be performed
working_directory | N | String | In which directory to run the steps. Will be interpreted as an absolute path. Default: `~/project` (where `project` is a literal string, not the name of your specific project). Processes run during the job can use the `$CIRCLE_WORKING_DIRECTORY` environment variable to refer to this directory. **Note:** Paths written in your YAML configuration file will _not_ be expanded; if your `store_test_results.path` is `$CIRCLE_WORKING_DIRECTORY/tests`, then CircleCI will attempt to store the `test` subdirectory of the directory literally named `$CIRCLE_WORKING_DIRECTORY`, dollar sign `$` and all. `working_directory` will be created automatically if it doesn't exist.
parallelism | N | Integer | Number of parallel instances of this job to run (default: 1)
environment | N | Map | A map of environment variable names and values.
branches | N | Map | A map defining rules to allow/block execution of specific branches for a single job that is **not** in a workflow or a 2.1 config (default: all allowed). See [Workflows](#workflows) for configuring branch execution for jobs in a workflow or 2.1 config.
resource_class | N | String | Amount of CPU and RAM allocated to each container in a job.
{: class="table table-striped"}

<sup>(1)</sup> One executor type should be specified per job. If more than one is set you will receive an error.

#### `environment`
{: #environment }
A map of environment variable names and values. For more information on defining and using environment variables, and the order of precedence governing the various ways they can be set, see the [Using Environment Variables]({{site.baseurl}}/docs/2.0/env-vars/) page.

#### `parallelism`
{: #parallelism }

If `parallelism` is set to N > 1, then N independent executors will be set up and each will run the steps of that job in parallel. This features is used to optimize your test steps. Split your test suite, using the CircleCI CLI, across parallel containers so the job will complete in a shorter time. Certain parallelism-aware steps can opt out of the parallelism and only run on a single executor. Learn more on the [Running Tests in Parallel]({{ site.baseurl }}/2.0/parallelism-faster-jobs/) page.

Example:

```yaml
jobs:
  build:
    docker:
      - image: buildpack-deps:trusty
        auth:
          username: mydockerhub-user
          password: $DOCKERHUB_PASSWORD  # context / project UI env-var reference
    environment:
      FOO: bar
    parallelism: 3
    resource_class: large
    working_directory: ~/my-app
    steps:
      - run: go test -v $(go list ./... | circleci tests split)
```

#### `parameters`
{: #parameters }
`parameters` can be used when [calling that `job` in a `workflow`](#jobs-in-workflow).

Reserved parameter-names:

* `name`
* `requires`
* `context`
* `type`
* `filters`
* `matrix`
<!-- Others? -->
<!-- branches & type pass `circleci config validate`. Strange -->

See [Parameter Syntax]({{ site.baseurl }}/2.0/reusing-config/#parameter-syntax) <!-- In this reference, it's not mentioned which types are allowed for job-parameters. --> for definition details.


#### **`docker`** / **`machine`** / **`macos`** / **`windows`** (_executor_)
{: #docker-machine-macos-windows-executor }

CircleCI offers several execution environments. We call these **executors**. An **executor** defines the underlying technology or environment in which to run a job. Set up your jobs to run in the `docker`, `machine`, `macos` or  `windows` executor and specify an image with the tools and packages you need. Learn more about executors in the [Executors and Image guide]({{ site.baseurl }}/2.0/executor-types/).

#### `docker`
{: #docker }

Configured by `docker` key which takes a list of maps:

Key | Required | Type | Description
----|-----------|------|------------
image | Y | String | The name of a custom docker image to use. The first `image` listed under a job defines the job's own primary container image where all steps will run.
name | N | String | `name` defines the name for reaching the secondary service containers.  By default, all services are exposed directly on `localhost`.  The field is appropriate if you would rather have a different host name instead of localhost, for example, if you are starting multiple versions of the same service.
entrypoint | N | String or List | The command used as executable when launching the container. `entrypoint` overrides the image's [`ENTRYPOINT`](https://docs.docker.com/engine/reference/builder/#entrypoint).
command | N | String or List | The command used as pid 1 (or args for entrypoint) when launching the container. `command` overrides the image's `COMMAND`. It will be used as arguments to the image `ENTRYPOINT` if it has one, or as the executable if the image has no `ENTRYPOINT`.
user | N | String | Which user to run commands as within the Docker container
environment | N | Map | A map of environment variable names and values. The `environment` settings apply to the entrypoint/command run by the docker container, not the job steps.
auth | N | Map | Authentication for registries using standard `docker login` credentials
aws_auth | N | Map | Authentication for AWS Elastic Container Registry (ECR)
{: class="table table-striped"}

For a [primary container]({{ site.baseurl }}/2.0/glossary/#primary-container) (the first container in the list) if neither `command` nor `entrypoint` is specified in the config, then any `ENTRYPOINT` and `COMMAND` in the image are ignored.
This is because the primary container is typically used only for running the `steps` and not for its `ENTRYPOINT`, and an `ENTRYPOINT` may consume significant resources or exit prematurely.
A [custom image]({{ site.baseurl
}}/2.0/custom-images/#adding-an-entrypoint) may disable this behavior and force the `ENTRYPOINT` to run.

You can specify image versions using tags or digest. You can use any public images from any public Docker registry (defaults to Docker Hub). Learn more about [specifying images]({{ site.baseurl }}/2.0/executor-types).

Some registries, Docker Hub, for example, may rate limit anonymous docker pulls.  It is recommended you authenticate in such cases to pull private and public images. The username and password can be specified in the `auth` field.  See [Using Docker Authenticated Pulls]({{ site.baseurl }}/2.0/private-images/) for details.

Example:

```yaml
jobs:
  build:
    docker:
      - image: buildpack-deps:trusty # primary container
        auth:
          username: mydockerhub-user
          password: $DOCKERHUB_PASSWORD  # context / project UI env-var reference
        environment:
          ENV: CI

      - image: mongo:2.6.8
        auth:
          username: mydockerhub-user
          password: $DOCKERHUB_PASSWORD  # context / project UI env-var reference
        command: [--smallfiles]

      - image: postgres:9.4.1
        auth:
          username: mydockerhub-user
          password: $DOCKERHUB_PASSWORD  # context / project UI env-var reference
        environment:
          POSTGRES_USER: root

      - image: redis@sha256:54057dd7e125ca41afe526a877e8bd35ec2cdd33b9217e022ed37bdcf7d09673
        auth:
          username: mydockerhub-user
          password: $DOCKERHUB_PASSWORD  # context / project UI env-var reference

      - image: acme-private/private-image:321
        auth:
          username: mydockerhub-user
          password: $DOCKERHUB_PASSWORD  # context / project UI env-var reference
```

Using an image hosted on [AWS ECR](https://aws.amazon.com/ecr/) requires authentication using AWS credentials. By default, CircleCI uses the AWS credentials you provide by setting the `AWS_ACCESS_KEY_ID` and `AWS_SECRET_ACCESS_KEY` project environment variables. It is also possible to set the credentials by using the `aws_auth` field as in the following example:

```yaml
jobs:
  build:
    docker:
      - image: account-id.dkr.ecr.us-east-1.amazonaws.com/org/repo:0.1
        aws_auth:
          aws_access_key_id: AKIAQWERVA  # can specify string literal values
          aws_secret_access_key: $ECR_AWS_SECRET_ACCESS_KEY  # or project UI envar reference
```

#### **`machine`**
{: #machine }

The [machine executor]({{ site.baseurl }}/2.0/executor-types) is configured using the `machine` key, which takes a map:

Key | Required | Type | Description
----|-----------|------|------------
image | Y | String | The virtual machine image to use. View [available images](#available-machine-images). **Note:** This key is **not** supported for Linux VMs on installations of CircleCI server. For information about customizing `machine` executor images on CircleCI installed on your servers, see our [VM Service documentation]({{ site.baseurl }}/2.0/server-3-operator-vm-service).
docker_layer_caching | N | Boolean | Set this to `true` to enable [Docker Layer Caching]({{ site.baseurl }}/2.0/docker-layer-caching).
{: class="table table-striped"}


Example:

```yaml
version: 2.1
jobs:
  build:
    machine:
      image: ubuntu-2004:202010-01
    steps:
      - checkout
      - run:
          name: "Testing"
          command: echo "Hi"
```

##### Available Linux `machine` images
{: #available-linux-machine-images }

**Specifying an image in your config file is strongly recommended.** CircleCI supports multiple machine images that can be specified in the `image` field. For a full list of images see the [Ubuntu 20.04 page in the developer hub](https://circleci.com/developer/machine/image/ubuntu-2004). And for up to date lists of what is available in each image see [Discuss](https://discuss.circleci.com/t/linux-machine-executor-images-october-q4-update/37847).

* `ubuntu-2004:202111-02` - Ubuntu 20.04, Docker v20.10.11, Docker Compose v1.29.2, log4j updates
* `ubuntu-2004:202111-01` - Ubuntu 20.04, Docker v20.10.11, Docker Compose v1.29.2,
* `ubuntu-2004:202107-02` - Ubuntu 20.04, Docker v20.10.7, Docker Compose v1.29.2,
* `ubuntu-2004:202104-01` - Ubuntu 20.04, Docker v20.10.6, Docker Compose v1.29.1,
* `ubuntu-2004:202101-01` - Ubuntu 20.04, Docker v20.10.2, Docker Compose v1.28.2,
* `ubuntu-2004:202010-01` - Ubuntu 20.04, Docker v19.03.13, Docker Compose v1.27.4, `ubuntu-2004:202008-01` is an alias

* `ubuntu-1604:202104-01` - Ubuntu 16.04, Docker v19.03.15, Docker Compose v1.29.1, final release by CircleCI
* `ubuntu-1604:202101-01` - Ubuntu 16.04, Docker v19.03.14, Docker Compose v1.28.2, 2nd to last release
* `ubuntu-1604:202010-01` - Ubuntu 16.04, Docker v19.03.13, Docker Compose v1.27.4
* `ubuntu-1604:202007-01` - Ubuntu 16.04, Docker v19.03.12, Docker Compose v1.26.1
* `ubuntu-1604:202004-01` - Ubuntu 16.04, Docker v19.03.8, Docker Compose v1.25.5
* `ubuntu-1604:201903-01` - Ubuntu 16.04, Docker v18.09.3, Docker Compose v1.23.1

***Note:*** *Ubuntu 16.04 has reached the end of its LTS window as of April 2021 and will no longer be supported by Canonical.
As a result, `ubuntu-1604:202104-01` is the final Ubuntu 16.04 image released by CircleCI.*

Ubuntu 14.04 and 16.04 machine images [are deprecated and will be removed permanently May 31, 2022](https://circleci.com/blog/ubuntu-14-16-image-deprecation/). These images will be temporarily unavailable March 29 and April 26, 2022. Migrate from [14.04]({{ site.baseurl }}/2.0/images/linux-vm/14.04-to-20.04-migration/) or [16.04]({{ site.baseurl }}/2.0/images/linux-vm/16.04-to-20.04-migration/).
{: class="alert alert-warning"}

The machine executor supports [Docker Layer Caching]({{ site.baseurl }}/2.0/docker-layer-caching) which is useful when you are building Docker images during your job or Workflow.

##### Available Linux GPU images
{: #available-linux-gpu-images }

When using the [Linux GPU executor](#gpu-executor-linux), the available images are:

* `ubuntu-2004-cuda-11.4:202110-01` - CUDA v11.4.2, Docker v20.10.7, nvidia-container-toolkit v1.5.1-1
* `ubuntu-2004-cuda-11.2:202103-01` - CUDA v11.2.1, Docker v20.10.5, nvidia-container-toolkit v1.4.2-1
* `ubuntu-1604-cuda-11.1:202012-01` - CUDA v11.1, Docker v19.03.13, nvidia-container-toolkit v1.4.0-1
* `ubuntu-1604-cuda-10.2:202012-01` - CUDA v10.2, Docker v19.03.13, nvidia-container-toolkit v1.3.0-1
* `ubuntu-1604-cuda-10.1:201909-23` - CUDA v10.1, Docker v19.03.0-ce, nvidia-docker v2.2.2
* `ubuntu-1604-cuda-9.2:201909-23` - CUDA v9.2, Docker v19.03.0-ce, nvidia-docker v2.2.2

##### Available Windows GPU image
{: #available-windows-gpu-image }

When using the [Windows GPU executor](#gpu-executor-windows), the available image is:

* `windows-server-2019-nvidia:stable` - Windows Server 2019, CUDA 10.1.
  This image is the default.

**Example**

```yaml
version: 2.1

jobs:
  build:
    machine:
      image: windows-server-2019-nvidia:stable
```

#### **`macos`**
{: #macos }

CircleCI supports running jobs on [macOS](https://developer.apple.com/macos/), to allow you to build, test, and deploy apps for macOS, [iOS](https://developer.apple.com/ios/), [tvOS](https://developer.apple.com/tvos/) and [watchOS](https://developer.apple.com/watchos/). To run a job in a macOS virtual machine, add the `macos` key to the top-level configuration for your job and specify the version of Xcode you would like to use.

Key | Required | Type | Description
----|-----------|------|------------
xcode | Y | String | The version of Xcode that is installed on the virtual machine, see the [Supported Xcode Versions section of the Testing iOS]({{ site.baseurl }}/2.0/testing-ios/#supported-xcode-versions) document for the complete list.
{: class="table table-striped"}

**Example:** Use a macOS virtual machine with Xcode version 12.5.1:


```yaml
jobs:
  build:
    macos:
      xcode: "12.5.1"
```

#### **`windows`**
{: #windows }

CircleCI supports running jobs on Windows. To run a job on a Windows virtual machine, add the `windows` key to the top-level configuration for your job. Orbs also provide easy access to setting up a Windows job. To learn more about prerequisites to running Windows jobs and what Windows machines can offer, consult the [Hello World on Windows]({{ site.baseurl }}/2.0/hello-world-windows) document.

**Example:** Use a windows executor to run a simple job.

```yaml
version: 2.1

orbs:
  win: circleci/windows@2.3.0

jobs:
  build:
    executor: win/default
    steps:
      - checkout
      - run: echo 'Hello, Windows'
```

#### **`branches` – DEPRECATED**
{: #branches-deprecated }

**This key is deprecated. Use [workflows filtering](#jobfilters) to control which jobs run for which branches.**

#### **`resource_class`**
{: #resourceclass }

The `resource_class` feature allows configuring CPU and RAM resources for each job. Different resource classes are available for different executors, as described in the tables below.

We implement soft concurrency limits for each resource class to ensure our system remains stable for all customers. If you are on a Performance or custom plan and experience queuing for certain resource classes, it's possible you are hitting these limits. [Contact CircleCI support](https://support.circleci.com/hc/en-us/requests/new) to request a raise on these limits for your account.

**Note:** For new projects created after September 1, 2021 that do not specify a resource class, CircleCI will try to find the right default value for your organization. To avoid using a default, explicitly specify a resource class size in your config for each job.

**For self-hosted installations of CircleCI Server contact your system administrator for a list of available resource classes**.

##### Self-hosted runner

Use the `resource_class` to configure a [self-hosted runner instance](https://circleci.com/docs/2.0/runner-overview/).

For example:

```yaml
jobs:
  job_name:
    machine: true
    resource_class: my-namespace/my-runner
```

##### Docker executor
{: #docker-executor }

Class                 | vCPUs | RAM
----------------------|-------|-----
small                 | 1     | 2GB
medium                | 2     | 4GB
medium+               | 3     | 6GB
large                 | 4     | 8GB
xlarge                | 8     | 16GB
2xlarge<sup>(2)</sup> | 16    | 32GB
2xlarge+<sup>(2)</sup>| 20    | 40GB
{: class="table table-striped"}

###### Example usage
{: #example-usage }
{:.no_toc}

```yaml
jobs:
  build:
    docker:
      - image: buildpack-deps:trusty
        auth:
          username: mydockerhub-user
          password: $DOCKERHUB_PASSWORD  # context / project UI env-var reference
    resource_class: xlarge
    steps:
      ... // other config
```

<<<<<<< HEAD
=======
You may also use the `resource_class` to configure a [runner instance]({{site.baseurl}}/2.0/runner-overview/#section=configuration).

For example:

```yaml
jobs:
  job_name:
    machine: true
    resource_class: my-namespace/my-runner
```

>>>>>>> 1a1547af
##### Machine executor (Linux)
{: #machine-executor-linux }

{% include snippets/machine-resource-table.md %}

###### Example usage
{: #example-usage }
{:.no_toc}

```yaml
jobs:
  build:
    machine:
      image: ubuntu-2004:202010-01 # recommended linux image
    resource_class: large
    steps:
      ... // other config
```

You may also use the `machine` class to configure a [runner instance]({{site.baseurl}}/2.0/runner-overview/#section=configuration).

For example:

```yaml
jobs:
  job_name:
    machine: true
    resource_class: my-namespace/my-runner
```

##### macOS executor
{: #macos-executor }

Class              | vCPUs | RAM
-------------------|-------|-----
medium (default)   | 4 @ 2.7 GHz    | 8GB
macos.x86.medium.gen2   | 4 @ 3.2 GHz    | 8GB
large<sup>(3)</sup>| 8 @ 2.7 GHz    | 16GB
macos.x86.metal.gen1<sup>(4)</sup>                | 12 @ 3.2 GHz     | 32GB
{: class="table table-striped"}

###### Example usage
{: #example-usage }
{:.no_toc}

```yaml
jobs:
  build:
    macos:
      xcode: "12.5.1"
    resource_class: large
    steps:
      ... // other config
```

##### Windows executor
{: #windows-executor }

Class             | vCPUs | RAM
------------------|-------|------
medium (default)  | 4     | 15GB
large             | 8     | 30GB
xlarge            | 16    | 60GB
2xlarge           | 32    | 128GB
{: class="table table-striped"}

###### Example usage
{: #example-usage }
{:.no_toc}

```yaml
version: 2.1

orbs:
  win: circleci/windows@2.3.0

jobs:
  build:
    executor:
      name: win/default
      size: "medium" # can be "medium", "large", "xlarge", "2xlarge"
    steps:
      - run: Write-Host 'Hello, Windows'
```

Note the way resource class is set is different for `windows` because the executor is defined within the windows orb.

See the [Windows Getting Started document]({{ site.baseurl }}/2.0/hello-world-windows/) for more details and examples of using the Windows executor.

##### GPU executor (Linux)
{: #gpu-executor-linux }

Class                           | vCPUs | RAM | GPUs |    GPU model      | GPU Memory (GiB)
--------------------------------|-------|-----|------|-------------------|------------------
gpu.nvidia.small<sup>(2)</sup>  |   4   | 15  | 1    | Nvidia Tesla P4   | 8
gpu.nvidia.medium<sup>(2)</sup> |   8   | 30  | 1    | Nvidia Tesla T4   | 16
gpu.nvidia.large<sup>(2)</sup>  |   8   | 30  | 1    | Nvidia Tesla V100 |  16
{: class="table table-striped"}

###### Example usage
{: #example-usage }
{:.no_toc}

```yaml
version: 2.1

jobs:
  build:
    machine:
      image: ubuntu-1604-cuda-10.1:201909-23
    resource_class: gpu.nvidia.small
    steps:
      - run: nvidia-smi
      - run: docker run --gpus all nvidia/cuda:9.0-base nvidia-smi
```

See the [Available Linux GPU images](#available-linux-gpu-images) section for the full list of available images.

##### GPU executor (Windows)
{: #gpu-executor-windows }

Class                                   | vCPUs | RAM | GPUs |    GPU model    | GPU Memory (GiB)
----------------------------------------|-------|-----|------|-----------------|------------------
windows.gpu.nvidia.medium<sup>(2)</sup> |   16  | 60  | 1    | Nvidia Tesla T4 | 16
{: class="table table-striped"}

###### Example usage
{: #example-usage }
{:.no_toc}

```yaml
version: 2.1
orbs:
  win: circleci/windows@2.3.0

jobs:
  build:
    executor: win/gpu-nvidia
    steps:
      - checkout
      - run: '&"C:\Program Files\NVIDIA Corporation\NVSMI\nvidia-smi.exe"'
```

<sup>(2)</sup> _This resource requires review by our support team. [Open a support ticket](https://support.circleci.com/hc/en-us/requests/new) if you would like to request access._

<sup>(3)</sup> _This resource is available only for customers with an annual contract. [Open a support ticket](https://support.circleci.com/hc/en-us/requests/new) if you would like to learn more about our annual plans._

<sup>(4)</sup> _This resource requires a minimum 24-hour lease. See the [Dedicated Host for macOS]({{ site.baseurl }}/2.0/dedicated-hosts-macos) page to learn more about this resource class._

**Note**: Java, Erlang and any other languages that introspect the `/proc` directory for information about CPU count may require additional configuration to prevent them from slowing down when using the CircleCI resource class feature. Programs with this issue may request 32 CPU cores and run slower than they would when requesting one core. Users of languages with this issue should pin their CPU count to their guaranteed CPU resources.

**Note**: If you want to confirm how much memory you have been allocated, you can check the cgroup memory hierarchy limit with `grep hierarchical_memory_limit /sys/fs/cgroup/memory/memory.stat`.

#### **`steps`**
{: #steps }

The `steps` setting in a job should be a list of single key/value pairs, the key of which indicates the step type. The value may be either a configuration map or a string (depending on what that type of step requires). For example, using a map:

```yaml
jobs:
  build:
    working_directory: ~/canary-python
    environment:
      FOO: bar
    steps:
      - run:
          name: Running tests
          command: make test
```

Here `run` is a step type. The `name` attribute is used by the UI for display purposes. The `command` attribute is specific for `run` step and defines command to execute.

Some steps may implement a shorthand semantic. For example, `run` may be also be called like this:

```yml
jobs:
  build:
    steps:
      - run: make test
```

In its short form, the `run` step allows us to directly specify which `command` to execute as a string value. In this case step itself provides default suitable values for other attributes (`name` here will have the same value as `command`, for example).

Another shorthand, which is possible for some steps, is to simply use the step name as a string instead of a key/value pair:

```yml
jobs:
  build:
    steps:
      - checkout
```

In this case, the `checkout` step will checkout project source code into the job's [`working_directory`](#jobs).

In general all steps can be described as:

Key | Required | Type | Description
----|-----------|------|------------
&lt;step_type> | Y | Map or String | A configuration map for the step or some string whose semantics are defined by the step.
{: class="table table-striped"}

Each built-in step is described in detail below.

##### **`run`**
{: #run }

Used for invoking all command-line programs, taking either a map of configuration values, or, when called in its short-form, a string that will be used as both the `command` and `name`. Run commands are executed using non-login shells by default, so you must explicitly source any dotfiles as part of the command.

**Note:** the `run` step replaces the deprecated `deploy` step. If your job has a parallelism of 1, the deprecated `deploy` step can be swapped out directly for the `run` step. If your job has parallelism >1, see [Migration from `deploy` to `run`](#migration-from-deploy-to-run).
{: class="alert alert-info"}

Key | Required | Type | Description
----|-----------|------|------------
command | Y | String | Command to run via the shell
name | N | String | Title of the step to be shown in the CircleCI UI (default: full `command`)
shell | N | String | Shell to use for execution command (default: See [Default Shell Options](#default-shell-options))
environment | N | Map | Additional environmental variables, locally scoped to command
background | N | Boolean | Whether or not this step should run in the background (default: false)
working_directory | N | String | In which directory to run this step. Will be interpreted relative to the [`working_directory`](#jobs) of the job). (default: `.`)
no_output_timeout | N | String | Elapsed time the command can run without output. The string is a decimal with unit suffix, such as "20m", "1.25h", "5s". The default is 10 minutes and the maximum is governed by the [maximum time a job is allowed to run](#jobs).
when | N | String | [Specify when to enable or disable the step](#the-when-attribute). Takes the following values: `always`, `on_success`, `on_fail` (default: `on_success`)
{: class="table table-striped"}

Each `run` declaration represents a new shell. It is possible to specify a multi-line `command`, each line of which will be run in the same shell:

```yml
- run:
    command: |
      echo Running test
      mkdir -p /tmp/test-results
      make test
```

You can also configure commands to run [in the background](#background-commands) if you don't want to wait for the step to complete before moving on to subsequent run steps.

###### _Default shell options_
{: #default-shell-options }

For jobs that run on **Linux**, the default value of the `shell` option is `/bin/bash -eo pipefail` if `/bin/bash` is present in the build container. Otherwise it is `/bin/sh -eo pipefail`. The default shell is not a login shell (`--login` or `-l` are not specified). Hence, the shell will **not** source your `~/.bash_profile`, `~/.bash_login`, `~/.profile` files.

For jobs that run on **macOS**, the default shell is `/bin/bash --login -eo pipefail`. The shell is a non-interactive login shell. The shell will execute `/etc/profile/` followed by `~/.bash_profile` before every step.

For more information about which files are executed when bash is invocated, [see the `INVOCATION` section of the `bash` manpage](https://linux.die.net/man/1/bash).

Descriptions of the `-eo pipefail` options are provided below.

`-e`

> Exit immediately if a pipeline (which may consist of a single simple command), a subshell command enclosed in parentheses, or one of the commands executed as part of a command list enclosed by braces exits with a non-zero status.

So if in the previous example `mkdir` failed to create a directory and returned a non-zero status, then command execution would be terminated, and the whole step would be marked as failed. If you desire the opposite behaviour, you need to add `set +e` in your `command` or override the default `shell` in your configuration map of `run`. For example:
```yml
- run:
    command: |
      echo Running test
      set +e
      mkdir -p /tmp/test-results
      make test

- run:
    shell: /bin/sh
    command: |
      echo Running test
      mkdir -p /tmp/test-results
      make test
```

`-o pipefail`

> If pipefail is enabled, the pipeline’s return status is the value of the last (rightmost) command to exit with a non-zero status, or zero if all commands exit successfully. The shell waits for all commands in the pipeline to terminate before returning a value.

For example:
```yml
- run: make test | tee test-output.log
```

If `make test` fails, the `-o pipefail` option will cause the whole step to fail. Without `-o pipefail`, the step will always run successfully because the result of the whole pipeline is determined by the last command (`tee test-output.log`), which will always return a zero status.

Note that even if `make test` fails the rest of pipeline will be executed.

If you want to avoid this behaviour, you can specify `set +o pipefail` in the command or override the whole `shell` (see example above).

In general, we recommend using the default options (`-eo pipefail`) because they show errors in intermediate commands and simplify debugging job failures. For convenience, the UI displays the used shell and all active options for each `run` step.

For more information, see the [Using Shell Scripts]({{ site.baseurl }}/2.0/using-shell-scripts/) document.

###### _Background commands_
{: #background-commands }

The `background` attribute enables you to configure commands to run in the background. Job execution will immediately proceed to the next step rather than waiting for return of a command with the `background` attribute set to `true`. The following example shows the config for running the X virtual framebuffer in the background which is commonly required to run Selenium tests:

```yml
- run:
    name: Running X virtual framebuffer
    command: Xvfb :99 -screen 0 1280x1024x24
    background: true

- run: make test
```

###### _Shorthand syntax_
{: #shorthand-syntax }

`run` has a very convenient shorthand syntax:

```yml
- run: make test

# shorthanded command can also have multiple lines
- run: |
    mkdir -p /tmp/test-results
    make test
```
In this case, `command` and `name` become the string value of `run`, and the rest of the config map for that `run` have their default values.

###### The `when` Attribute
{: #the-when-attribute }

By default, CircleCI will execute job steps one at a time, in the order that they are defined in `config.yml`, until a step fails (returns a non-zero exit code). After a command fails, no further job steps will be executed.

Adding the `when` attribute to a job step allows you to override this default behaviour, and selectively run or skip steps depending on the status of the job.

The default value of `on_success` means that the step will run only if all of the previous steps have been successful (returned exit code 0).

A value of `always` means that the step will run regardless of the exit status of previous steps. This is useful if you have a task that you want to run regardless of whether the previous steps are successful or not. For example, you might have a job
step that needs to upload logs or code-coverage data somewhere.

A value of `on_fail` means that the step will run only if one of the preceding steps has failed (returns a non-zero exit code). It is common to use `on_fail` if you want to store some diagnostic data to help debug test failures, or to run custom notifications about the failure, such as sending emails or triggering alerts in chatrooms.

**Note**: Some steps, such as `store_artifacts` and `store_test_results` will always run, even if a **step has failed** (returned a non-zero exit code) previously. The `when` attribute, `store_artifacts` and  `store_test_results` are not run if the job has been **killed** by a cancel request or has reached the runtime timeout limit.

```yml
- run:
    name: Upload CodeCov.io Data
    command: bash <(curl -s https://codecov.io/bash) -F unittests
    when: always # Uploads code coverage results, pass or fail
```



###### Ending a job from within a `step`
{: #ending-a-job-from-within-a-step }

A job can exit without failing by using `run: circleci-agent step halt`. This can be useful in situations where jobs need to conditionally execute.

Here is an example where `halt` is used to avoid running a job on the `develop` branch:

```yml
run: |
    if [ "$CIRCLE_BRANCH" = "develop" ]; then
        circleci-agent step halt
    fi
```

###### Example
{: #example }
{:.no_toc}

```yaml
steps:
  - run:
      name: Testing application
      command: make test
      shell: /bin/bash
      working_directory: ~/my-app
      no_output_timeout: 30m
      environment:
        FOO: bar

  - run: echo 127.0.0.1 devhost | sudo tee -a /etc/hosts

  - run: |
      sudo -u root createuser -h localhost --superuser ubuntu &&
      sudo createdb -h localhost test_db

  - run:
      name: Upload Failed Tests
      command: curl --data fail_tests.log http://example.com/error_logs
      when: on_fail
```

##### **The `when` Step** (requires version: 2.1)
{: #the-when-step-requires-version-21 }

A conditional step consists of a step with the key `when` or `unless`. Under the `when` key are the subkeys `condition` and `steps`. The purpose of the `when` step is customizing commands and job configuration to run on custom conditions (determined at config-compile time) that are checked before a workflow runs. See the [Conditional Steps section of the Reusing Config document]({{ site.baseurl }}/2.0/reusing-config/#defining-conditional-steps) for more details.

Key | Required | Type | Description
----|-----------|------|------------
condition | Y | Logic | [A logic statement]({{site.baseurl}}/2.0/configuration-reference/#logic-statements)
steps |	Y |	Sequence |	A list of steps to execute when the condition is true
{: class="table table-striped"}

###### *Example*
{: #example }
{:.no_toc}

```yml
version: 2.1

jobs: # conditional steps may also be defined in `commands:`
  job_with_optional_custom_checkout:
    parameters:
      custom_checkout:
        type: string
        default: ""
    machine:
      image: ubuntu-2004:202107-02
    steps:
      - when:
          condition: <<parameters.custom_checkout>>
          steps:
            - run: echo "my custom checkout"
      - unless:
          condition: <<parameters.custom_checkout>>
          steps:
            - checkout
workflows:
  build-test-deploy:
    jobs:
      - job_with_optional_custom_checkout:
          custom_checkout: "any non-empty string is truthy"
      - job_with_optional_custom_checkout
```

##### **`checkout`**
{: #checkout }

A special step used to check out source code to the configured `path` (defaults to the `working_directory`). The reason this is a special step is because it is more of a helper function designed to make checking out code easy for you. If you require doing git over HTTPS you should not use this step as it configures git to checkout over ssh.

Key | Required | Type | Description
----|-----------|------|------------
path | N | String | Checkout directory. Will be interpreted relative to the [`working_directory`](#jobs) of the job). (default: `.`)
{: class="table table-striped"}

If `path` already exists and is:
 * a git repo - step will not clone whole repo, instead will fetch origin
 * NOT a git repo - step will fail.

In the case of `checkout`, the step type is just a string with no additional attributes:

```yml
- checkout
```

**Note:** CircleCI does not check out submodules. If your project requires submodules, add `run` steps with appropriate commands as shown in the following example:

```yml
- checkout
- run: git submodule sync
- run: git submodule update --init
```

This command will automatically add the required authenticity keys for interacting with GitHub and Bitbucket over SSH, which is detailed further in our [integration guide]({{ site.baseurl }}/2.0/gh-bb-integration/#establishing-the-authenticity-of-an-ssh-host) – this guide will also be helpful if you wish to implement a custom checkout command.

**Note:** The `checkout` step will configure Git to skip automatic garbage collection. If you are caching your `.git` directory with [restore_cache](#restore_cache) and would like to use garbage collection to reduce its size, you may wish to use a [run](#run) step with command `git gc` before doing so.

##### **`setup_remote_docker`**
{: #setupremotedocker }

Creates a remote Docker environment configured to execute Docker commands. See [Running Docker Commands]({{ site.baseurl }}/2.0/building-docker-images/) for details.

Key | Required | Type | Description
----|-----------|------|------------
docker_layer_caching | N | boolean | Set this to `true` to enable [Docker Layer Caching]({{ site.baseurl }}/2.0/docker-layer-caching/) in the Remote Docker Environment (default: `false`)
version | N        | String | Version string of Docker you would like to use (default: `17.09.0-ce`). View the list of supported docker versions [here]({{site.baseurl}}/2.0/building-docker-images/#docker-version).
{: class="table table-striped"}

**Notes**:

- `setup_remote_docker` is not compatible with the `machine` executor. See [Docker Layer Caching in Machine Executor]({{ site.baseurl }}/2.0/docker-layer-caching/#machine-executor) for information on how to enable DLC with the `machine` executor.
- The `version` key is not currently supported on CircleCI installed in your private cloud or datacenter. Contact your system administrator for information about the Docker version installed in your remote Docker environment.

##### **`save_cache`**
{: #savecache }

Generates and stores a cache of a file or directory of files such as dependencies or source code in our object storage. Later jobs can [restore this cache](#restore_cache). Learn more on the [Caching Dependencies]({{site.baseurl}}/2.0/caching/) page.

Cache retention can be customized on the [CircleCI web app](https://app.circleci.com/) by navigating to **Plan > Usage Controls**.

Key | Required | Type | Description
----|-----------|------|------------
paths | Y | List | List of directories which should be added to the cache
key | Y | String | Unique identifier for this cache
name | N | String | Title of the step to be shown in the CircleCI UI (default: "Saving Cache")
when | N | String | [Specify when to enable or disable the step](#the-when-attribute). Takes the following values: `always`, `on_success`, `on_fail` (default: `on_success`)
{: class="table table-striped"}

The cache for a specific `key` is immutable and cannot be changed once written.

**Note:** If the cache for the given `key` already exists it will not be modified, and job execution will proceed to the next step.

When storing a new cache, the `key` value may contain special templated values for your convenience:

Template | Description
----|----------
{% raw %}`{{ .Branch }}`{% endraw %} | The VCS branch currently being built.
{% raw %}`{{ .BuildNum }}`{% endraw %} | The CircleCI build number for this build.
{% raw %}`{{ .Revision }}`{% endraw %} | The VCS revision currently being built.
{% raw %}`{{ .CheckoutKey }}`{% endraw %} | The SSH key used to checkout the repo.
{% raw %}`{{ .Environment.variableName }}`{% endraw %} | The environment variable `variableName` (supports any environment variable [exported by CircleCI]({{site.baseurl}}/2.0/env-vars/#circleci-environment-variable-descriptions) or added to a specific [Context]({{site.baseurl}}/2.0/contexts)—not any arbitrary environment variable).
{% raw %}`{{ checksum "filename" }}`{% endraw %} | A base64 encoded SHA256 hash of the given filename's contents. This should be a file committed in your repo and may also be referenced as a path that is absolute or relative from the current working directory. Good candidates are dependency manifests, such as `package-lock.json`, `pom.xml` or `project.clj`. It's important that this file does not change between `restore_cache` and `save_cache`, otherwise the cache will be saved under a cache key different than the one used at `restore_cache` time.
{% raw %}`{{ epoch }}`{% endraw %} | The current time in seconds since the unix epoch.
{% raw %}`{{ arch }}`{% endraw %} | The OS and CPU information.  Useful when caching compiled binaries that depend on OS and CPU architecture, for example, `darwin amd64` versus `linux i386/32-bit`.
{: class="table table-striped"}

During step execution, the templates above will be replaced by runtime values and use the resultant string as the `key`.

Template examples:
 * {% raw %}`myapp-{{ checksum "package-lock.json" }}`{% endraw %} - cache will be regenerated every time something is changed in `package-lock.json` file, different branches of this project will generate the same cache key.
 * {% raw %}`myapp-{{ .Branch }}-{{ checksum "package-lock.json" }}`{% endraw %} - same as the previous one, but each branch will generate separate cache
 * {% raw %}`myapp-{{ epoch }}`{% endraw %} - every run of a job will generate a separate cache

While choosing suitable templates for your cache `key`, keep in mind that cache saving is not a free operation, because it will take some time to upload the cache to our storage. So it make sense to have a `key` that generates a new cache only if something actually changed and avoid generating a new one every run of a job.

<div class="alert alert-info" role="alert">
<b>Tip:</b> Given the immutability of caches, it might be helpful to start all your cache keys with a version prefix <code class="highlighter-rouge">v1-...</code>. That way you will be able to regenerate all your caches just by incrementing the version in this prefix.
</div>

###### _Example_
{: #example }
{:.no_toc}

{% raw %}
```yml
- save_cache:
    key: v1-myapp-{{ arch }}-{{ checksum "project.clj" }}
    paths:
      - /home/ubuntu/.m2
```
{% endraw %}

**Notes:**
- Wildcards are not currently supported in `save_cache` paths. Please visit the [Ideas board](https://ideas.circleci.com/cloud-feature-requests/p/support-wildcards-in-savecachepaths) and vote for this feature if it would be useful for you or your organization.

- In some instances, a workaround for this is to save a particular workspace to cache:

{% raw %}
```yml
- save_cache:
    key: v1-{{ checksum "yarn.lock" }}
    paths:
      - node_modules/workspace-a
      - node_modules/workspace-c
```
{% endraw %}

##### **`restore_cache`**
{: #restorecache }

Restores a previously saved cache based on a `key`. Cache needs to have been saved first for this key using [`save_cache` step](#save_cache). Learn more in [the caching documentation]({{ site.baseurl }}/2.0/caching/).

Key | Required | Type | Description
----|-----------|------|------------
key | Y <sup>(1)</sup> | String | Single cache key to restore
keys | Y <sup>(1)</sup> | List | List of cache keys to lookup for a cache to restore. Only first existing key will be restored.
name | N | String | Title of the step to be shown in the CircleCI UI (default: "Restoring Cache")
{: class="table table-striped"}

<sup>(1)</sup> at least one attribute has to be present. If `key` and `keys` are both given, `key` will be checked first, and then `keys`.

A key is searched against existing keys as a prefix.

**Note**: When there are multiple matches, the **most recent match** will be used, even if there is a more precise match.

For example:

```yml
steps:
  - save_cache:
      key: v1-myapp-cache
      paths:
        - ~/d1

  - save_cache:
      key: v1-myapp-cache-new
      paths:
        - ~/d2

  - run: rm -f ~/d1 ~/d2

  - restore_cache:
      key: v1-myapp-cache
```

In this case cache `v1-myapp-cache-new` will be restored because it's the most recent match with `v1-myapp-cache` prefix even if the first key (`v1-myapp-cache`) has exact match.

For more information on key formatting, see the `key` section of [`save_cache` step](#save_cache).

When CircleCI encounters a list of `keys`, the cache will be restored from the first one matching an existing cache. Most probably you would want to have a more specific key to be first (for example, cache for exact version of `package-lock.json` file) and more generic keys after (for example, any cache for this project). If no key has a cache that exists, the step will be skipped with a warning.

A path is not required here because the cache will be restored to the location from which it was originally saved.

###### Example
{: #example }
{:.no_toc}

{% raw %}
```yml
- restore_cache:
    keys:
      - v1-myapp-{{ arch }}-{{ checksum "project.clj" }}
      # if cache for exact version of `project.clj` is not present then load any most recent one
      - v1-myapp-

# ... Steps building and testing your application ...

# cache will be saved only once for each version of `project.clj`
- save_cache:
    key: v1-myapp-{{ arch }}-{{ checksum "project.clj" }}
    paths:
      - /foo
```
{% endraw %}

##### **`deploy` - DEPRECATED**
{: #deploy-deprecated }
{:.no_toc}

Please see [run](#run) for current processes. If you have parallelism > in your job, please see [Migration from `deploy` to `run`](#migration-from-deploy-to-run).

##### **Migration from `deploy` to `run`**

**Note:** A config file that uses the deprecated `deploy` step _must_ be converted, and _all_ instances of the `deploy` step must be removed, regardless of whether or not parallelism is used in the job.

*Does your job have [parallelism]({{site.baseurl}}/2.0/parallelism-faster-jobs/) of 1?*
Swap out the `deploy` key for the [`run`](#run) key. Nothing more is needed to migrate.

*Does your job have [parallelism]({{site.baseurl}}/2.0/parallelism-faster-jobs/) > 1?*
There is no direct replacement for the `deploy` step if you are using parallelism > 1 in your job. The recommendation is to create two separate jobs within one workflow: a test job, and a deploy job. The test job will run the tests in parallel, and the deploy job will depend on the test job. The test job has parallelism > 1, and the deploy job will have the command from the previous `deploy` step replaced with ‘run’ and no parallelism. Please see examples below.

###### *Example*

The following is an example of replacing the deprecated `deploy` step in a config file that has parallelism > 1 (this code is deprecated, do not copy):

```yml
# Example of deprecated syntax, do not copy
version: 2.1
jobs:
  deploy-step-job:
    docker:
      - image: cimg/base:stable
    parallelism: 3
    steps:
      - checkout
      - run:
          name: "Say hello"
          command: "echo Hello, World!"
      - run:
          name: "Write random data"
          command: openssl rand -hex 4 > rand_${CIRCLE_NODE_INDEX}.txt
      - run:
          name: "Emulate doing things"
          command: |
            if [[ "$CIRCLE_NODE_INDEX" != "0" ]]; then
              sleep 30
            fi
      - deploy: #deprecated deploy step, do not copy
          command: |
            echo "this is a deploy step which needs data from the rand"
            cat rand_*.txt

workflows:
  deploy-step-workflow:
    jobs:
      - deploy-step-job
```

If you are entirely reliant on external resources (for example, Docker containers pushed to a registry), you can extract the `deploy` step above as a job, which requires `doing-things-job` to complete. `doing-things-job` uses parallelism of 3, while `deploy-step-job` performs the actual deployment. See example below:

```yml
version: 2.1
jobs:
  doing-things-job:
    docker:
      - image: cimg/base:stable
    parallelism: 3
    steps:
      - checkout
      - run:
          name: "Say hello"
          command: "echo Hello, World!"
      - run:
          name: "Write random data"
          command: openssl rand -hex 4 > rand_${CIRCLE_NODE_INDEX}.txt
      - run:
          name: "Emulate doing things"
          command: |
            if [[ "$CIRCLE_NODE_INDEX" != "0" ]]; then
              sleep 30
            fi
  # create a new job with the deploy step in it
  deploy-job:
    docker:
      - image: cimg/base:stable
    steps:
      - run: # change "deploy" to "run"
          command: |
            echo "this is a deploy step"

workflows:
  deploy-step-workflow:
    jobs:
      - doing-things-job
      # add your new job and make it depend on the 
      # "doing-things-job"
      - deploy-job:
          requires:
            - doing-things-job
```   

If files are needed from `doing-things-job` in the `deploy-job`, use [workspaces]({{site.baseurl}}/2.0/workspaces/). This enables sharing of files between two jobs so that the `deploy-job` can access them. See example below:

```yml
version: 2.1
jobs:
  doing-things-job:
    docker:
      - image: cimg/base:stable
    parallelism: 3
    steps:
      - checkout
      - run:
          name: "Say hello"
          command: "echo Hello, World!"
      - run:
          name: "Write random data"
          command: openssl rand -hex 4 > rand_${CIRCLE_NODE_INDEX}.txt
      - run:
          name: "Emulate doing things"
          command: |
            if [[ "$CIRCLE_NODE_INDEX" != "0" ]]; then
              sleep 30
            fi
      # save the files your deploy step needs
      - save_workspace:
          root: .     # relative path to our working directory
          paths:      # file globs which will be persisted to the workspace
           - rand_*

  deploy-job:
    docker:
      - image: cimg/base:stable
    steps:
      # attach the files you persisted in the doing-things-job
      - attach_workspace:
          at: . # relative path to our working directory
      - run:
          command: |
            echo "this is a deploy step"

workflows:
  deploy-step-workflow:
    jobs:
      - doing-things-job
      - deploy-job:
          requires:
            - doing-things-job
```

This is effectively using a "fan-in" workflow which is described in detail on the [workflows]({{site.baseurl}}/2.0/workflows/#fan-outfan-in-workflow-example) page. Support for the deprecated `deploy` step will be removed at some point in the near future. Ample time will be given for customers to migrate their config.

##### **`store_artifacts`**
{: #storeartifacts }

Step to store artifacts (for example logs, binaries, etc) to be available in the web app or through the API. See the [Uploading Artifacts]({{ site.baseurl }}/2.0/artifacts/) document for more information.

Key | Required | Type | Description
----|-----------|------|------------
path | Y | String | Directory in the primary container to save as job artifacts
destination | N | String | Prefix added to the artifact paths in the artifacts API (default: the directory of the file specified in `path`)
{: class="table table-striped"}

There can be multiple `store_artifacts` steps in a job. Using a unique prefix for each step prevents them from overwriting files.

Artifact storage retention can be customized on the [CircleCI web app](https://app.circleci.com/) by navigating to **Plan > Usage Controls**.

###### Example
{: #example }
{:.no_toc}

```yml
- run:
    name: Build the Jekyll site
    command: bundle exec jekyll build --source jekyll --destination jekyll/_site/docs/
- store_artifacts:
    path: jekyll/_site/docs/
    destination: circleci-docs
```

##### **`store_test_results`**
{: #storetestresults }

Special step used to upload and store test results for a build. Test results are visible on the CircleCI web application, under each build's **Test Summary** section. Storing test results is useful for timing analysis of your test suites.

It is also possible to store test results as a build artifact; to do so, please refer to [the **store_artifacts** step](#storeartifacts).

Key | Required | Type | Description
----|-----------|------|------------
path | Y | String | Path (absolute, or relative to your `working_directory`) to directory containing JUnit XML or Cucumber JSON test metadata files, or to a single test file.
{: class="table table-striped"}

###### _Example_
{: #example }
{:.no_toc}

Directory structure:

```
test-results
├── jest
│   └── results.xml
├── mocha
│   └── results.xml
└── rspec
    └── results.xml
```

`config.yml` syntax:

```yml
- store_test_results:
    path: test-results
```

##### **`persist_to_workspace`**
{: #persisttoworkspace }

Special step used to persist a temporary file to be used by another job in the workflow. `persist_to_workspace` adopts the storage settings from the storage customization controls on the CircleCI web app. If no custom setting is provided, `persist_to_workspace` defaults to 15 days.

Workspace storage retention can be customized on the [CircleCI web app](https://app.circleci.com/) by navigating to **Plan > Usage Controls**.

Key | Required | Type | Description
----|-----------|------|------------
root | Y | String | Either an absolute path or a path relative to `working_directory`
paths | Y | List | Glob identifying file(s), or a non-glob path to a directory to add to the shared workspace. Interpreted as relative to the workspace root. Must not be the workspace root itself.
{: class="table table-striped"}

The root key is a directory on the container which is taken to be the root directory of the workspace. The paths values are all relative to the root.

##### _Example for root Key_
{: #example-for-root-key }

For example, the following step syntax persists the specified paths from `/tmp/dir` into the workspace, relative to the directory `/tmp/dir`.

```yml
- persist_to_workspace:
    root: /tmp/dir
    paths:
      - foo/bar
      - baz
```

After this step completes, the following directories are added to the workspace:

```
/tmp/dir/foo/bar
/tmp/dir/baz
```

###### _Example for paths Key_
{: #example-for-paths-key }

```yml
- persist_to_workspace:
    root: /tmp/workspace
    paths:
      - target/application.jar
      - build/*
```

The `paths` list uses `Glob` from Go, and the pattern matches [filepath.Match](https://golang.org/pkg/path/filepath/#Match).

```
pattern:
        { term }
term:
        '*' matches any sequence of non-Separator characters
        '?' matches any single non-Separator character
        '[' [ '^' ] { character-range }
        ']' character class (must be non-empty)
        c matches character c (c != '*', '?', '\\', '[')
        '\\' c matches character c
character-range:
        c matches character c (c != '\\', '-', ']')
        '\\' c matches character c
        lo '-' hi matches character c for lo <= c <= hi
```

The Go documentation states that the pattern may describe hierarchical names such as `/usr/*/bin/ed` (assuming the Separator is '/'). **Note:** Everything must be relative to the work space root directory.

##### **`attach_workspace`**
{: #attachworkspace }

Special step used to attach the workflow's workspace to the current container. The full contents of the workspace are downloaded and copied into the directory the workspace is being attached at.

Key | Required | Type | Description
----|-----------|------|------------
at | Y | String | Directory to attach the workspace to.
{: class="table table-striped"}

Workspace storage retention can be customized on the [CircleCI web app](https://app.circleci.com/) by navigating to **Plan > Usage Controls**.

###### _Example_
{: #example }
{:.no_toc}

```yml
- attach_workspace:
    at: /tmp/workspace
```

Each workflow has a temporary workspace associated with it. The workspace can be used to pass along unique data built during a job to other jobs in the same workflow.
Jobs can add files into the workspace using the `persist_to_workspace` step and download the workspace content into their file system using the `attach_workspace` step.
The workspace is additive only, jobs may add files to the workspace but cannot delete files from the workspace. Each job can only see content added to the workspace by the jobs that are upstream of it.
When attaching a workspace the "layer" from each upstream job is applied in the order the upstream jobs appear in the workflow graph. When two jobs run concurrently the order in which their layers are applied is undefined. If multiple concurrent jobs persist the same filename then attaching the workspace will error.

If a workflow is re-run it inherits the same workspace as the original workflow. When re-running failed jobs only the re-run jobs will see the same workspace content as the jobs in the original workflow.

Note the following distinctions between artifacts, workspaces, and caches:

| Type      | Use                      | Example |
|-----------|------------------------------------|---------
| Artifacts | Preserve long-term artifacts. |  Available in the Artifacts tab of the **Job page** under the `tmp/circle-artifacts.<hash>/container`   or similar directory.     |
| Workspaces| Attach the workspace in a downstream container with the `attach_workspace:` step. | The `attach_workspace` copies and re-creates the entire workspace content when it runs.    |
| Caches    | Store non-vital data that may help the job run faster, for example npm or Gem packages.          |  The `save_cache` job step with a `path` to a list of directories to add and a `key` to uniquely identify the cache (for example, the branch, build number, or revision).   Restore the cache with `restore_cache` and the appropriate `key`. |
{: class="table table-striped"}

The lifetime of artifacts, workspaces, and caches can be customized on the [CircleCI web app](https://app.circleci.com/) by navigating to **Plan > Usage Controls**. Here you can control the storage retention periods for these objects. If no storage period is set, the default storage retention period of artifacts is 30 days, while the default storage retention period of workspaces and caches is 15 days.
{: class="alert alert-info" }

Refer to the [Persisting Data in Workflows: When to Use Caching, Artifacts, and Workspaces](https://circleci.com/blog/persisting-data-in-workflows-when-to-use-caching-artifacts-and-workspaces/) for additional conceptual information about using workspaces, caching, and artifacts.

##### **`add_ssh_keys`**
{: #add-ssh-keys }

Special step that adds SSH keys from a project's settings to a container. Also configures SSH to use these keys.

Key | Required | Type | Description
----|-----------|------|------------
fingerprints | N | List | List of fingerprints corresponding to the keys to be added (default: all keys added)
{: class="table table-striped"}

```yaml
steps:
  - add_ssh_keys:
      fingerprints:
        - "b7:35:a6:4e:9b:0d:6d:d4:78:1e:9a:97:2a:66:6b:be"
```

**Note:**
Even though CircleCI uses `ssh-agent` to sign all added SSH keys, you **must** use the `add_ssh_keys` key to actually add keys to a container.

##### Using `pipeline.` Values
{: #using-pipeline-values }

Pipeline values are available to all pipeline configurations and can be used without previous declaration. The pipeline values available are as follows:

Value                       | Description
----------------------------|--------------------------------------------------------
pipeline.id                 | A globally unique id representing for the pipeline
pipeline.number             | A project unique integer id for the pipeline
pipeline.project.git_url    | E.g. https://github.com/circleci/circleci-docs
pipeline.project.type       | E.g. "github"
pipeline.git.tag            | The tag triggering the pipeline
pipeline.git.branch         | The branch triggering the pipeline
pipeline.git.revision       | The current git revision
pipeline.git.base_revision  | The previous git revision
{: class="table table-striped"}

For example:

```yaml
version: 2.1
jobs:
  build:
    docker:
      - image: cimg/node:17.2.0
        auth:
          username: mydockerhub-user
          password: $DOCKERHUB_PASSWORD  # context / project UI env-var reference
    environment:
      IMAGETAG: latest
    working_directory: ~/main
    steps:
      - run: echo "This is pipeline ID << pipeline.id >>"
```

#### **`circleci_ip_ranges`**
{: #circleciipranges }

Enables jobs to go through a set of well-defined IP address ranges. See [IP ranges]({{ site.baseurl }}/2.0/ip-ranges/) for details.

###### _Example_
{: #example }
{:.no_toc}

```yaml
version: 2.1

jobs:
  build:
    circleci_ip_ranges: true # opts the job into the IP ranges feature
    docker:
      - image: curlimages/curl
    steps:
      - run: echo “Hello World”
workflows:
  build-workflow:
    jobs:
      - build
```

**Notes**:

- A paid account on a [Performance, Custom, or Scale plan](https://circleci.com/pricing/) is required to access IP ranges.
- IP ranges is currently in open preview for paid accounts. Specific rates and details are being finalized and will be published when the feature is generally available.

## **`workflows`**
{: #workflows }
Used for orchestrating all jobs. Each workflow consists of the workflow name as a key and a map as a value. A name should be unique within the current `config.yml`. The top-level keys for the Workflows configuration are `version` and `jobs`.

### **`version`**
{: #workflow-version }
The Workflows `version` field is used to issue warnings for deprecation or breaking changes during Beta.

Key | Required | Type | Description
----|-----------|------|------------
version | Y | String | Should currently be `2`
{: class="table table-striped"}

### **<`workflow_name`>**
{: #lessworkflownamegreater }

A unique name for your workflow.

#### **`triggers`**
{: #triggers }
Specifies which triggers will cause this workflow to be executed. Default behavior is to trigger the workflow when pushing to a branch.

Key | Required | Type | Description
----|-----------|------|------------
triggers | N | Array | Should currently be `schedule`.
{: class="table table-striped"}

##### **`schedule`**
{: #schedule }
A workflow may have a `schedule` indicating it runs at a certain time, for example a nightly build that runs every day at 12am UTC:

```yml
workflows:
   version: 2
   nightly:
     triggers:
       - schedule:
           cron: "0 0 * * *"
           filters:
             branches:
               only:
                 - main
                 - beta
     jobs:
       - test
```
###### **`cron`**
{: #cron }
The `cron` key is defined using POSIX `crontab` syntax.

Key | Required | Type | Description
----|-----------|------|------------
cron | Y | String | See the [crontab man page](http://pubs.opengroup.org/onlinepubs/7908799/xcu/crontab.html).
{: class="table table-striped"}

###### **`filters`**
{: #filters }
Trigger Filters can have the key `branches`.

Key | Required | Type | Description
----|-----------|------|------------
filters | Y | Map | A map defining rules for execution on specific branches
{: class="table table-striped"}

###### **`branches`**
{: #branches }
{:.no_toc}

The `branches` key controls whether the *current* branch should have a schedule trigger created for it, where *current* branch is the branch containing the `config.yml` file with the `trigger` stanza. That is, a push on the `main` branch will only schedule a [workflow]({{ site.baseurl }}/2.0/workflows/#using-contexts-and-filtering-in-your-workflows) for the `main` branch.

Branches can have the keys `only` and `ignore` which either map to a single string naming a branch. You may also use regular expressions to match against branches by enclosing them with `/`'s, or map to a list of such strings. Regular expressions must match the **entire** string.

- Any branches that match `only` will run the job.
- Any branches that match `ignore` will not run the job.
- If neither `only` nor `ignore` are specified then all branches will run the job.
- If both `only` and `ignore` are specified the `only` is considered before `ignore`.

Key | Required | Type | Description
----|-----------|------|------------
branches | Y | Map | A map defining rules for execution on specific branches
only | Y | String, or List of Strings | Either a single branch specifier, or a list of branch specifiers
ignore | N | String, or List of Strings | Either a single branch specifier, or a list of branch specifiers
{: class="table table-striped"}

#### **`jobs`**
{: #jobs-in-workflow }
A job can have the keys `requires`, `name`, `context`, `type`, and `filters`.

Key | Required | Type | Description
----|-----------|------|------------
jobs | Y | List | A list of jobs to run with their dependencies
{: class="table table-striped"}

##### **<`job_name`>**
{: #job-name-in-workflow }

A job name that exists in your `config.yml`.

###### **`requires`**
{: #requires }
Jobs are run in parallel by default, so you must explicitly require any dependencies by their job name.

Key | Required | Type | Description
----|-----------|------|------------
requires | N | List | A list of jobs that must succeed for the job to start. Note: When jobs in the current workflow that are listed as dependencies are not executed (due to a filter function for example), their requirement as a dependency for other jobs will be ignored by the requires option. However, if all dependencies of a job are filtered, then that job will not be executed either.
{: class="table table-striped"}

###### **`name`**
{: #name }
The `name` key can be used to invoke reusable jobs across any number of workflows. Using the name key ensures numbers are not appended to your job name (i.e. sayhello-1 , sayhello-2, etc.). The name you assign to the `name` key needs to be unique, otherwise the numbers will still be appended to the job name.

Key | Required | Type | Description
----|-----------|------|------------
name | N | String | A replacement for the job name. Useful when calling a job multiple times. If you want to invoke the same job multiple times, and a job requires one of the duplicate jobs, this key is required. (2.1 only)
{: class="table table-striped"}

###### **`context`**
{: #context }
Jobs may be configured to use global environment variables set for an organization, see the [Contexts]({{ site.baseurl }}/2.0/contexts) document for adding a context in the application settings.

Key | Required | Type | Description
----|-----------|------|------------
context | N | String/List | The name of the context(s). The initial default name is `org-global`. Each context name must be unique. If using CircleCI Server, only a single Context per workflow is supported. **Note:** A maximum of 100 unique contexts across all workflows is allowed.
{: class="table table-striped"}

###### **`type`**
{: #type }
A job may have a `type` of `approval` indicating it must be manually approved before downstream jobs may proceed. Jobs run in the dependency order until the workflow processes a job with the `type: approval` key followed by a job on which it depends, for example:

```yml
      - hold:
          type: approval
          requires:
            - test1
            - test2
      - deploy:
          requires:
            - hold
```
**Note:** The `hold` job name must not exist in the main configuration.

###### **`filters`**
{: #jobfilters }
Job Filters can have the key `branches` or `tags`. **Note** Workflows will ignore job-level branching. If you use job-level branching and later add workflows, you must remove the branching at the job level and instead declare it in the workflows section of your `config.yml`, as follows:

Key | Required | Type | Description
----|-----------|------|------------
filters | N | Map | A map defining rules for execution on specific branches
{: class="table table-striped"}

The following is an example of how the CircleCI documentation uses a regex to filter running a workflow for building PDF documentation:

```yaml
# ...
workflows:
  build-deploy:
    jobs:
      - js_build
      - build_server_pdfs: # << the job to conditionally run based on the filter-by-branch-name.
          filters:
            branches:
              only: /server\/.*/
```

The above snippet causes the job  `build_server_pdfs` to only be run when the branch being built starts with "server/" in it.

You can read more about using regex in your config in the [Workflows document]({{ site.baseurl }}/2.0/workflows/#using-regular-expressions-to-filter-tags-and-branches).

###### **`branches`**
{: #branches }
{:.no_toc}
Branches can have the keys `only` and `ignore` which either map to a single string naming a branch. You may also use regular expressions to match against branches by enclosing them with slashes, or map to a list of such strings. Regular expressions must match the **entire** string.

- Any branches that match `only` will run the job.
- Any branches that match `ignore` will not run the job.
- If neither `only` nor `ignore` are specified then all branches will run the job.
- If both `only` and `ignore` are specified the `only` is considered before `ignore`.

Key | Required | Type | Description
----|-----------|------|------------
branches | N | Map | A map defining rules for execution on specific branches
only | N | String, or List of Strings | Either a single branch specifier, or a list of branch specifiers
ignore | N | String, or List of Strings | Either a single branch specifier, or a list of branch specifiers
{: class="table table-striped"}

###### **`tags`**
{: #tags }
{:.no_toc}

CircleCI does not run workflows for tags unless you explicitly specify tag filters. Additionally, if a job requires any other jobs (directly or indirectly), you must specify tag filters for those jobs.

Tags can have the keys `only` and `ignore` keys. You may also use regular expressions to match against tags by enclosing them with slashes, or map to a list of such strings. Regular expressions must match the **entire** string. Both lightweight and annotated tags are supported.

- Any tags that match `only` will run the job.
- Any tags that match `ignore` will not run the job.
- If neither `only` nor `ignore` are specified then the job is skipped for all tags.
- If both `only` and `ignore` are specified the `only` is considered before `ignore`.

Key | Required | Type | Description
----|-----------|------|------------
tags | N | Map | A map defining rules for execution on specific tags
only | N | String, or List of Strings | Either a single tag specifier, or a list of tag specifiers
ignore | N | String, or List of Strings | Either a single tag specifier, or a list of tag specifiers
{: class="table table-striped"}

For more information, see the [Executing Workflows For a Git Tag]({{ site.baseurl }}/2.0/workflows/#executing-workflows-for-a-git-tag) section of the Workflows document.

###### **`matrix`** (requires version: 2.1)
{: #matrix-requires-version-21 }
The `matrix` stanza allows you to run a parameterized job multiple times with different arguments.

**Note**

In order to use the `matrix` stanza, you must use parameterized jobs.

Key | Required | Type | Description
----|----------|------|------------
parameters | Y | Map  | A map of parameter names to every value the job should be called with
exclude | N | List | A list of argument maps that should be excluded from the matrix
alias | N | String | An alias for the matrix, usable from another job's `requires` stanza. Defaults to the name of the job being executed
{: class="table table-striped"}

**Note:**

The following is a basic example of using matrix jobs.

```yaml
workflows:
  workflow:
    jobs:
      - build:
          matrix:
            parameters:
              version: ["0.1", "0.2", "0.3"]
              platform: ["macos", "windows", "linux"]
```

This expands to 9 different `build` jobs, and could be equivalently written as:

```yaml
workflows:
  workflow:
    jobs:
      - build:
          name: build-macos-0.1
          version: 0.1
          platform: macos
      - build:
          name: build-macos-0.2
          version: 0.2
          platform: macos
      - build:
          name: build-macos-0.3
          version: 0.3
          platform: macos
      - build:
          name: build-windows-0.1
          version: 0.1
          platform: windows
      - ...
```

###### Excluding sets of parameters from a matrix
{: #excluding-sets-of-parameters-from-a-matrix }
{:.no_toc}
Sometimes you may wish to run a job with every combination of arguments _except_
some value or values. You can use an `exclude` stanza to achieve this:

```yaml
workflows:
  workflow:
    jobs:
      - build:
          matrix:
            parameters:
              a: [1, 2, 3]
              b: [4, 5, 6]
            exclude:
              - a: 3
                b: 5
```

The matrix above would expand into 8 jobs: every combination of the parameters
`a` and `b`, excluding `{a: 3, b: 5}`

###### Dependencies and matrix jobs
{: #dependencies-and-matrix-jobs }
{:.no_toc}

To `require` an entire matrix (every job within the matrix), use its `alias`.
The `alias` defaults to the name of the job being invoked.

```yaml
workflows:
  workflow:
    jobs:
      - deploy:
          matrix:
            parameters:
              version: ["0.1", "0.2"]
      - another-job:
          requires:
            - deploy
```

This means that `another-job` will require both deploy jobs in the matrix to
finish before it runs.

Additionally, matrix jobs expose their parameter values via `<< matrix.* >>`
which can be used to generate more complex workflows. For example, here is a
`deploy` matrix where each job waits for its respective `build` job in another
matrix.

```yaml
workflows:
  workflow:
    jobs:
      - build:
          name: build-v<< matrix.version >>
          matrix:
            parameters:
              version: ["0.1", "0.2"]
      - deploy:
          name: deploy-v<< matrix.version >>
          matrix:
            parameters:
              version: ["0.1", "0.2"]
          requires:
            - build-v<< matrix.version >>
```

This workflow will expand to:

```yaml
workflows:
  workflow:
    jobs:
      - build:
          name: build-v0.1
          version: 0.1
      - build:
          name: build-v0.2
          version: 0.2
      - deploy:
          name: deploy-v0.1
          version: 0.1
          requires:
            - build-v0.1
      - deploy:
          name: deploy-v0.2
          version: 0.2
          requires:
            - build-v0.2
```

###### **`pre-steps`** and **`post-steps`** (requires version: 2.1)
{: #pre-steps-and-post-steps-requires-version-21 }
Every job invocation in a workflow may optionally accept two special arguments: `pre-steps` and `post-steps`.

Steps under `pre-steps` are executed before any of the other steps in the job. The steps under `post-steps` are executed after all of the other steps.

Pre and post steps allow you to execute steps in a given job without modifying the job. This is useful, for example, to run custom setup steps before job execution.

```yaml
version: 2.1

jobs:
  bar:
    machine:
      image: ubuntu-2004:202107-02
    steps:
      - checkout
      - run:
          command: echo "building"
      - run:
          command: echo "testing"

workflows:
  build:
    jobs:
      - bar:
          pre-steps: # steps to run before steps defined in the job bar
            - run:
                command: echo "install custom dependency"
          post-steps: # steps to run after steps defined in the job bar
            - run:
                command: echo "upload artifact to s3"
```

##### **Using `when` in Workflows**
{: #using-when-in-workflows }

With CircleCI v2.1 configuration, you may use a `when` clause (the inverse clause `unless` is also supported) under a workflow declaration with a [logic statement]({{site.baseurl}}/2.0/configuration-reference/#logic-statements) to determine whether or not to run that workflow.

The example configuration below uses a pipeline parameter, `run_integration_tests` to drive the `integration_tests` workflow.

```yaml
version: 2.1

parameters:
  run_integration_tests:
    type: boolean
    default: false

workflows:
  integration_tests:
    when: << pipeline.parameters.run_integration_tests >>
    jobs:
      - mytestjob

jobs:
...
```

This example prevents the workflow `integration_tests` from running unless the tests are invoked explicitly when the pipeline is triggered with the following in the `POST` body:

```json
{
    "parameters": {
        "run_integration_tests": true
    }
}
```

Refer to the [Orchestrating Workflows]({{ site.baseurl }}/2.0/workflows) document for more examples and conceptual information.

## Logic statements
{: #logic-statements }

Certain dynamic configuration features accept logic statements as arguments.
Logic statements are evaluated to boolean values at configuration compilation
time, that is - before the workflow is run. The group of logic statements
includes:

| Type                                                                                                | Arguments             | `true` if                              | Example                                                                  |
|-----------------------------------------------------------------------------------------------------+-----------------------+----------------------------------------+--------------------------------------------------------------------------|
| YAML literal                                                                                        | None                  | is truthy                              | `true`/`42`/`"a string"`                                                 |
| YAML alias                                                                                          | None                  | resolves to a truthy value             | *my-alias                                                                |
| [Pipeline Value]({{site.baseurl}}/2.0/pipeline-variables/#pipeline-values)                          | None                  | resolves to a truthy value             | `<< pipeline.git.branch >>`                                              |
| [Pipeline Parameter]({{site.baseurl}}/2.0/pipeline-variables/#pipeline-parameters-in-configuration) | None                  | resolves to a truthy value             | `<< pipeline.parameters.my-parameter >>`                                 |
| and                                                                                                 | N logic statements    | all arguments are truthy               | `and: [ true, true, false ]`                                             |
| or                                                                                                  | N logic statements    | any argument is truthy                 | `or: [ false, true, false ]`                                             |
| not                                                                                                 | 1 logic statement     | the argument is not truthy             | `not: true`                                                              |
| equal                                                                                               | N values              | all arguments evaluate to equal values | `equal: [ 42, << pipeline.number >>]`                                    |
| matches                                                                                             | `pattern` and `value` | `value` matches the `pattern`          | `matches: { pattern: "^feature-.+$", value: << pipeline.git.branch >> }` |
{: class="table table-striped"}

The following logic values are considered falsy:

- false
- null
- 0
- NaN
- empty strings ("")
- statements with no arguments

All other values are truthy. Further, Please also note that using logic with an empty list will cause a validation error.

Logic statements always evaluate to a boolean value at the top level, and coerce
as necessary. They can be nested in an arbitrary fashion, according to their
argument specifications, and to a maximum depth of 100 levels.

`matches` uses [Java regular
expressions](https://docs.oracle.com/javase/8/docs/api/java/util/regex/Pattern.html)
for its `pattern`. A full match pattern must be provided, prefix matching is not an option. Though, it is recommended to enclose a pattern in `^` and
`$` to avoid accidental partial matches.

**Note:**
When using logic statements at the workflow level, do not include the `condition:` key (the `condition` key is only needed for `job` level logic statements).

### Logic statement examples
{: #logic-statement-examples }

```yaml
workflows:
  my-workflow:
      when:
        or:
          - equal: [ main, << pipeline.git.branch >> ]
          - equal: [ staging, << pipeline.git.branch >> ]
```

```yaml
workflows:
  my-workflow:
    when:
      and:
        - not:
            matches:
              pattern: "^main$"
              value: << pipeline.git.branch >>
        - or:
            - equal: [ canary, << pipeline.git.tag >> ]
            - << pipeline.parameters.deploy-canary >>
```

```yaml
version: 2.1

executors:
  linux-13:
    docker:
      - image: cimg/node:13.13
        auth:
          username: mydockerhub-user
          password: $DOCKERHUB_PASSWORD  # context / project UI env-var reference
  macos: &macos-executor
    macos:
      xcode: 12.5.1

jobs:
  test:
    parameters:
      os:
        type: executor
      node-version:
        type: string
    executor: << parameters.os >>
    steps:
      - checkout
      - when:
          condition:
            equal: [ *macos-executor, << parameters.os >> ]
          steps:
            - run: echo << parameters.node-version >>
      - run: echo 0

workflows:
  all-tests:
    jobs:
      - test:
          os: macos
          node-version: "13.13.0"
```

## Example full configuration
{: #example-full-configuration }

{% raw %}
```yaml
version: 2.1
jobs:
  build:
    docker:
      - image: ubuntu:14.04
        auth:
          username: mydockerhub-user
          password: $DOCKERHUB_PASSWORD  # context / project UI env-var reference

      - image: mongo:2.6.8
        auth:
          username: mydockerhub-user
          password: $DOCKERHUB_PASSWORD  # context / project UI env-var reference
        command: [mongod, --smallfiles]

      - image: postgres:9.4.1
        auth:
          username: mydockerhub-user
          password: $DOCKERHUB_PASSWORD  # context / project UI env-var reference
        # some containers require setting environment variables
        environment:
          POSTGRES_USER: root

      - image: redis@sha256:54057dd7e125ca41afe526a877e8bd35ec2cdd33b9217e022ed37bdcf7d09673
        auth:
          username: mydockerhub-user
          password: $DOCKERHUB_PASSWORD  # context / project UI env-var reference

      - image: rabbitmq:3.5.4
        auth:
          username: mydockerhub-user
          password: $DOCKERHUB_PASSWORD  # context / project UI env-var reference

    environment:
      TEST_REPORTS: /tmp/test-reports

    working_directory: ~/my-project

    steps:
      - checkout

      - run:
          command: echo 127.0.0.1 devhost | sudo tee -a /etc/hosts

      # Create Postgres users and database
      # Note the YAML heredoc '|' for nicer formatting
      - run: |
          sudo -u root createuser -h localhost --superuser ubuntu &&
          sudo createdb -h localhost test_db

      - restore_cache:
          keys:
            - v1-my-project-{{ checksum "project.clj" }}
            - v1-my-project-

      - run:
          environment:
            SSH_TARGET: "localhost"
            TEST_ENV: "linux"
          command: |
            set -xu
            mkdir -p ${TEST_REPORTS}
            run-tests.sh
            cp out/tests/*.xml ${TEST_REPORTS}

      - run: |
          set -xu
          mkdir -p /tmp/artifacts
          create_jars.sh << pipeline.number >>
          cp *.jar /tmp/artifacts

      - save_cache:
          key: v1-my-project-{{ checksum "project.clj" }}
          paths:
            - ~/.m2

      # Save artifacts
      - store_artifacts:
          path: /tmp/artifacts
          destination: build

      # Upload test results
      - store_test_results:
          path: /tmp/test-reports

  deploy-stage:
    docker:
      - image: ubuntu:14.04
        auth:
          username: mydockerhub-user
          password: $DOCKERHUB_PASSWORD  # context / project UI env-var reference
    working_directory: /tmp/my-project
    steps:
      - run:
          name: Deploy if tests pass and branch is Staging
          command: ansible-playbook site.yml -i staging

  deploy-prod:
    docker:
      - image: ubuntu:14.04
        auth:
          username: mydockerhub-user
          password: $DOCKERHUB_PASSWORD  # context / project UI env-var reference
    working_directory: /tmp/my-project
    steps:
      - run:
          name: Deploy if tests pass and branch is Main
          command: ansible-playbook site.yml -i production

workflows:
  version: 2
  build-deploy:
    jobs:
      - build:
          filters:
            branches:
              ignore:
                - develop
                - /feature-.*/
      - deploy-stage:
          requires:
            - build
          filters:
            branches:
              only: staging
      - deploy-prod:
          requires:
            - build
          filters:
            branches:
              only: main
```
{% endraw %}

## See also
{: #see-also }
{:.no_toc}

[Config Introduction]({{site.baseurl}}/2.0/config-intro/)<|MERGE_RESOLUTION|>--- conflicted
+++ resolved
@@ -498,8 +498,6 @@
       ... // other config
 ```
 
-<<<<<<< HEAD
-=======
 You may also use the `resource_class` to configure a [runner instance]({{site.baseurl}}/2.0/runner-overview/#section=configuration).
 
 For example:
@@ -511,7 +509,6 @@
     resource_class: my-namespace/my-runner
 ```
 
->>>>>>> 1a1547af
 ##### Machine executor (Linux)
 {: #machine-executor-linux }
 
