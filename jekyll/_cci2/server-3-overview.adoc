--- conflicted
+++ resolved
@@ -231,13 +231,8 @@
 |
 |
 
-<<<<<<< HEAD
 | prometheus
 | Server
-=======
-| local-observability-stack-prometheus
-| server
->>>>>>> 5ab2dcb5
 | Used for metrics
 |
 |
