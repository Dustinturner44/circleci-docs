---
layout: classic-docs
title: "Server Settings, Auto Scaling, and Monitoring"
category: [administration]
order: 30
---

This document is for System Administrators who are setting environment variables for installed Nomad Clients, scaling their cluster, gathering metrics for monitoring their CircleCI installation, and viewing logs:

* TOC
{:toc}


## Advanced System Monitoring

Enable the ability to forward system and Docker metrics to supported platforms by going to Replicated Admin > Settings and enabling the provider of your choice, for example `https://example.com:8800/settings#cloudwatch_metrics`.

### Metrics Details
Services VM Host and Docker metrics are forwarded via [Telegraf](https://github.com/influxdata/telegraf), a plugin-driven server agent for collecting and reporting metrics.

Following are the metrics that are enabled:
- [CPU](https://github.com/influxdata/telegraf/blob/master/plugins/inputs/cpu/README.md#cpu-time-measurements)
- [Disk](https://github.com/influxdata/telegraf/blob/master/plugins/inputs/disk/README.md#metrics)
- [Memory](https://github.com/influxdata/telegraf/blob/master/plugins/inputs/mem/README.md#metrics)
- [Networking](https://github.com/influxdata/telegraf/blob/master/plugins/inputs/net/NET_README.md#measurements--fields) 
- [Docker](https://github.com/influxdata/telegraf/tree/master/plugins/inputs/docker#metrics)

### Supported Platform(s)

There are two built-in platforms; AWS CloudWatch and DataDog.

#### AWS CloudWatch

Click `Enable' under AWS CloudWatch to begin configuration.
![AWS CloudWatch](  {{ site.baseurl }}/assets/img/docs/metrics_aws_cloudwatch1.png)

##### Configuration

There are two options for configuration:  

- Use the IAM Instance Profile of the services box and configure your custom region and namespace.
    ![Configuration IAM](  {{ site.baseurl }}/assets/img/docs/metrics_aws_cloudwatch2a.png)

- Alternatively, you may use your AWS Access Key and Secret Key along with your custom region and namespace.
    ![Configuration Alt](  {{ site.baseurl }}/assets/img/docs/metrics_aws_cloudwatch2b.png)

After saving you can *verify* that metrics are forwarding by going to the AWS CloudWatch console.

#### DataDog

Click `Enable' under DataDog Metrics to begin configuration.

![DataDog](  {{ site.baseurl }}/assets/img/docs/metrics_datadog1.png)

##### Configuration

Enter your DataDog API Key.

![DataDog](  {{ site.baseurl }}/assets/img/docs/metrics_datadog2.png)

After saving you can *verify* that metrics are forwarding by going to the DataDog metrics summary.

#### Custom Metrics *(beta)*

A beta feature is to configure Telegraf by going to Replicated Admin > Settings > Custom Metrics and enabling the custom option, for example `https://example.com:8800/settings#custom_metrics`.

![Custom](  {{ site.baseurl }}/assets/img/docs/metrics_custom1.png)

##### Configuration

Configuration options are based on Telegraf's documented output plugins. See their documentation [here](https://github.com/influxdata/telegraf#output-plugins).

For example, if you would like to use the InfluxDB Output Plugin the configuration would look like the following.

![DataDog](  {{ site.baseurl }}/assets/img/docs/metrics_custom2.png)

<<<<<<< HEAD
Please see the InfluxDB [documenation](https://github.com/influxdata/influxdb#installation) for default and advanced installation steps.
=======
#### Nomad Job Metrics
In addition to the metrics above, [Nomad job metrics](https://www.nomadproject.io/docs/agent/telemetry.html#job-metrics) are enabled and emitted by the Nomad Server agent. Five types of metrics are reported: 

`circle.nomad.server_agent.poll_failure`: Returns 1 if the last poll of the Nomad agent failed, otherwise it returns 0.
`circle.nomad.server_agent.jobs.pending`: Returns the total number of pending jobs across the cluster.
`circle.nomad.server_agent.jobs.running`: Returns the total number of running jobs across the cluster.
`circle.nomad.server_agent.jobs.complete`: Returns the total number of complete jobs across the cluster.
`circle.nomad.server_agent.jobs.dead`: Returns the total number of dead jobs across the cluster.

When the Nomad Metrics container is running normally, no output will be written to standard output or standard error. Failures will elicit a message to standard error.
>>>>>>> 43b6dbca

## Scheduled Scaling

By default, an Auto Scaling Group (ASG) is created on your AWS account. Go to your EC2 Dashboard and select Auto Scaling Groups from the left side menu. Then, in the Instances tab, set the Desired and Minimum number to define the number Nomad Clients to spin up and keep available. Use the Scaling Policy tab of the Auto Scaling page to scale up your group automatically only at certain times, see below for best practices for defining policies. 

Refer to the Shutting Down a Nomad Client section of the [Nomad]({{ site.baseurl }}/2.0/nomad/#shutting-down-a-nomad-client) document for instructions on draining and scaling down the Nomad Clients.

### Auto Scaling Policy Best Practices

There is a [blog post series](https://circleci.com/blog/mathematical-justification-for-not-letting-builds-queue/)
 wherein CircleCI engineering spent time running simulations of cost savings for the purpose of developing a general set of best practices for Auto Scaling. Consider the following best practices when setting up AWS Auto Scaling:

1. In general, size your cluster large enough to avoid queueing builds. That is, less than one second of queuing for most workloads and less than 10 seconds for workloads run on expensive hardware or at highest parallellism. Sizing to reduce queuing to zero is best practice because of the high cost of developer time, it is difficult to create a model in which developer time is cheap enough for under-provisioning to be cost-effective.

2. Create an Auto Scaling group with a Step Scaling policy that scales up during the normal working hours of the majority of developers and scales back down at night. Scaling up during the weekday normal working hours and back down at night is the best practice to keep queue times down during peak development without over provisioning at night when traffic is low. Looking at millions of builds over time, a bell curve during normal working hour emerges for most data sets.

This is in contrast to auto scaling throughout the day based on traffic fluctuations because modeling revealed that boot times are actually too long to prevent queuing in real time. Use [Amazon's Step Policy](http://docs.aws.amazon.com/autoscaling/latest/userguide/as-scaling-simple-step.html) instructions to set this up along with Cloudwatch Alarms.


   
## Logging For 1.0

Collecting and centralizing logs is an essential component of monitoring.  The
logs provide audit trails as well as debugging information for infrastructure
failures.  This document describes how you can integrate CircleCI 
with your logging solution in the following sections:

### Basic System Monitoring with CloudWatch

Enable CloudWatch by going to Replicated Admin > Settings > Enhanced AWS Integration (1.0 Only) > Enable Cloudwatch, for example, `https://example.com:8800/settings#enhanced_aws`. **Note:** CloudWatch does **not** support monitoring of macOS containers.

CloudWatch already monitors the health and basic checks for EC2 instances, for example, CPU, memory, disk space, and basic counts with alerts. Consider upgrading machine types for the Services instance or decrease the number of CPUs per container if CPU or memory become a bottleneck.


### Installing Logging Appliance Agents

CircleCI 1.0 Builders store logs in `/var/log/**/*.log` except for Docker, which stores logs in 
`/var/lib/docker/containers/**/*-json.log`.

Logging appliances generally require
installation of a custom agent on each machine and configuration that collects logs and
forwards them to a service.
Some available logging appliances are:

- [Amazon Cloudwatch Logs](https://aws.amazon.com/cloudwatch/details/#log-monitoring)
- [Graylog](https://www.graylog.org/)
- [LogDNA](https://logdna.com/)
- [Logstash](https://www.elastic.co/products/logstash)
- [Splunk](http://www.splunk.com/)

Configure the agent according to the environment, the
authentication mechanisms, and centralized logging service discovery
mechanism.  You can reuse your current practices for setting up the agent and
configuration.

If you are using CircleCI Terraform/CloudFormation templates, you can modify
the launch configuration to add the hook to install the agent and run it as follows:

```
#!/usr/bin/bash


#### Log configuration - using Amazon CloudWatch as an example

# Install the agent, using Amazon CloudWatch as an example
wget https://s3.amazonaws.com/aws-cloudwatch/downloads/latest/awslogs-agent-setup.py

# Configure agent
cat <<EOF >/root/awslogs.conf
[general]
state_file = /var/awslogs/state/agent-state

[/var/log/circle-builder/circle.log]
datetime_format = %Y/%m/%d %H:%M:%S
file = /var/log/circle-builder/circle.log
buffer_duration = 5000
log_stream_name = {instance_id}
initial_position = end_of_file
log_group_name = /var/log/circle-builder/circle.log
EOF


## Run agent
python ./awslogs-agent-setup.py --region us-west-2 --non-interactive --configfile=/root/awslogs.conf

#### Run CircleCI Builder as typical

curl https://s3.amazonaws.com/circleci-enterprise/init-builder-0.2.sh | \
    SERVICES_PRIVATE_IP=<private ip address of services box> \
    CIRCLE_SECRET_PASSPHRASE=<passphrase entered on system console (services box port 8800) settings> \
    bash
```

If you are using an orchestration tool, for example Chef, Puppet, or SaltStack, it is possible to apply the appropriate recipe or cookbook to the builder instances.

### Integrating With Syslog

CircleCI 1.0 Builders integrate with the `syslog` facility.  `Syslog` is a widely used standard for logging, and most agents integrate with it seamlessly.  Configure the builder machines to emit logs to the `syslog` facility by setting `CIRCLE_LOG_TO_SYSLOG` to `true` in the launch configuration:

```
#!/bin/bash
curl https://s3.amazonaws.com/circleci-enterprise/init-builder-0.2.sh | \
    CIRCLE_LOG_TO_SYSLOG=true \
    SERVICES_PRIVATE_IP=<private ip address of services box> \
    CIRCLE_SECRET_PASSPHRASE=<passphrase entered on system console (services box port 8800) settings> \
    bash
```

Then, configure `syslog` to forward logging to a centralized `rsyslog` server, or configure a local logging agent to monitor the `syslog` rather than monitor files.

The Services machine uses Docker.  It is possible to customize the Docker daemon to route logs to your desired supported destination,  see the [Docker documentation on logging drivers](https://docs.docker.com/engine/reference/logging/overview/) for details.

**Note:** Many tools default to file-based logging, and _using the
syslog facility as the only mode of logging may accidentally ignore important
logging info_.  Configuring custom agents to watch all of `/var/log/**/*` will result in
capturing most logging files including `syslog`.

<!---## Health Monitoring Metrics

CloudWatch integration enables the following custom metrics for health monitoring:

 * `ContainersReserved` gives you a view of usage over time for capacity planning and budget estimation.
 * `ContainersLeaked` should be 0 or close to 0, an increase indicates a potential infrastructure issue.
 * `ContainersAvailable` is used for Auto Scaling.  If the value is too high, consider shutting some machines down, if the value is too low, consider starting up machines.

 * `circle.run-queue.builds` and `circle.run-queue.containers` expresses the degree to which the system is under-provisioned  and number of queued builds that are not running.  Ideally, the ASG will account for this as well.  Values that are too high may indicate an outage or incident.

 * `circle.state.running-builds` provides a general insight into current usage.

 * Note that `circle.state.num-masters` includes the web server host in the Services machine that does **not** run any builds.  That means the following:
   * If the value is 0, there is an outage or system is in maintenance.  Risk of dropping some github hooks.
   * If the value is 1, there are no Builders, so web traffic and GitHub hooks are accepted, but not run.
   * If the value is 1 + n, there are n builders running and visible to the system. If this is less than the total number of builders launched through AWS, your builders are most likely not launching correctly. If builds are queueing, but this number says you have builders available to the system, you may need to launch more builders.
--->
<|MERGE_RESOLUTION|>--- conflicted
+++ resolved
@@ -25,58 +25,6 @@
 - [Networking](https://github.com/influxdata/telegraf/blob/master/plugins/inputs/net/NET_README.md#measurements--fields) 
 - [Docker](https://github.com/influxdata/telegraf/tree/master/plugins/inputs/docker#metrics)
 
-### Supported Platform(s)
-
-There are two built-in platforms; AWS CloudWatch and DataDog.
-
-#### AWS CloudWatch
-
-Click `Enable' under AWS CloudWatch to begin configuration.
-![AWS CloudWatch](  {{ site.baseurl }}/assets/img/docs/metrics_aws_cloudwatch1.png)
-
-##### Configuration
-
-There are two options for configuration:  
-
-- Use the IAM Instance Profile of the services box and configure your custom region and namespace.
-    ![Configuration IAM](  {{ site.baseurl }}/assets/img/docs/metrics_aws_cloudwatch2a.png)
-
-- Alternatively, you may use your AWS Access Key and Secret Key along with your custom region and namespace.
-    ![Configuration Alt](  {{ site.baseurl }}/assets/img/docs/metrics_aws_cloudwatch2b.png)
-
-After saving you can *verify* that metrics are forwarding by going to the AWS CloudWatch console.
-
-#### DataDog
-
-Click `Enable' under DataDog Metrics to begin configuration.
-
-![DataDog](  {{ site.baseurl }}/assets/img/docs/metrics_datadog1.png)
-
-##### Configuration
-
-Enter your DataDog API Key.
-
-![DataDog](  {{ site.baseurl }}/assets/img/docs/metrics_datadog2.png)
-
-After saving you can *verify* that metrics are forwarding by going to the DataDog metrics summary.
-
-#### Custom Metrics *(beta)*
-
-A beta feature is to configure Telegraf by going to Replicated Admin > Settings > Custom Metrics and enabling the custom option, for example `https://example.com:8800/settings#custom_metrics`.
-
-![Custom](  {{ site.baseurl }}/assets/img/docs/metrics_custom1.png)
-
-##### Configuration
-
-Configuration options are based on Telegraf's documented output plugins. See their documentation [here](https://github.com/influxdata/telegraf#output-plugins).
-
-For example, if you would like to use the InfluxDB Output Plugin the configuration would look like the following.
-
-![DataDog](  {{ site.baseurl }}/assets/img/docs/metrics_custom2.png)
-
-<<<<<<< HEAD
-Please see the InfluxDB [documenation](https://github.com/influxdata/influxdb#installation) for default and advanced installation steps.
-=======
 #### Nomad Job Metrics
 In addition to the metrics above, [Nomad job metrics](https://www.nomadproject.io/docs/agent/telemetry.html#job-metrics) are enabled and emitted by the Nomad Server agent. Five types of metrics are reported: 
 
@@ -87,7 +35,57 @@
 `circle.nomad.server_agent.jobs.dead`: Returns the total number of dead jobs across the cluster.
 
 When the Nomad Metrics container is running normally, no output will be written to standard output or standard error. Failures will elicit a message to standard error.
->>>>>>> 43b6dbca
+
+### Supported Platform(s)
+
+There are two built-in platforms; AWS CloudWatch and DataDog.
+
+#### AWS CloudWatch
+
+Click `Enable' under AWS CloudWatch to begin configuration.
+![AWS CloudWatch](  {{ site.baseurl }}/assets/img/docs/metrics_aws_cloudwatch1.png)
+
+##### Configuration
+
+There are two options for configuration:  
+
+- Use the IAM Instance Profile of the services box and configure your custom region and namespace.
+    ![Configuration IAM](  {{ site.baseurl }}/assets/img/docs/metrics_aws_cloudwatch2a.png)
+
+- Alternatively, you may use your AWS Access Key and Secret Key along with your custom region and namespace.
+    ![Configuration Alt](  {{ site.baseurl }}/assets/img/docs/metrics_aws_cloudwatch2b.png)
+
+After saving you can *verify* that metrics are forwarding by going to the AWS CloudWatch console.
+
+#### DataDog
+
+Click `Enable' under DataDog Metrics to begin configuration.
+
+![DataDog](  {{ site.baseurl }}/assets/img/docs/metrics_datadog1.png)
+
+##### Configuration
+
+Enter your DataDog API Key.
+
+![DataDog](  {{ site.baseurl }}/assets/img/docs/metrics_datadog2.png)
+
+After saving you can *verify* that metrics are forwarding by going to the DataDog metrics summary.
+
+#### Custom Metrics *(beta)*
+
+A beta feature is to configure Telegraf by going to Replicated Admin > Settings > Custom Metrics and enabling the custom option, for example `https://example.com:8800/settings#custom_metrics`.
+
+![Custom](  {{ site.baseurl }}/assets/img/docs/metrics_custom1.png)
+
+##### Configuration
+
+Configuration options are based on Telegraf's documented output plugins. See their documentation [here](https://github.com/influxdata/telegraf#output-plugins).
+
+For example, if you would like to use the InfluxDB Output Plugin the configuration would look like the following.
+
+![DataDog](  {{ site.baseurl }}/assets/img/docs/metrics_custom2.png)
+
+Please see the InfluxDB [documenation](https://github.com/influxdata/influxdb#installation) for default and advanced installation steps.
 
 ## Scheduled Scaling
 
