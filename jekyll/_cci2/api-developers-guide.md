--- conflicted
+++ resolved
@@ -114,31 +114,19 @@
 
 For GitLab Saas Support, organization as well as project names do not serve as identifiers, and are not part of project slugs. GitLab projects currently use a new slug format:  
 
-<<<<<<< HEAD
-`circleci/:org-short-id/:project-short-id`  
-=======
 `circleci/:slug-remainder`  
->>>>>>> 346cac92
 
 The project slug for GitLab projects can be found by navigating to your project in the CircleCI web app and taking the "triplet" string from the browser address bar. 
 
 ![GitLab project slug available in address in the web app]({{ site.baseurl }}/assets/img/docs/standalone-project-slug.png)
 
-<<<<<<< HEAD
-In API requests, the project slug must be passed as a whole; for example: 
-=======
 In API requests, the project slug must be passed as a whole. For example: 
->>>>>>> 346cac92
 
 ```shell
 curl --header "Circle-Token: $CIRCLE_TOKEN" \
   --header "Accept: application/json"    \
   --header "Content-Type: application/json" \
-<<<<<<< HEAD
-  https://circleci.com/api/v2/project/circleci/:org-short-id/:project-short-id
-=======
   https://circleci.com/api/v2/project/circleci/:slug-remainder
->>>>>>> 346cac92
 ```
 
 GitLab project slugs must be treated as opaque strings. The slug should not be parsed to retrieve the project or organization IDs. To retrieve project and organization IDs or names, use the entire slug to fetch [project details](#get-project-details) or organization details. The IDs and names are included in the payload.
