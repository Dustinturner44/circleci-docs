---
layout: classic-docs
title: "Using Shell Scripts"
description: "Best practices for using shell scripts for use in CircleCI configuration"
contentTags:
  platform:
  - Cloud
  - Server v4.x
  - Server v3.x
---

## Overview
{: #overview }

Configuring CircleCI often requires writing shell scripts. While shell scripting can give you finer control over your pipelines, it is possible you will come across a few errors. You can avoid many of these errors by reviewing the best practices explained below.

## Shell script best practices
{: #shell-script-best-practices }

### Use ShellCheck
{: #use-shellcheck }

[ShellCheck](https://github.com/koalaman/shellcheck) is a shell script static analysis tool that gives warnings and suggestions for bash/sh shell scripts.

Use the [ShellCheck orb](https://circleci.com/developer/orbs/orb/circleci/shellcheck) for the simplest way to add ShellCheck to your configuration (remember to replace `x.y.z` with a valid version):

```yaml
version: 2.1

orbs:
  shellcheck: circleci/shellcheck@x.y.z

workflows:
  check-build:
    jobs:
      - shellcheck/check # job defined within the orb so no further config necessary
      - build-job:
          requires:
            - shellcheck/check # only run build-job once shellcheck has run
          filters:
            branches:
              only: main # only run build-job on main branch

jobs:
  build-job:
    ...
```

Alternatively, ShellCheck can be configured without using the orb:

```yaml
version: 2.1
jobs:
  shellcheck:
    docker:
      - image: koalaman/shellcheck-alpine:stable
        auth:
          username: mydockerhub-user
          password: $DOCKERHUB_PASSWORD  # context / project UI env-var reference
    steps:
      - checkout
      - run:
          name: Check Scripts
          command: |
            find . -type f -name '*.sh' | wc -l
            find . -type f -name '*.sh' | xargs shellcheck --external-sources
  build-job:
    ...

workflows:
  check-build:
    jobs:
      - shellcheck
      - build-job:
          requires:
            - shellcheck # only run build-job once shellcheck has run
          filters:
            branches:
              only: main # only run build-job on main branch
```

Take caution when using `set -o xtrace` / `set -x` with ShellCheck. When the shell expands secret environment variables, they can be exposed, as in the example below.
{: class="alert alert-info" }

As cautioned above, observe how the `tmp.sh` script file reveals too much.

```shell
> cat tmp.sh
#!/bin/sh

set -o nounset
set -o errexit
set -o xtrace

if [ -z "${SECRET_ENV_VAR:-}" ]; then
  echo "You must set SECRET_ENV_VAR!"
fi
> sh tmp.sh
+ '[' -z '' ']'
+ echo 'You must set SECRET_ENV_VAR!'
You must set SECRET_ENV_VAR!
> SECRET_ENV_VAR='s3cr3t!' sh tmp.sh
+ '[' -z 's3cr3t!' ']'
```

### Set error flags
{: #set-error-flags }

There are several error flags you can set to automatically exit scripts when unfavorable conditions occur. As a best practice, add the following flags at the beginning of each script to protect yourself from tricky errors.

```shell
#!/usr/bin/env bash

# Exit script if you try to use an uninitialized variable.
set -o nounset

# Exit script if a statement returns a non-true return value.
set -o errexit

# Use the error status of the first failure, rather than that of the last item in a pipeline.
set -o pipefail
```

## Run a shell script
{: #run-a-shell-script }

In your terminal, navigate to the folder/location of the script you want to run. You can use `ls` to verify you have navigated to the correct path for the script. You should now be able to run the following in your terminal:

```bash
sh <name-of-file>.sh
```

<<<<<<< HEAD
Occassionally, a script might not be executable by default, and you will be required to make the file executable before you run it. This process differs per platform, and you will need to search how to do this for your specific platform. 

For example, you can try to right-click on the script file and see if there is an option to make it executable. If you are on macOS or Linux, you can also look up how to use `chmod` commands to make a script file executable with different permissions.
=======
Occasionally, a script might not be executable by default, and you will be required to make the file executable before you run it. This process differs per platform, and you will need to search how to do this for your specific platform. For example, you can try to right-click on the script file and see if there is an option to make it executable. If you are on macOS or Linux, you can also look up how to use `chmod` commands to make a script file executable with different permissions.
>>>>>>> b4a42f0e

## Additional resources
{: #additional-resources }

For more detailed explanations and additional techniques, see this [Writing Robust Bash Shell Scripts](https://www.davidpashley.com/articles/writing-robust-shell-scripts) blog post on writing robust shell scripts.<|MERGE_RESOLUTION|>--- conflicted
+++ resolved
@@ -130,13 +130,9 @@
 sh <name-of-file>.sh
 ```
 
-<<<<<<< HEAD
-Occassionally, a script might not be executable by default, and you will be required to make the file executable before you run it. This process differs per platform, and you will need to search how to do this for your specific platform. 
+Occasionally, a script might not be executable by default, and you will be required to make the file executable before you run it. This process differs per platform, and you will need to search how to do this for your specific platform.
 
 For example, you can try to right-click on the script file and see if there is an option to make it executable. If you are on macOS or Linux, you can also look up how to use `chmod` commands to make a script file executable with different permissions.
-=======
-Occasionally, a script might not be executable by default, and you will be required to make the file executable before you run it. This process differs per platform, and you will need to search how to do this for your specific platform. For example, you can try to right-click on the script file and see if there is an option to make it executable. If you are on macOS or Linux, you can also look up how to use `chmod` commands to make a script file executable with different permissions.
->>>>>>> b4a42f0e
 
 ## Additional resources
 {: #additional-resources }
