---
toc: false
---
= Cross references and links
:page-layout: classic-docs
:icons: font
:toc-title:

[#cross-references]
== Cross references
* Cross references (links betweek docs pages) in **.adoc** should be made in the following form:
+
----
<<<<<<< HEAD
[GitHub and Bitbucket Integration]({{ site.baseurl }}/gh-bb-integration/
=======
xref:github-integration.adoc#user-keys-and-deploy-keys[User Keys and Deploy Keys]
>>>>>>> b12ce1f0
----

* The **.md** equivalent would be to use a link:
+
----
<<<<<<< HEAD
[GitHub and Bitbucket Integration]({{ site.url }}/{{ site.baseurl }}/gh-bb-integration/)
=======
[User Keys and Deploy Keys](/github-integration#user-keys-and-deploy-keys)
>>>>>>> b12ce1f0
----

* Cross references should explicitly name the document or section to which they are linking.
** **Good:** Refer to the https://circleci.com/docs/2.0/env-vars/#setting-an-environment-variable-in-a-project[Setting an environment variable in a project] section of the Environment Variables document. +
** **Bad:** See here for info on https://circleci.com/docs/2.0/env-vars/#setting-an-environment-variable-in-a-project[adding project-level environment variables]. 

[#links]
== Links

* Links to third party sites should be in the following form in asciidoc content:
+
----
link:https://circleci.com[CircleCI]
----

* The markdown link syntax is as follows:
+
----
[CircleCI](https://circleci.com)
----
<|MERGE_RESOLUTION|>--- conflicted
+++ resolved
@@ -8,24 +8,16 @@
 
 [#cross-references]
 == Cross references
-* Cross references (links betweek docs pages) in **.adoc** should be made in the following form:
+* Cross references (links between docs pages) in **.adoc** should be made in the following form:
 +
 ----
-<<<<<<< HEAD
-[GitHub and Bitbucket Integration]({{ site.baseurl }}/gh-bb-integration/
-=======
 xref:github-integration.adoc#user-keys-and-deploy-keys[User Keys and Deploy Keys]
->>>>>>> b12ce1f0
 ----
 
 * The **.md** equivalent would be to use a link:
 +
 ----
-<<<<<<< HEAD
-[GitHub and Bitbucket Integration]({{ site.url }}/{{ site.baseurl }}/gh-bb-integration/)
-=======
 [User Keys and Deploy Keys](/github-integration#user-keys-and-deploy-keys)
->>>>>>> b12ce1f0
 ----
 
 * Cross references should explicitly name the document or section to which they are linking.
