---
version:
- Server v3.x
- Server Admin
---
= CircleCI Server v3.x Internal Database Volume Expansion
:page-layout: classic-docs
:imagesdir: ../assets/img/docs/
:page-liquid:
:icons: font
:toc: macro
:toc-title:

toc::[]

== Overview
_Persistent Volume Expansion of MongoDB and Postgres is available for server v3.2.0 and up._

If you have chosen to deploy either of the CircleCI databases (MongoDB or Postgres) within the cluster, as opposed to externally provisioning these databases, then there may come a point at which the storage space initially made available to these databases is no longer sufficient. Internal databases in your Kubernetes cluster make use of https://kubernetes.io/docs/concepts/storage/persistent-volumes/[persistent volumes] for persistent storage. The size of these volumes is determined by persistence volume claims or PVCs. These PVCs request storage space based on what has been made available to the nodes in your cluster. 

In this document, we will run through the steps to increase the sizes of the persistent volumes used by your internally deployed databases, by increasing the size of our persistent volume claims. This operation should not require any downtime.

NOTE: Expanding persistent volumes does not affect the size of the attached storage of your nodes. Expanding node storage will remain within the limitations of your cloud provider. Please refer to the docs of your chosen cloud provider for details on how to expand the storage attached to your cluster's nodes.


== The Process
Below are the steps detailing how we will resize the persistent volume claims for Postgres and MongoDB. We will be able to confirm the size of the claims and the disk space made available to our databases before and after this operation.

NOTE: As a precaution, it's always good to https://circleci.com/docs/2.0/server-3-operator-backup-and-restore/?section=server-administration[create a backup of your cluster] first.



=== Step 0 - Confirm Current Volume Size
By default, the persistent volume claims used by our internal databases have a capacity of 8Gi. However, this initial value can be set by the user on first deploy via Kots Admin. We can confirm the size of our persistence volume claim capacity using `kubectl get pvc <pvc-name>`.

For postgres
[source,bash]
----
circleci-user ~ $ kubectl get pvc data-postgresql-0
NAME                STATUS   VOLUME                                     CAPACITY   ACCESS MODES   STORAGECLASS   AGE
data-postgresql-0   Bound    pvc-c2a2d97b-2b7d-47d3-ac77-d07c76c995a3   8Gi        RWO            gp2            1d
----

For mongodb
[source,bash]
----
circleci-user ~ $ kubectl get pvc datadir-mongodb-0
NAME                STATUS   VOLUME                                     CAPACITY   ACCESS MODES   STORAGECLASS   AGE
datadir-mongodb-0   Bound    pvc-58a2274c-31c0-487a-b329-0062426b5535   8Gi        RWO            gp2            1d
----

We can also confirm this capacity is made available to a database by checking the size of it's data directory.

For postgres the directory is `/bitnami/postgresql`. We can confirm it's size using the command below.

[source,bash]
----
circleci-user ~ $ kubectl exec postgresql-0 -- df -h /bitnami/postgresql
Filesystem      Size  Used Avail Use% Mounted on
/dev/nvme4n1    7.8G  404M  7.4G   3% /bitnami/postgresql
----

For mongodb the directory is `/bitnami/mongodb`.
[source,bash]
----
circleci-user ~ $ kubectl exec mongodb-0 -- df -h /bitnami/mongodb
Filesystem      Size  Used Avail Use% Mounted on
/dev/nvme1n1    7.8G  441M  7.4G   3% /bitnami/mongodb
----

From the examples above, the capacities are still 8Gi. Lets increase the size to 10Gi

=== Step 1 - Confirm Volume Expansion is Allowed
First let's confirm that volume expansion is allowed in our cluster.

[source,bash]
----
circleci-user ~ $ kubectl get sc
NAME            PROVISIONER             RECLAIMPOLICY   VOLUMEBINDINGMODE      ALLOWVOLUMEEXPANSION   AGE
gp2 (default)   kubernetes.io/aws-ebs   Delete          WaitForFirstConsumer   false                  1d
----

As we can see, our default storage class does not allow volume expansion. However, changing this is quite easy with the `kubectl patch` command.

[source,bash]
----
circleci-user ~ $ kubectl patch sc gp2 -p '{"allowVolumeExpansion": true}'
storageclass.storage.k8s.io/gp2 patched
circleci-user ~ $ kubectl get sc
NAME            PROVISIONER             RECLAIMPOLICY   VOLUMEBINDINGMODE      ALLOWVOLUMEEXPANSION   AGE
gp2 (default)   kubernetes.io/aws-ebs   Delete          WaitForFirstConsumer   true                  1d
----

Now we may proceed to expand our volumes.

=== Step 2 - Delete the Database's Stateful Set
In this step we wish to delete the stateful set which controls our database pod, however we do not want to delete the pod itself as this would cause downtime. The command below will delete the referenced database's stateful set without deleting the pod. Not to worry, in the steps below we will be redeploying our statefulset. You may chose to delete one or both stateful sets, depending on which database volumes you wish to expand. The `--cascade=false` flag is most important here.

For postgres
[source,bash]
----
circleci-user ~ $ kubectl delete sts postgresql --cascade=false
----

For mongodb
[source,bash]
----
circleci-user ~ $ kubectl delete sts mongodb --cascade=false
----

=== Step 3 - Update the size of the Database's PVC
Now that the stateful set has been removed, we can increase the size of our persistent volume claim to 10Gi. This is also quite easy to do with `kubectl patch`.

For postgres
[source,bash]
----
circleci-user ~ $ kubectl patch pvc data-postgresql-0 -p '{"spec": {"resources": {"requests": {"storage": "10Gi"}}}}'
----

For mongodb
[source,bash]
----
circleci-user ~ $ kubectl patch pvc datadir-mongodb-0 -p '{"spec": {"resources": {"requests": {"storage": "10Gi"}}}}'
----

=== Step 4 - Update Kots Admin with the new PVC size
Now we need to head over to kots admin console to persist our changes. In the config section, we will update the values for our PVC size to 10Gi as shown below.

Postgres
image::kots-pg-pvc-size.png[Postgres PVC size]

MongoDB
image::kots-mongo-pvc-size.png[MongoDB PVC size]

Now save and deploy your changes. This will recreate the stateful set(s) that we destroyed earlier, but with the new PVC sizes which will persist through new releases.


=== Step 5 - Validate New Volume Size
Once deployed we can validate the size of the data directories assigned to our databases.

For postgres the directory is `/bitnami/postgresql`.
[source,bash]
----
circleci-user ~ $ kubectl exec postgresql-0 -- df -h /bitnami/postgresql
Filesystem      Size  Used Avail Use% Mounted on
/dev/nvme4n1    9.8G  404M  9.4G   5% /bitnami/postgresql
----

For mongodb the directory is `/bitnami/mongodb`.
[source,bash]
----
circleci-user ~ $ kubectl exec mongodb-0 -- df -h /bitnami/mongodb
Filesystem      Size  Used Avail Use% Mounted on
/dev/nvme1n1    9.8G  441M  9.3G   5% /bitnami/mongodb
----

<<<<<<< HEAD
As we can see, the size of our directories has been increased.


NOTE: If you find that after following these procedures, the disk size allocated to your data directories have not increased, then you may need to restart your database pods. This however will cause some downtime of 1-5mins as the databases restart. You may try the commands below to restart your databases

For postgres
[source,bash]
----
circleci-user ~ $ kubectl rollout restart sts postgresql
----

For mongodb
[source,bash]
----
circleci-user ~ $ kubectl rollout restart sts mongodb
----
=======
As we can see, the size of our mounted directories has been increased.
>>>>>>> b63ede89
<|MERGE_RESOLUTION|>--- conflicted
+++ resolved
@@ -154,7 +154,6 @@
 /dev/nvme1n1    9.8G  441M  9.3G   5% /bitnami/mongodb
 ----
 
-<<<<<<< HEAD
 As we can see, the size of our directories has been increased.
 
 
@@ -170,7 +169,4 @@
 [source,bash]
 ----
 circleci-user ~ $ kubectl rollout restart sts mongodb
-----
-=======
-As we can see, the size of our mounted directories has been increased.
->>>>>>> b63ede89
+----