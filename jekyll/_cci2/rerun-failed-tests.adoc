---
contentTags:
  platform:
  - Cloud
---
= Rerun failed tests
:page-layout: classic-docs
:page-liquid:
:page-description: How to rerun only failed tests in a job and optimize credit usage.
:icons: font
:experimental:


Use the rerun failed tests feature to only rerun a subset of tests instead of rerunning the entire test suite when a transient test failure arises.

[#introduction]
== Introduction

When you select **rerun failed tests** (see image below), only a subset of tests are rerun, instead of rerunning the entire test suite when a transient test failure arises.

Historically, when a testing job in a workflow had flaky tests, the only option to get to a successful workflow was to link:https://support.circleci.com/hc/en-us/articles/360050303671-How-To-Rerun-a-Workflow[rerun your workflow from failed]. This type of rerun executes *all tests* from your testing job, including tests that passed, which prolongs time-to-feedback and consumes credits unnecessarily.

This rerun failed tests option reruns failed tests from the _same_ commit, not from subsequent commits.

image::{{site.baseurl}}/assets/img/docs/rerun-failed-tests-option.png[Option to rerun failed tests from Rerun menu]

[#prerequisites]
== Prerequisites

* Your testing job in the workflow is configured to xref:collect-test-data/#[upload test results] to CircleCI. `file` or `classname` attributes **must be present** in the xref:use-the-circleci-cli-to-split-tests#junit-xml-reports[JUnit XML output].
* The testing job uses `circleci tests run` (see below for details) to execute tests.
+
NOTE: If your current job is using xref:test-splitting-tutorial#[intelligent test splitting], you must *change* the `circleci tests split` command to `circleci tests run` combined with a `--split-by=` flag  (see below for instructions).

[#quickstart]
== Quickstart

[#example-config-file-before]
=== Before: Example `.circleci/config.yml` file

```yaml
 - run:
    name: Run tests
    command: |
      mkdir test-results
      TEST_FILES=$(circleci tests glob "**/test_*.py" | circleci tests split --split-by=timings)
      pytest -o junit_family=legacy --junitxml=test-results/junit.xml $TEST_FILES

- store_test_results:
    path: test-results
```

This example snippet is from a CircleCI configuration file that:

. Executes Python test files that end in `.py`,
. Splits tests by previous timing results (you can follow xref:test-splitting-tutorial#[this tutorial] on intelligent test splitting),
. Stores the test results in a new directory called `test-results`, and
. Uploads those test results to CircleCI.

NOTE: `-o junit_family=legacy` is present to ensure that the test results being generated contain the `file` attribute. Not included in this snippet is the config key to set parallelism (read the xref:parallelism-faster-jobs#[Test splitting and parallelism] page for more information).

[#example-config-file-after]
=== After: Example `.circleci/config.yml` file

In the snippet below, the example has been updated to use the `circleci tests run` command to allow for rerunning only failed tests.

```yaml
 - run:
    name: Run tests
    command: |
      mkdir test-results
      TEST_FILES=$(circleci tests glob "**/test_*.py")
      echo "$TEST_FILES" | circleci tests run --command="xargs pytest -o junit_family=legacy --junitxml=test-results/junit.xml" --verbose --split-by=timings #--split-by=timings optional, only use if you are using CircleCI's test splitting

 - store_test_results:
    path: test-results
```

* `TEST_FILES=$(circleci tests glob "**/test_*.py")`
+
Use CircleCI's xref:troubleshoot-test-splitting#video-troubleshooting-globbing[glob command] to put together a list of test files. In this case, we are looking for any test file that starts with `test_` and ends with `.py`. Ensure that the glob string is enclosed in quotes.

* `echo "$TEST_FILES" |`
+
Pass the list of test files to the `circleci tests run` command as standard input (link:https://www.computerhope.com/jargon/s/stdin.htm[`stdin`]).

* `circleci tests run --command="xargs pytest -o junit_family=legacy --junitxml=test-results/junit.xml" --verbose --split-by=timings`
** Invoke `circleci tests run` and specify the original command (`pytest`) used to run tests as part of the `--command=` parameter. **This is required**. `xargs` must be present as well.
** `--verbose` is an optional parameter for `circleci tests run` which enables more verbose debugging messages.
** *Optional*: `--split-by=timings` enables intelligent test splitting by timing for `circleci tests run`. Note that this is not required in order to use `circleci tests run`. If your testing job is not using CircleCI's test splitting, omit this parameter.  For `pytest`, `--timings-type=name` is the most straightforward to integrate with the way that `pytest` outputs its JUnit XML out-of-the-box.

NOTE: You can specify the timing type similar to `circleci tests split --split-by=timings --timings-type=` using a `--timings-type=` flag.  You can pass `file`, `classname`, or `name` (`name` splits by test name) to `--timings-type=` as a flag to `circleci tests run`.

[#verify-the-configuration]
==== Verify the configuration

After updating your configuration, run the job that runs tests again and make sure that the same number of tests are being executed as before the config.yml change.

Then, the next time you encounter a test failure on that job, click the "Rerun failed tests" button.  If the `--verbose` setting is enabled, you should see output similar to the following the next time you click btn:[Rerun failed tests] with this job on CircleCI:

```sh
Installing circleci-tests-plugin-cli plugin.
circleci-tests-plugin-cli plugin Installed. Version: 1.0.5976-439c1fc
DEBUG[2023-05-18T22:09:08Z] Attempting to read from stdin. This will hang if no input is provided.
INFO[2023-06-14T23:52:50Z] received failed tests from workflow *****
DEBUG[2023-05-18T22:09:08Z] 2 test(s) failed out of 56 total test(s). Rerunning 1 test file(s)
DEBUG[2023-06-14T23:52:50Z] if all tests are being run instead of only failed tests, ensure your JUnit XML has a file or classname attribute.
INFO[2023-05-18T22:09:08Z] starting execution
DEBUG[2023-05-18T22:09:08Z] Received: ****
```

If you see `rerunning failed tests` present in the step's output, the functionality is configured properly.  You'll also see output that shows the total number of failed tests from the original job run, the total number of

The job should only rerun tests that are from a `classname` of `file` that had at least one test failure when the btn:[Rerun failed tests] button is clicked. If you are seeing different behavior, comment on this https://discuss.circleci.com/t/product-launch-re-run-failed-tests-only/47775/[Discuss post] for support.

[#additional-examples]
== Additional examples

[#configure-a-job-running-ruby-rspec-tests]
=== Configure a job running Ruby (rspec) tests

. Add the following gem to your Gemfile:
+
```bash
gem 'rspec_junit_formatter'
```

. Modify your test command to use `circleci tests run`:
+
```yaml
 - run: mkdir ~/rspec
 - run:
    command: |
      circleci tests glob "spec/**/*_spec.rb" | circleci tests run --command="xargs bundle exec rspec --format progress --format RspecJunitFormatter -o ~/rspec/rspec.xml" --verbose --split-by=timings
```

. Update the `glob` command to match your use case. See the RSpec section in the xref:collect-test-data#rspec[Collect Test Data] document for details on how to output test results in an acceptable format for `rspec`. **If your current job is using xref:test-splitting-tutorial#[CircleCI's intelligent test splitting], you must change the `circleci tests split` command to `circleci tests run` with the `--split-by=timings` parameter.** If you are not using test splitting, `--split-by=timings` can be omitted.

[#configure-a-job-running-ruby-cucumber-tests]
=== Configure a job running Ruby (Cucumber) tests

. Modify your test command to look something similar to:
+
```yaml
- run: mkdir -p ~/cucumber
- run:
    command: |
    circleci tests glob "features/**/*.feature" | circleci tests run --command="xargs bundle exec cucumber --format junit,fileattribute=true --out ~/cucumber/junit.xml" --verbose --split-by=timings
```

. Update the `glob` command to match your use case. See the Cucumber section in the xref:collect-test-data#cucumber[Collect Test Data] document for details on how to output test results in an acceptable format for `Cucumber`. **If your current job is using xref:test-splitting-tutorial#[CircleCI's intelligent test splitting], you must change the `circleci tests split` command to `circleci tests run` with the `--split-by=timings` parameter.** If you are not using test splitting, `--split-by=timings` can be omitted.

[#configure-a-job-running-cypress-tests]
=== Configure a job running Cypress tests

. Use the link:https://www.npmjs.com/package/cypress-circleci-reporter[cypress-circleci-reporter] (note this is a 3rd party tool that is not maintained by CircleCI).  You can install in your `.circleci/config.yml` or add to your `package.json`. Example for adding to `.circleci/config.yml`:
+
```yaml
  #add required reporters (or add to package.json)
  -run:
    name: Install coverage reporter
    command: |
      npm install --save-dev cypress-circleci-reporter
```

. Use the `cypress-circleci-reporter`, `circleci tests run`, and upload test results to CircleCI:
+
```yaml
     -run:
        name: run tests
        command: |
          mkdir test_results
          cd ./cypress
          npm ci
          npm run start &
          circleci tests glob "cypress/**/*.cy.js" | circleci tests run --command="xargs npx cypress run --reporter cypress-circleci-reporter --spec" --verbose --split-by=timings #--split-by=timings is optional, only use if you are using CircleCI's test splitting

     - store_test_results:
        path: test_results
```
+
Remember to modify the `glob` command for your specific use case.  **If your current job is using xref:test-splitting-tutorial#[CircleCI's intelligent test splitting], you must change the `circleci tests split` command to `circleci tests run` with the `--split-by=timings` parameter.** If you are not using test splitting, `--split-by=timings` can be omitted.

Cypress may output a warning saying `Warning: It looks like you're passing --spec a space-separated list of arguments:`.  This can be ignored, but it can be removed by following the guidance from our link:https://discuss.circleci.com/t/product-launch-re-run-failed-tests-only-circleci-tests-run/47775/18[community forum].

[#configure-a-job-running-javascript-typescript-jest-tests]
=== Configure a job running Javascript/Typescript (Jest) tests

. Install the `jest-junit` dependency. You can add this step in your `.circleci/config.yml`:
+
```yaml
  - run:
      name: Install JUnit coverage reporter
      command: yarn add --dev jest-junit
```
+
You can also add it to your `jest.config.js` file by following these link:https://www.npmjs.com/package/jest-junit[usage instructions].

. Modify your test command to look something similar to:
+
```yaml
- run:
    command: |
      npx jest --listTests | circleci tests run --command=“JEST_JUNIT_ADD_FILE_ATTRIBUTE=true xargs npx jest --config jest.config.js --runInBand --” --verbose --split-by=timings
    environment:
      JEST_JUNIT_OUTPUT_DIR: ./reports/
  - store_test_results:
      path: ./reports/
```

. Update the `npx jest --listTests` command to match your use case. See the Jest section in the xref:collect-test-data#jest[Collect Test Data] document for details on how to output test results in an acceptable format for `jest`. **If your current job is using xref:test-splitting-tutorial#[CircleCI's intelligent test splitting], you must change the `circleci tests split` command to `circleci tests run` with the `--split-by=timings` parameter.** If you are not using test splitting, `--split-by=timings` can be omitted.
+
`JEST_JUNIT_ADD_FILE_ATTRIBUTE=true` is added to ensure that the `file` attribute is present. `JEST_JUNIT_ADD_FILE_ATTRIBUTE=true` can also be added to your `jest.config.js` file instead of including it in `.circleci/config.yml`, by using the following attribute: `addFileAttribute="true"`.

[#configure-a-job-running-playwright-tests]
=== Configure a job running Playwright tests

. Modify your test command to use `circleci tests run`:
+
```yaml
 - run:
    command: |
      mkdir test-results #can also be switched out for passing PLAYWRIGHT_JUNIT_OUTPUT_NAME directly to Playwright
      pnpm run serve &
      TESTFILES = $(circleci tests glob "specs/e2e/**/*.spec.ts")
      echo "$TESTFILES" | circleci tests run --command="xargs pnpm playwright test --config=playwright.config.ci.ts --reporter=junit" --verbose --split-by=timings
```

. Update the `glob` command to match your use case. **If your current job is using xref:test-splitting-tutorial#[CircleCI's intelligent test splitting], you must change the `circleci tests split` command to `circleci tests run` with the `--split-by=timings` parameter.**. If you are not using test splitting, `--split-by=timings` can be omitted. Note: you may also use link:https://playwright.dev/docs/test-reporters#junit-reporter[Playwright's built-in flag] (`PLAYWRIGHT_JUNIT_OUTPUT_NAME`) to specify the JUnit XML output directory.
+
NOTE: Ensure that you are using version 1.34.2 or later of Playwright. Earlier versions of Playwright may not output JUnit XML in a format that is compatible with this feature.

<<<<<<< HEAD
[#configure-a-job-running-gradle-tests]
=== Configure a job running Gradle tests
=======
[#configure-a-job-running-go-tests]
=== Configure a job running Go tests
>>>>>>> 491df2b1

. Modify your test command to use `circleci tests run`:
+
```yaml
<<<<<<< HEAD
-run:
  command: |
    cd src/test/java

    # Get list of classnames of tests that should run on this node.
    circleci tests glob "**/*.java" | cut -c 1- | sed 's@/@.@g' | sed 's/.\{5\}$//' | circleci tests run --command=">classnames.txt xargs echo" --verbose --split-by=timings --timings-type=classname

    #if this is a re-run and it is a parallel run that does not have tests to run, halt execution of this parallel run
    [ -s classnames.txt ] || circleci-agent step halt
```
+
```yaml
-run:
  command: |

    # Format the arguments to "./gradlew test"

    GRADLE_ARGS=$(cat src/test/java/classnames.txt | awk '{for (i=1; i<=NF; i++) print "--tests",$i}')
    echo "Prepared arguments for Gradle: $GRADLE_ARGS"

    ./gradlew test $GRADLE_ARGS
```

. Update the `glob` command to match your use case. **If your current job is using xref:test-splitting-tutorial#[CircleCI's intelligent test splitting], you must change the `circleci tests split` command to `circleci tests run` with the `--split-by=timings` parameter.**. If you are not using test splitting, `--split-by=timings` can be omitted.
=======
- run:
    command: go list ./... | circleci tests run --command "xargs gotestsum --junitfile junit.xml --format testname --" --split-by=timings --timings-type=name

- store_test_results:
    path: junit.xml
```

. **If your current job is using xref:test-splitting-tutorial#[CircleCI's intelligent test splitting], you must change the `circleci tests split` command to `circleci tests run` with the `--split-by=timings` parameter.**. If you are not using test splitting, `--split-by=timings` can be omitted.
>>>>>>> 491df2b1

[#output-test-files-only]
=== Output test files only

If your testing set-up on CircleCI is not compatible with invoking your test runner in the `circleci tests run` command, you can opt to use `circleci tests run` to receive the file names, output the file names, and save the file names to a temporary location.  You can then subsequently invoke your test runner using the outputted file names.

Example:

```yaml
 - run:
    command: |
      circleci tests glob "src/**/*js" | circleci tests run --command=">files.txt xargs echo" --verbose --split-by=timings #split-by=timings is optional
```

The snippet above will write the list of test file names to `files.txt`.  On a non-rerun, this list will be all of the test file names.  On a "rerun", the list will be a subset of file names (the test file names that had at least 1 test failure in the previous run).  You can pass the list of test file names from `files.txt` into, for example, your custom `makefile`.

[#configure-a-job-running-playwright-tests]
=== Configure a job running Django tests

Django takes as input test filenames with a format that uses dots ("."), however, it outputs JUnit XML in a format that uses slashes "/".  To account for this, get the list of test filenames first, change the filenames to be separated by dots "." instead of slashes "/", and pass the filenames into the test command.

[source,yaml]
----
# Get the test file names, write them to files.txt, and split them by historical timing data
circleci tests glob "**/test*.py" | circleci tests run --command=">files.txt xargs echo" --verbose --split-by=timings #split-by-timings is optional
# Change filepaths into format Django accepts (replace slashes with dots).  Save the filenames in a TESTFILES variable
cat files.txt | tr "/" "." | sed "s/\.py//g" | sed "s/tests\.//g" > circleci_test_files.txt
cat circleci_test_files.txt
TESTFILES=$(cat circleci_test_files.txt)
# Run the tests (TESTFILES) with the reformatted test file names
pipenv run coverage run manage.py test --parallel=8 --verbosity=2 $TESTFILES
----

[#known-limitations]
== Known limitations

* If your testing job uses parallelism and test splitting, the job will spin up the number of containers/virtual machines (VMs) that are specified with the `parallelism` key. However, the step that runs tests for each of those parallel containers/VMs will only run a subset of tests, or no tests, after the tests are split across the total number of parallel containers/VMs.
+
For example, if parallelism is set to eight, there may only be enough tests after the test splitting occurs to "fill" the first parallel container/VM. The remaining seven containers/VMs will still start up, but they will not run any tests when they get to the test execution step.
+
**In most cases, you can still observe substantial time and credit savings** despite spinning up containers/VMs that do not run tests.
+
If you would like to maximize credit savings, you can immediately check for whether the parallel container/VM will execute tests as the first step in a job, and if there are no tests to run, terminate job execution. For example:
+
```yml
steps:
  - checkout
  - run: |
    mkdir -p ./tmp && \
    >./tmp/tests.txt && \
    circleci tests glob "spec/**/*_spec.rb" | circleci tests run --command=">./tmp/tests.txt xargs echo" --split-by=timings #Get the list of filenames for this container/VM

    [ -s tmp/tests.txt ] || circleci-agent step halt #if there are no filenames, terminate execution after this step

  - node/install
  # Proceed with the rest of the job
```
+
See <<parallel-rerun-failure>> for a workaround to avoid failures if you are also using `persist_to_workspace`.
+
NOTE: The `halt` command will execute the rest of the _current_ step, regardless of whether `tests.txt` has content or not. Make sure to place the command to execute tests in the _following_ step.

* Orbs that run tests may not work with this new functionality at this time.
* If a shell script is invoked to run tests, `circleci tests run` should be placed **in the shell script** itself, and not `.circleci/config.yml`. Alternatively, see the <<output-test-files-only,section above>> to pipe the list of test files to be run to a `.txt` file and then pass the list of test file names to your shell script.
* Jobs that are older than the xref:persist-data#custom-storage-usage[retention period] for workspaces for the organization cannot be rerun with "Rerun failed tests".
* Jobs that upload code coverage reports:
+
To ensure that code coverage reports from the original job run are persisted to an artifact in addition to the report that is generated on a re-run, see the following example for a sample Go project:
+
{% raw %}
[source,yaml]
----
jobs:
  test-go:
    # Install go modules and run tests
    docker:
      - image: cimg/go:1.20
    parallelism: 2
    steps:
      - checkout
      # Cache dependencies
      - restore_cache:
          key: go-mod-{{ checksum "go.mod" }}
      - run:
          name: Download Go modules
          command: go mod download
      - save_cache:
          key: go-mod-{{ checksum "go.mod" }}
          paths:
            - /home/circleci/go/pkg/mod
      - run:
          name: Run tests with coverage being saved
<<<<<<< HEAD
          command: go list ./... | circleci tests run --timings-type "name" --command="xargs gotestsum --junitfile junit.xml --format testname -- -coverprofile=cover.out"
=======
          command: go list ./... | circleci tests run --command "xargs gotestsum --junitfile junit.xml --format testname -- -coverprofile=cover.out" --split-by=timings --timings-type=name
>>>>>>> 491df2b1
      # For a rerun that succeeds, restore the coverage files from the failed run
      - restore_cache:
          key: coverage-{{.Revision}}-{{.Environment.CIRCLE_NODE_INDEX}}
      # Save the coverage for rerunning failed tests. CircleCI will skip saving if this revision key has already been saved.
      - save_cache:
          key: coverage-{{.Revision}}-{{.Environment.CIRCLE_NODE_INDEX}}
          paths:
            - cover.out
          when: always
      # Needed for to rerun failed tests
      - store_test_results:
          path: junit.xml
          when: always
      # Upload coverage file html so we can show it includes all the tests (not just rerun)
      - run:
          name: Save html coverage
          command: go tool cover -html=cover.out -o cover.html
          when: always
      - store_artifacts:
          path: cover.html
          when: always
workflows:
  test:
    jobs:
      - test-go
----
{% endraw %}
+
The snippet above uses the built-in xref:caching#[`.Revision`] key to store a coverage report for the current VCS revision.  On a successful rerun, the original job run's coverage report will be restored to include the coverage from the skipped (passed) tests. It can then be used in a downstream job for aggregation or analysis.
+
A similar method can be used to ensure that the job immediately following a re-run uses timing for test splitting from both the original job run & the re-run.  Instead of storing and restoring `cover.out` in the cache, store and restore the test results XML.  If a similar method is not used, the job immediately following a re-run maybe slightly less efficient if using test splitting by timing.

* Rerun failed tests is not currently supported for the Windows execution environment.

* If your job runs two different types of tests in the same job, the feature will likely not work as expected.  In this scenario, it is recommended that the job is split into two jobs, each running a different set of tests with `circleci tests run`.


[#troubleshooting]
== Troubleshooting

[#all-tests-rerun]
=== All tests are still being rerun

After configuring `circleci tests run`, if you see *all tests* are rerun after clicking btn:[Rerun failed tests], check the following:

1. Ensure that the `--verbose` setting is enabled when invoking `circleci tests run`. This will display which tests `circleci tests run` is receiving on a "rerun".
2. Use xref:configuration-reference#storeartifacts[`store_artifacts`] to upload  the JUnit XML that contains test results to CircleCI.  This is the same file(s) that is being uploaded to CircleCI with `store_test_results`
3. Manually inspect the newly uplaoded JUnit XML via the **Artifacts** tab and ensure that there is a `file=` attribute or a `classname` attribute.  If neither are present, you will see unexpected behavior when trying to rerun.  Follow the instructions on this page to ensure that the test runner you are using is outputting its JUnit XML test results with a `file` (preferred) or `classname` attribute.  Comment in our link:https://discuss.circleci.com/t/product-launch-re-run-failed-tests-only-circleci-tests-run/47775/48[community forum] if you are still stuck.

Additionally, ensure that `xargs` is present in the `--command=` argument.

[#no-test-names]
=== No test names found in input source

If you are seeing the following message: `WARN[TIMESTAMP] No test names found in input source. If you were expecting test names, please check your input source.`

Ensure that you are passing a list of test filenames (or classnames) *via stdin* to `circleci tests run`.  The most common approach to do this is to use a glob command: `circleci tests glob "glob pattern" | circleci tests run --command="xargs test command" --verbose`

[#test-filenames-include-sapces]
=== Test file names include spaces

`circleci tests run` expects input to be space or newline delimited.  If your test file names have spaces in them, this may pose a problem, especially if you are using `pytest` which may generate names with whitespace.  One possible workaround is to use specific IDs for the tests with whitespace in their names using the instructions from the link:https://docs.pytest.org/en/7.1.x/example/parametrize.html#set-marks-or-test-id-for-individual-parametrized-test[official Pytest documentation].

[#parallel-rerun-failure]
=== Parallel rerun failure

If your job runs tests in parallel and persists files to a workspace, you may see a parallel run on a rerun that fails because the `persist_to_workspace` step could not find any contents in the directory that was specified. This may happen because the parallel run will not always execute tests on a rerun if there are not enough tests to be distributed across all parallel runs.

To avoid such a failure, add a `mkdir` command before you run any tests to set up the directory (or directories) that will eventually be persisted to a workspace.

```yaml
steps:
      - checkout
      - run: mkdir no_files_here
      - run: #test command with circleci tests run that populates no_files_here if tests are run
      - store_test_results:
          path: ./test-results
      - store_artifacts:
          path: ./test-results
      - persist_to_workspace:
          root: .
          paths:
            - no_files_here
```

On a rerun, if the parallel run is running tests, `no_files_here` will be populated. If it is not running any tests, the `persist_to_workspace` step will not fail because the `no_files_here` directory exists.

[#approval-jobs]
=== Approval jobs

If your workflow has an approval job, and a failed job containing failed tests that you wish to rerun, you will not be able to click btn:[Rerun failed tests] until the workflow has terminated.  This means that you must cancel the approval job before you can click btn:[Rerun failed tests].

[#FAQs]
== FAQs


**Question:** I have a question or issue, where do I go?

**Answer:** Leave a comment on the https://discuss.circleci.com/t/product-launch-re-run-failed-tests-only/47775/[Discuss post].

---

**Question:** Will this functionality rerun individual tests?

**Answer:** No, it will rerun failed test `classnames` or test filenames (`file`) that had at least one individual test failure.

---

**Question:** When can I use the option to btn:[Rerun failed tests]?

<<<<<<< HEAD
**Answer:** The job must be uploading test results to CircleCI and using `circleci tests run`.
=======
**Answer:** All tests will be executed when the workflow runs again, including failed tests. This is equivalent to selecting "Rerun workflow from failed".

---

**Question:** What happens if I try to use the functionality and `circleci tests run` is used in my `.circleci/config.yml` file, but I have not configured my job to upload test results to CircleCI?

**Answer:** The job will fail.

---

**Question:** When can I click the option to btn:[Rerun failed tests]?

**Answer:** When both prerequisites are met: A job is uploading test results to CircleCI, and `circleci tests run` is called.
>>>>>>> 491df2b1

---

**Question:** I don't see my test framework on this page, can I still use the functionality?

**Answer:** Yes, as long as your job meets the xref:#prerequisites[prerequisites] outlined above. The rerun failed tests functionality is test runner and test framework-agnostic. You can use the methods described in the xref:collect-test-data#[Collect test data] document to ensure that the job is uploading test results. Note that `classname` and `file` is not always present by default, so your job may require additional configuration.

From there, follow the xref:#quickstart[Quickstart] section to modify your test command to use `circleci tests run`.

If you run into issues, comment on the https://discuss.circleci.com/t/product-launch-re-run-failed-tests-only/47775/[Discuss post].

---

**Question:** Can I see in the web UI whether a job was rerun using "Rerun failed tests"?

**Answer:** Not at this time.

---

**Question:** My maven surefire tests are failing when I try to set this feature up?

**Answer:** You may need to add the `-DfailIfNoTests=false` flag to ensure the testing framework ignores skipped tests instead of reporting a failure when it sees a skipped test on a dependent module.

---

**Question:** Can I specify timing type for test splitting using `circleci tests run`?

**Answer:** Yes, you can specify the timing type similar to `circleci tests split --split-by=timings --timings-type=` using a `--timings-type=` flag.  You can pass `file`, `classname`, or `name` (`name` splits by test name) as a flag to `circleci tests run`.

---

**Question:** Are tests that were reported by my test runner as "Skipped" or "Ignored" rerun when I click btn:[Rerun failed tests]?

**Answer:** No, only test files/classnames that have at least one test case reported as "Failed" will be rerun.

---

**Question:** What is the oldest job that can use "rerun failed tests"?

**Answer:** Rerunning failed tests is currently available for workflows that are less than 15 days old.

---

**Question:** Can I use the `--record` functionality with Cypress and "rerun failed tests"?

**Answer:** Yes, you can pass the `--group` flag to Cypress and the `--ci-build-id` flag to group the results of CircleCi's parallelization.  Because the name passed to `--group` must be unique within the run, you can use CircleCI's built-in environment vairiables: `circleci tests glob ".cypress/**/*.spec.js" | circleci tests run --command="xargs npx cypress run --record --group "$CIRCLE_BUILD_NUM-$CIRCLE_NODE_INDEX" --ci-build-id $CIRCLE_BUILD_NUM --reporter cypress-circleci-reporter --spec" --verbose --split-by=timings`

---<|MERGE_RESOLUTION|>--- conflicted
+++ resolved
@@ -230,18 +230,12 @@
 +
 NOTE: Ensure that you are using version 1.34.2 or later of Playwright. Earlier versions of Playwright may not output JUnit XML in a format that is compatible with this feature.
 
-<<<<<<< HEAD
 [#configure-a-job-running-gradle-tests]
 === Configure a job running Gradle tests
-=======
-[#configure-a-job-running-go-tests]
-=== Configure a job running Go tests
->>>>>>> 491df2b1
 
 . Modify your test command to use `circleci tests run`:
 +
 ```yaml
-<<<<<<< HEAD
 -run:
   command: |
     cd src/test/java
@@ -266,7 +260,13 @@
 ```
 
 . Update the `glob` command to match your use case. **If your current job is using xref:test-splitting-tutorial#[CircleCI's intelligent test splitting], you must change the `circleci tests split` command to `circleci tests run` with the `--split-by=timings` parameter.**. If you are not using test splitting, `--split-by=timings` can be omitted.
-=======
+
+[#configure-a-job-running-go-tests]
+=== Configure a job running Go tests
+
+. Modify your test command to use `circleci tests run`:
++
+```yaml
 - run:
     command: go list ./... | circleci tests run --command "xargs gotestsum --junitfile junit.xml --format testname --" --split-by=timings --timings-type=name
 
@@ -275,7 +275,6 @@
 ```
 
 . **If your current job is using xref:test-splitting-tutorial#[CircleCI's intelligent test splitting], you must change the `circleci tests split` command to `circleci tests run` with the `--split-by=timings` parameter.**. If you are not using test splitting, `--split-by=timings` can be omitted.
->>>>>>> 491df2b1
 
 [#output-test-files-only]
 === Output test files only
@@ -368,11 +367,7 @@
             - /home/circleci/go/pkg/mod
       - run:
           name: Run tests with coverage being saved
-<<<<<<< HEAD
           command: go list ./... | circleci tests run --timings-type "name" --command="xargs gotestsum --junitfile junit.xml --format testname -- -coverprofile=cover.out"
-=======
-          command: go list ./... | circleci tests run --command "xargs gotestsum --junitfile junit.xml --format testname -- -coverprofile=cover.out" --split-by=timings --timings-type=name
->>>>>>> 491df2b1
       # For a rerun that succeeds, restore the coverage files from the failed run
       - restore_cache:
           key: coverage-{{.Revision}}-{{.Environment.CIRCLE_NODE_INDEX}}
@@ -483,23 +478,7 @@
 
 **Question:** When can I use the option to btn:[Rerun failed tests]?
 
-<<<<<<< HEAD
 **Answer:** The job must be uploading test results to CircleCI and using `circleci tests run`.
-=======
-**Answer:** All tests will be executed when the workflow runs again, including failed tests. This is equivalent to selecting "Rerun workflow from failed".
-
----
-
-**Question:** What happens if I try to use the functionality and `circleci tests run` is used in my `.circleci/config.yml` file, but I have not configured my job to upload test results to CircleCI?
-
-**Answer:** The job will fail.
-
----
-
-**Question:** When can I click the option to btn:[Rerun failed tests]?
-
-**Answer:** When both prerequisites are met: A job is uploading test results to CircleCI, and `circleci tests run` is called.
->>>>>>> 491df2b1
 
 ---
 
