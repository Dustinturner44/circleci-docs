--- conflicted
+++ resolved
@@ -76,15 +76,10 @@
 
 
  {: class="table table-striped"}
-<<<<<<< HEAD
  
  CircleCI 専有ホストでは <sup>(1)</sup> _Xcode 10.3 はサポートしていません。 このリソースクラスの詳細は、[macOS の専有ホスト]({{ site.baseurl }}/2.0/dedicated-hosts-macos)を参照して下さい。</p> 
  
  
-=======
-
-
->>>>>>> b2e059d8
 
 ## はじめよう
 
