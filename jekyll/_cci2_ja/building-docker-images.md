--- conflicted
+++ resolved
@@ -38,11 +38,7 @@
 {: #specifications }
 {:.no_toc}
 
-<<<<<<< HEAD
 The Remote Docker Environment has the following technical specifications (for CircleCI server installations, contact the systems administrator for specifications):
-=======
-The Remote Docker Environment has the following technical specifications (for CircleCI Server installations, contact the systems administrator for specifications):
->>>>>>> 22f4494f
 
 | CPU 数 | プロセッサー                    | RAM  | HD    |
 | ----- | ------------------------- | ---- | ----- |
@@ -78,10 +74,6 @@
 以下の例では、Docker Executorを使用して、リモートDockerで、[Docker のデモ プロジェクト](https://github.com/CircleCI-Public/circleci-demo-docker)の Docker イメージを構築してデプロイしています。
 
 <!-- markdownlint-disable MD046 -->
-<<<<<<< HEAD
-{% highlight yaml linenos %}
-version: 2.1 jobs: build: docker: - image: circleci/golang:1.15 auth: username: mydockerhub-user password: $DOCKERHUB_PASSWORD  # コンテキスト / プロジェクト UI 環境変数の参照 steps: - checkout # ... steps for building/testing app ...
-=======
 {% highlight yaml %}
 version: 2.1
 jobs:
@@ -94,7 +86,6 @@
     steps:
       - checkout
       # ... アプリのビルド・テストに関する記述 ...
->>>>>>> 22f4494f
 
       - setup_remote_docker:
           version: 19.03.13
@@ -123,11 +114,7 @@
 
 1. すべてのコマンドが[プライマリ コンテナ]({{ site.baseurl }}/2.0/glossary/#primary-container)で実行されます。 (5 行目)
 2. `setup_remote_docker` が呼び出されると、新しいリモート環境が作成され、それを使用するようにプライマリ コンテナが構成されます。 Docker 関連のコマンドもすべてプライマリ コンテナで実行されますが、イメージのビルドおよびプッシュとコンテナの実行はリモート Docker エンジン内で行われます。 (10 行目)
-<<<<<<< HEAD
 3. ここで [Docker レイヤー キャッシュ]({{ site.baseurl }}/2.0/glossary/#docker-layer-caching) (DLC) を有効化して、イメージのビルドを高速化します (**注:** `docker_layer_caching: true` オプションは、[Performance プランと Custom プラン](https://circleci.com/ja/pricing/)で提供され、Free プランでは提供されません。 DLC is available on CircleCI server installations). (11 行目)
-=======
-3. ここで [Docker レイヤー キャッシュ]({{ site.baseurl }}/2.0/glossary/#docker-layer-caching) (DLC) を有効化して、イメージのビルドを高速化します (**注:** `docker_layer_caching: true` オプションは、[Performance プランと Custom プラン](https://circleci.com/ja/pricing/)で提供され、Free プランでは提供されません。 DLC is available on CircleCI Server installations). (11 行目)
->>>>>>> 22f4494f
 4. プロジェクト環境変数を使用して、Docker ハブ の認証情報を格納します。 (17 行目)
 
 ## Docker のバージョン
@@ -156,11 +143,7 @@
 Consult the [Stable releases](https://download.docker.com/linux/static/stable/x86_64/) or [Edge releases](https://download.docker.com/linux/static/edge/x86_64/) for the full list of supported versions.
 --->
 
-<<<<<<< HEAD
 **Note:** The `version` key is not currently supported on CircleCI server installations. お使いのリモート Docker 環境にインストールされている Docker バージョンについては、システム管理者にお問い合わせください。
-=======
-**Note:** The `version` key is not currently supported on CircleCI Server installations. お使いのリモート Docker 環境にインストールされている Docker バージョンについては、システム管理者にお問い合わせください。
->>>>>>> 22f4494f
 
 ## 環境の分離
 {: #separation-of-environments }
