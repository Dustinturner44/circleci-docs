---
layout: classic-docs
title: "CircleCI に SSH 鍵を登録する"
short-title: "CircleCI に SSH 鍵を登録する"
description: "CircleCI に SSH 鍵を追加する方法"
order: 20
version:
  - Cloud
  - Server v2.x
---

サーバーへのデプロイに SSH アクセスが必要な場合は、CircleCI に SSH 鍵を登録する必要があります。

## 概要
CircleCI に SSH 鍵を登録する必要があるケースは、以下の 2 パターンです。

<<<<<<< HEAD
1 つ目の目的で SSH 鍵を登録する場合は、[GitHub と Bitbucket のインテグレーションに関するドキュメント]({{ site.baseurl }}/ja/2.0/gh-bb-integration/#プロジェクトで追加のプライベート-リポジトリのチェックアウトの有効化)を参照してください。

=======
>>>>>>> c07eaa43
1. バージョン管理システムからコードをチェックアウトする
2. 実行中のプロセスが他のサービスにアクセスできるようにする

それ以外の場合は、お使いのCircleCIのバージョン（クラウド／サーバー）に応じた以下の手順で、プロジェクトにSSHキーを追加してください。

それ以外の場合は、お使いのCircleCIのバージョン（クラウド／サーバー）に応じた以下の手順で、プロジェクトにSSHキーを追加してください。

## 手順
<<<<<<< HEAD
{: #steps }

=======
>>>>>>> c07eaa43
**Note:** Since CircleCI cannot decrypt SSH keys, every new key must have an empty passphrase.

### Cloud 版 CircleCI の場合
{: #circleci-cloud }

1. ターミナルで、`ssh-keygen -t ed25519 -C "your_email@example.com"` コマンドを実行して鍵を生成します。 詳細については、[Secure Shell (SSH) のドキュメント](https://www.ssh.com/ssh/keygen/)を参照してください。

2. CircleCI アプリケーションで、 **Project Settings** ボタン (作業対象のプロジェクトの **Pipelines** ページの右上にあります) をクリックして、プロジェクトの設定に移動します。

3. **Project Settings** ページにて、 **SSH Keys** をクリックします (画面左側のメニューにあります)。

4. スクロールし、 **Additional SSH Keys** のセクションに移動します。

5. **Add SSH Key** ボタンをクリックします。

6. **Hostname** フィールドに鍵に関連付けるホスト名を入力します (例: git.heroku.com)。 ホスト名を指定しない場合は、どのホストに対しても同じ鍵が使われます。

7. **Private Key** フィールドに登録する SSH 鍵を貼り付けます。

8. **Add SSH Key** ボタンをクリックします。

### CircleCI Server の場合
{: #circleci-server }

1. ターミナルで、`ssh-keygen -t ed25519 -C "your_email@example.com"` コマンドを実行して鍵を生成します。 詳細については、[Secure Shell (SSH) のドキュメント](https://www.ssh.com/ssh/keygen/)を参照してください。

2. CircleCI アプリケーションで、プロジェクトの横にある歯車のアイコンをクリックして、プロジェクトの設定に移動します。

3. **Permissions** セクションで、**SSH Permissions** をクリックします。

4. **Add SSH Key** ボタンをクリックします。

5. **Hostname** フィールドに鍵に関連付けるホスト名を入力します (例: git.heroku.com)。 ホスト名を指定しない場合は、どのホストに対しても同じ鍵が使われます。

6. **Private Key** フィールドに登録する SSH 鍵を貼り付けます。

7. **Add SSH Key** ボタンをクリックします。

## ジョブに SSH 鍵を登録する
{: #adding-ssh-keys-to-a-job }

すべての CircleCI ジョブは、`ssh-agent` を使用して登録済みのすべての SSH 鍵に自動的に署名します。 ただし、コンテナに実際に鍵を登録するには、`add_ssh_keys` キーを使用する**必要があります**。

複数の SSH 鍵をまとめてコンテナに登録するには、設定ファイル内の適切な[ジョブ]({{ site.baseurl }}/ja/2.0/jobs-steps/)を選択して、[`add_ssh_keys`]({{ site.baseurl }}/ja/2.0/configuration-reference/#add_ssh_keys) という特別なステップを実行します。

```yaml
version: 2
jobs:
  deploy-job:
    steps:
      - add_ssh_keys:
          fingerprints:
            - "SO:ME:FIN:G:ER:PR:IN:T"
```

**メモ:** `fingerprints` リスト内のすべてのフィンガープリントが、CircleCI アプリケーションを通じて登録された鍵と一致している必要があります。

## ホスト名を指定せずに複数の鍵を登録する
{: #adding-multiple-keys-with-blank-hostnames }

ホスト名を指定せずに複数の SSH 鍵をプロジェクトに登録するには、CircleCI のデフォルトの SSH 設定に変更を加える必要があります。 たとえば、同じホストに別々の目的でアクセスする複数の SSH 鍵がある場合、デフォルトの `IdentitiesOnly no` が設定され、接続では ssh-agent が使用されます。 このとき、その鍵が正しい鍵がどうかにかかわらず、常に最初の鍵が使用されます。 コンテナに SSH 鍵を登録している場合は、適切なブロックに `IdentitiesOnly no` を設定するか、`ssh-add -D` コマンドを実行し、`ssh-add /path/to/key` コマンドで登録された鍵を読み取って、このジョブで使用する ssh-agent からすべての鍵を削除します。

## 関連項目
{: #see-also }

[GitHub と Bitbucket のインテグレーション]({{ site.baseurl }}/ja/2.0/gh-bb-integration/)<|MERGE_RESOLUTION|>--- conflicted
+++ resolved
@@ -14,24 +14,14 @@
 ## 概要
 CircleCI に SSH 鍵を登録する必要があるケースは、以下の 2 パターンです。
 
-<<<<<<< HEAD
-1 つ目の目的で SSH 鍵を登録する場合は、[GitHub と Bitbucket のインテグレーションに関するドキュメント]({{ site.baseurl }}/ja/2.0/gh-bb-integration/#プロジェクトで追加のプライベート-リポジトリのチェックアウトの有効化)を参照してください。
-
-=======
->>>>>>> c07eaa43
 1. バージョン管理システムからコードをチェックアウトする
 2. 実行中のプロセスが他のサービスにアクセスできるようにする
 
 それ以外の場合は、お使いのCircleCIのバージョン（クラウド／サーバー）に応じた以下の手順で、プロジェクトにSSHキーを追加してください。
 
-それ以外の場合は、お使いのCircleCIのバージョン（クラウド／サーバー）に応じた以下の手順で、プロジェクトにSSHキーを追加してください。
-
 ## 手順
-<<<<<<< HEAD
 {: #steps }
 
-=======
->>>>>>> c07eaa43
 **Note:** Since CircleCI cannot decrypt SSH keys, every new key must have an empty passphrase.
 
 ### Cloud 版 CircleCI の場合
