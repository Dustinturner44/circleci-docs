--- conflicted
+++ resolved
@@ -54,13 +54,6 @@
 
 `curl -u ${CIRCLECI_TOKEN}: https://circleci.com/api/v2/me`
 
-<<<<<<< HEAD
-**Note**, the `:` is included to indicate there is no password. **メモ:** パスワードがないことを示すために `:` が記述されています。 **Note**, [Project tokens](https://circleci.com/docs/2.0/managing-api-tokens/#creating-a-project-api-token) are currently not supported on API v2.
-
-#### パラメーターを使用したパイプラインのトリガーの例
-{: #triggering-a-pipeline-with-parameters-example }
-
-=======
 **メモ:** パスワードがないことを示すために `:` が記述されています。
 **Note**, [Project tokens](https://circleci.com/docs/2.0/managing-api-tokens/#creating-a-project-api-token) are currently not supported on API v2.
 
@@ -68,7 +61,6 @@
 
 {: #triggering-a-pipeline-with-parameters-example }
 
->>>>>>> c07eaa43
 以下は、パラメーターを使用したパイプラインを `curl` でトリガーする例です。
 
 ```
@@ -90,13 +82,6 @@
 CircleCI API v2 リリースで追加されたエンドポイントもあれば、サポートされなくなったエンドポイントもあります。 以降のセクションに、このリリースで追加されたエンドポイントとサポートされなくなったエンドポイントをまとめています。
 
 For a complete list of all API v2 endpoints, please refer to the [API v2 Reference Guide](https://circleci.com/docs/api/v2/), which contains a detailed description of each individual endpoint, as well as information on required and optional parameters, HTTP status and error codes, and code samples you may use in your workflows.
-<<<<<<< HEAD
-
-### New endpoints
-{: #new-endpoints }
-
-API v2 は現在、CircleCI Server のセルフホスティング環境ではサポートされていません。
-=======
 
 ### New endpoints
 {: #new-endpoints }
@@ -104,7 +89,6 @@
 API v2 は現在、CircleCI Server のセルフホスティング環境ではサポートされていません。
 
 最新の v2 バージョンの CircleCI API に追加された新しいエンドポイントは以下の表のとおりです。
->>>>>>> c07eaa43
 
 | エンドポイント                                                               | 説明                                                                                          |
 | --------------------------------------------------------------------- | ------------------------------------------------------------------------------------------- |
