--- conflicted
+++ resolved
@@ -9,59 +9,7 @@
   - Server v2.x
 ---
 
-<<<<<<< HEAD
 Machine Executor を使用して、Arm リソースを含む Linux 仮想マシンイメージを指定し、Armリソースクラスを指定すると、ジョブで Arm 実行環境を使用できます。
-=======
-ここでは、CircleCI の Arm リソースを使う上で必要なセットアップ手順について説明します。 Arm リソースはクラウド版および Server 3.x.で利用可能です。
-
-
-**現在、Docker Executor では ARM をサポートしていません。**この機能の更新については、下記のフィーチャーリクエスト 「[Docker Executor で ARM リソースクラスをサポートする](https://circleci.canny.io/cloud-feature-requests/p/support-arm-resource-class-on-docker-executor)」を参照してください。
-{: class="alert alert-warning"}
-
-## 概要
-{: #overview }
-CircleCI には、さまざまなジョブ実行環境があります。 CircleCI の `config.yml` ファイルで [`resource_class`]({{site.baseurl}}/ja/configuration-reference/#resource_class) キーを指定することで、ジョブに合った実行環境を選ぶことができます。 Arm リソースは [`machine` Executor]({{site.baseurl}}/ja/configuration-reference/#machine-executor-linux) の一部であり、次の 4 種類があります。
-
-* `arm.medium` - `arm64` アーキテクチャ、2 vCPU、8GB RAM
-* `arm.large` - `arm64` アーキテクチャ、4 vCPU、16GB RAM
-* `arm.xlarge` - `arm64` アーキテクチャ, 8 vCPU, 32GB RAM
-* `arm.2xlarge` - `arm64` アーキテクチャ, 16 vCPU, 64GB RAM
-
-使用するイメージは、次のものから選択できます。
-
-* `ubuntu-2004:current` - 最新版。全てのユーザーに推奨
-* `ubuntu-2004:2022.04.1`
-* `ubuntu-2004:202201-02`
-* `ubuntu-2004:202201-01`
-* `ubuntu-2004:202111-02`
-* `ubuntu-2004:202111-01`
-* `ubuntu-2004:202107-01`
-* `ubuntu-2004:202104-01`
-* `ubuntu-2004:202101-01`
-* `ubuntu-2004:202011-01` - 2021 年 2 月 21 日にサポート終了
-
-いずれのリソース クラスも `machine` Executor リソースであり、占有の VM となります。この VM はジョブのみのために作成され、ジョブの実行が完了すると削除されます。
-
-## 料金と提供プラン
-{: #pricing-and-availability }
-
-以下の Arm リソース クラスは、すべての CircleCI ユーザーがご利用いただけます。
-
-| リソース クラス名     | スペック                            | 提供プラン                    |
-| ------------- | ------------------------------- | ------------------------ |
-| `arm.medium`  | 2 vCPUs, 8GB RAM, 100 GB Disk   | Free, Performance, Scale |
-| `arm.large`   | 4 vCPUs, 16GB RAM, 100 GB Disk  | Free, Performance, Scale |
-| `arm.xlarge`  | 8 vCPUs, 32GB RAM, 100 GB Disk  | Performance、Scale        |
-| `arm.2xlarge` | 16 vCPUs, 64GB RAM, 100 GB Disk | Scale                    |
-{: class="table table-striped"}
-
-料金と提供プランの詳細については、[料金ページ](https://circleci.com/ja/pricing/)をご覧ください。
-
-## Arm リソースの使用方法
-{: #using-arm-resources }
-
-Arm リソースを使用するには、`.circleci/config.yml` ファイルを書き換える必要があります。 次の設定例を参考にしてください。
->>>>>>> de0fd5ee
 
 {:.tab.armblock.Cloud}
 ```yaml
