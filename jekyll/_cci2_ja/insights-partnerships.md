--- conflicted
+++ resolved
@@ -91,16 +91,6 @@
       - deploy:
           requires:
             - test
-<<<<<<< HEAD
-      - build
-      - test:
-          requires:
-            - build
-      - deploy:
-          requires:
-            - test
-=======
->>>>>>> ca6f307b
 ```
 
 ##### 3. ソース コレクターを 2 つ作成する
