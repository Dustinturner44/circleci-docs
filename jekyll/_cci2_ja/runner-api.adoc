---
version:
- Cloud
- Server v3.x
---
= CircleCI Runner API
:page-layout: classic-docs
:page-liquid:
:icons: font
:toc: macro
:toc-title:

CircleCI ランナー API の外部向けエンドポイント一覧を紹介します。

toc::[]

== 認証方法

CircleCI ランナー API は、さまざまな認証方法に対応しています。 使用できる認証方法は、エンドポイントや用途によって異なります。 1 つのエンドポイントで複数の認証方法を使用できる場合もあります。

=== Circle-Token (個人認証)

この認証方法はパーソナル トークンをベースにしており、CircleCI v2 API と同じルールが適用されます。

[.table.table-striped]
[cols=2*, options="header", stripes=even]
|===
| 名前
| 説明

| circle-token ヘッダー
| ユーザー認証に使用される `circle-token` が含まれたヘッダー

| ユーザー名による HTTP Basic 認証
| トークンは、Basic 認証のスキームを使用して提供できます。 ユーザー名には `circle-token` を設定し、パスワードは空白のまま残します。
|===

=== ブラウザー セッション認証

リクエストに含まれる Cookie を使用して開始する Ring セッションです。 この認証方法では、ユーザーが既に circleci.com にログインしている場合に、特定のエンドポイントにシームレスにアクセスできます。

=== ローンチ トークン

このトークンは、launch-agent のセットアップに使用するものと同じです。

==== サポートされている方法

[.table.table-striped]
[cols=2*, options="header", stripes=even]
|===
| 名前
| 説明

| HTTP Bearer 認証
| Bearer スキームを使用してトークンを送信します。
|===

== エンドポイント

=== GET /api/v2/runner

指定したパラメーターに基づいて利用可能なランナーの一覧を取得できます。 フィルター用パラメーターを 1つ以上使用することが必須です。

==== 認証方法

* Circle-Token (個人認証)
<<<<<<< HEAD
* Browser Session Authentication
** This allows the endpoint to be accessible on circleci.com/api/v2/runner for users that have already logged into circleci.com.
=======
* ブラウザー セッション認証
+ この認証方法では、circleci.com に既にログインしているユーザーが circleci.com/api/v2/runner でエンドポイントにアクセスできます。
>>>>>>> 22f4494f
* ローンチ トークン

===== リクエスト

[.table.table-striped]
[cols=5*, options="header", stripes=even]
|===
| 名前
| 型
| 入力
| 必須
| 説明

| resource-class
| string
| クエリ
| 省略可
| 指定したリソース クラスでランナーの一覧を絞り込みます。

| namespace
| string
| クエリ
| 省略可
| 指定した名前空間でランナーの一覧を絞り込みます。
|===

==== Examples

```sh
curl -X GET https://runner.circleci.com/api/v2/runner?resource-class=test-namespace/test-resource \
    -H 'Circle-Token: secret-token'
```

```sh
curl -X GET https://runner.circleci.com/api/v2/runner?namespace=test-namespace \
    -H 'Circle-Token: secret-token'
```

==== Response

[.table.table-striped]
[cols=3*, options="header", stripes=even]
|===
| Status
| Description
| Format

|200
|エージェントの一覧
|JSON
|===

==== Response Schema

[.table.table-striped]
[cols=4*, options="header", stripes=even]
|===
| 名前
| 型
| 必須
| 説明

|items
|[object]
|true
|array containing the runners

|resource_class
|string
|必須
|ランナーのリソース クラス

|hostname
|string
|必須
|ランナーのホスト名

|name
|string
|必須
|ランナー名

|first_connected
|string (date-time)
|true
|first time the runner was connected

|last_connected
|string (date-time)
|true
|last time the runner was connected

|last_used
|string (date-time)
|true
|last time the runner was used to run a job

|version
|string
|必須
|実行中のローンチ エージェントのバージョン
|===

==== Example

```sh
{
    "items": [
        {
            "resource_class": "test-namespace/test-resource",
            "hostname": "bobby",
            "name": "bobby-sue",
            "first_connected": "2020-05-15T00:00:00Z",
            "last_connected": "2020-05-16T00:00:00Z",
            "last_used": "2020-05-17T00:00:00Z",
            "version": "5.4.3.2.1"
        }
    ]
}
```


=== GET /api/v2/runner/tasks

Get the number of unclaimed tasks for a given resource class.

==== Authentication Methods

<<<<<<< HEAD
* Circle-Token (personal authentication)
* Browser Session Authentication
** This allows the endpoint to be accessible on circleci.com/api/v2/runner for users that have already logged into circleci.com.
* Launch Token
=======
* Circle-Token (個人認証)
* ブラウザー セッション認証
+ この認証方法では、circleci.com に既にログインしているユーザーが circleci.com/api/v2/runner でエンドポイントにアクセスできます。
* ローンチ トークン
>>>>>>> 22f4494f

==== Request

[.table.table-striped]
[cols=5*, options="header", stripes=even]
|===
| 名前
| 型
| 入力
| 必須
| 説明

| resource-class
| string
| クエリ
| 必須
| 指定したリソース クラスでタスクを絞り込みます。
|===

==== Examples

```sh
curl -X GET https://runner.circleci.com/api/v2/runner/tasks?resource-class=test-namespace/test-resource \
    -H 'Circle-Token: secret-token'
```

==== Response

[.table.table-striped]
[cols=3*, options="header", stripes=even]
|===
| Status
| Description
| Format

|200
|Number of unclaimed tasks
|JSON
|===

==== Response Schema

[.table.table-striped]
[cols=4*, options="header", stripes=even]
|===
| 名前
| 型
| 必須
| 説明

|unclaimed_task_count
|int
|true
|number of unclaimed tasks
|===

==== Example

```json
{
    "unclaimed_task_count": 42
}
```

=== GET /api/v2/runner/tasks/running

Get the number of running tasks for a given resource class.

==== Authentication Methods

* Circle-Token (personal authentication)
* Browser Session Authentication
** This allows the endpoint to be accessible on circleci.com/api/v2/runner for users that have already logged into circleci.com.

==== Request

[.table.table-striped]
[cols=5*, options="header", stripes=even]
|===
| Name
| Type
| Input
| Required
| Description

| resource-class
| string
| query
| true
| filters tasks by specific resource class.
|===

==== Examples

```sh
curl -X GET https://runner.circleci.com/api/v2/runner/tasks/running?resource-class=test-namespace/test-resource \
    -H 'Circle-Token: secret-token'
```

==== Response

[.table.table-striped]
[cols=3*, options="header", stripes=even]
|===
| Status
| Description
| Format

|200
|Number of running tasks
|JSON
|===

==== Response Schema

[.table.table-striped]
[cols=4*, options="header", stripes=even]
|===
| Name
| Type
| Required
| Description

|running_runner_tasks
|int
|true
|number of running tasks
|===

==== Example

```json
{
    "unclairunning_runner_tasksmed_task_count": 42
}
```
<|MERGE_RESOLUTION|>--- conflicted
+++ resolved
@@ -64,13 +64,8 @@
 ==== 認証方法
 
 * Circle-Token (個人認証)
-<<<<<<< HEAD
 * Browser Session Authentication
 ** This allows the endpoint to be accessible on circleci.com/api/v2/runner for users that have already logged into circleci.com.
-=======
-* ブラウザー セッション認証
-+ この認証方法では、circleci.com に既にログインしているユーザーが circleci.com/api/v2/runner でエンドポイントにアクセスできます。
->>>>>>> 22f4494f
 * ローンチ トークン
 
 ===== リクエスト
@@ -199,17 +194,10 @@
 
 ==== Authentication Methods
 
-<<<<<<< HEAD
 * Circle-Token (personal authentication)
 * Browser Session Authentication
 ** This allows the endpoint to be accessible on circleci.com/api/v2/runner for users that have already logged into circleci.com.
 * Launch Token
-=======
-* Circle-Token (個人認証)
-* ブラウザー セッション認証
-+ この認証方法では、circleci.com に既にログインしているユーザーが circleci.com/api/v2/runner でエンドポイントにアクセスできます。
-* ローンチ トークン
->>>>>>> 22f4494f
 
 ==== Request
 
