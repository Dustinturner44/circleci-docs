---
layout: classic-docs
title: "CircleCI 上で Snapcraft を使用した Snap パッケージのビルドとパブリッシュ"
short-title: "Snap パッケージのビルドとパブリッシュ"
description: "CircleCI 上で Snapcraft を使用して Snap パッケージのビルドとパブリッシュを行う方法"
categories:
  - コンテナ化
order: 20
version:
  - クラウド
  - Server v3.x
  - Server v2.x
---

Snap とは、複数の Linux ディストリビューション (distros) 上でソフトウェアを迅速にパブリッシュできるパッケージ形式です。 CircleCI を使用して Snap パッケージをビルドし、Snap Store にパブリッシュする方法について説明します。

## 概要
{: #overview }

.snap ファイルを一度作成すれば、`snapd` をサポートする Ubuntu、Debian、Fedora、Arch などの任意の Linux ディストリビューション上にインストールできます。 Snapcraft 自体の詳細については、[Snapcraft の Web サイト](https://snapcraft.io/)を参照してください。

Building a snap on CircleCI is mostly the same as on your local machine, wrapped with [CircleCI syntax](https://circleci.com/docs/2.0/configuration-reference/). ここでは、CircleCI を使用して Snap パッケージをビルドし、[Snap Store](https://snapcraft.io/store) にパブリッシュする方法について説明します。 各セクションでは `.circleci/config.yml` のサンプル ファイルのスニペットを使用しています。 サンプル ファイルの全体は[最後のセクション](#サンプル設定ファイルの全文)で確認してください。

## 前提条件
{: #prerequisites }

任意の環境 (ローカル、企業サーバー CI など) で Snap をビルドするには、Snapcraft 設定ファイルが必要です。 通常、`snap/snapcraft.yml` に格納されています。 ここでは、このファイルが既に存在し、ローカル マシンで Snap を正しくビルドできると想定します。 そうでない場合は、[Snapcraft のドキュメント](https://docs.snapcraft.io/build-snaps/your-first-snap)を参照して、ローカル マシンで Snap をビルドしてください。


## 実行環境
{: #build-environment }

```yaml
#...
version: 2
jobs:
  build:
    docker:
      - image: cibuilds/snapcraft:stable
        auth:
          username: mydockerhub-user
          password: $DOCKERHUB_PASSWORD  # context / project UI env-var reference
#...
```

[`cibuilds/snapcraft`](https://github.com/cibuilds/snapcraft) Docker イメージと共に `docker` Executor が使用されています。 このイメージは、Canonical による公式の [`snapcore/snapcraft`](https://github.com/snapcore/snapcraft/tree/master/docker) Docker イメージをベースとしており、CI 環境へのインストールが推奨されるすべてのコマンドライン ツールを備えています。 また、実際の Snap のビルドに使用される `snapcraft` コマンドが含まれています。

## Snapcraft の実行
{: #running-snapcraft }

```yaml
...
    steps:
      - checkout
      - run:
          name: "Snap のビルド"
          command: snapcraft
...
```

CircleCI で実際に Snap をビルドするために必要なコマンドはこれだけです。 これによって Snapcraft が実行され、すべてのビルド ステップが実行されて、`.snap` ファイルが生成されます。 通常、このファイルの形式は `<snap-name>-<snap-version>-<system-arch>.snap` です。

## テスト
{: #testing }

コードの単体テストについては、CircleCI のブログやドキュメントで詳しく説明されているため、ここでは取り上げません。 Snap をビルドする前に、プロジェクト依存関係、何らかの事前チェック、テスト、コンパイルをプルする `job` の作成が必要になる場合もあるでしょう。

CircleCI で Snap をビルドすると、`.snap` ファイルが作成され、このファイルを作成したコードに加えて、このファイルをテストできます。 Snap 自体のテスト方法はユーザーに任されており、 一部のユーザーは、さまざまなディストリビューションに Snap をインストールした後、コマンドを実行してインストール プロセスが機能することを確認しています。 Snapcraft は、広範なテストを実行できる Builder フリートを提供しています。 これを使用して、コード自体をテストした後に、さまざまなディストリビューションで Snap をテストできます。 詳細については、[こちら](https://build.snapcraft.io/)を参照してください。

## パブリッシュ
{: #publishing }

Snap のパブリッシュは、ほぼ 2 ステップで完了します。 以下に Linux マシン上の例を示します。

```Bash
snapcraft login
# プロンプトに従って Ubuntu One のアカウントでログインします
snapcraft export-login snapcraft.login
base64 snapcraft.login | xsel --clipboard
```

1. ローカル マシンで、CircleCI にアップロードする Snapcraft の「ログイン ファイル」を作成します。 ローカル マシン上に既にこれらのツールがインストールされており、Snap Store (`snapcraft login`) にログインしている場合は、`snapcraft export-login snapcraft.login` コマンドを使用して、`snapcraft.login` という名前のログイン ファイルを作成します。 このファイルをパブリックに公開したり、Git リポジトリに格納したりはせず、base64 でエンコードして、`$SNAPCRAFT_LOGIN_FILE` という名前の[プライベート環境変数](https://circleci.com/ja/docs/2.0/env-vars/#adding-environment-variables-in-the-app)に格納します。

    *メモ: Snapcraft ログイン ファイルの有効期限はデフォルトで 1 年間です。 認証ファイルの有効期間を延長したい場合は、`--expires` フラグで有効期限の日付を設定してください。*

    ```yaml
    ...
          - run:
              name: "ストアへのパブリッシュ"
              command: |
                mkdir .snapcraft
                echo $SNAPCRAFT_LOGIN_FILE | base64 --decode --ignore-garbage > .snapcraft/snapcraft.cfg
                snapcraft push *.snap --release stable
    ...
    ```

2. base64 エンコード バージョンのファイルを CircleCI にプライベート環境変数として格納したら、ビルド内でそれを使用して、ストアに自動的にパブリッシュすることができます。

この例では、Snapcraft が自動的に `.snapcraft/snapcraft.cfg` 内のログイン認証情報を検索し、前に作成した環境変数がその場所にデコードされます。 次に、`snapcraft push` コマンドを使用して .snap ファイルを Snap Store にアップロードします。

### アップロードとリリース
{: #uploading-vs-releasing }

デフォルトの `snapcraft push *.snap` は、Snap を Snap Store にアップロードし、サーバー側でストア チェックを実行してから停止します。 この Snap は「リリース」されません。 すなわち、このアップデートは自動的にはユーザーに表示されません。 Snap をローカルにパブリッシュするには、`snap release <release-id>` コマンドを使用するか、Snap Store にログインしてリリース ボタンをクリックします。

通常の CircleCI の方式では、`--release <channel>` フラグを使用することで、(上の例のように) 完全に自動化できます。 これによって Snap がアップロードされ、ストア側の検証が行われてから、指定したチャンネルに Snap が自動的にリリースされます。


## ワークフロー
{: #workflows }

<<<<<<< HEAD
複数のジョブを使用して、Snap ビルドをさらにうまく構成することができます。 A job to build/compile the actual project, a job to build the snap itself, and a job that published the snap (and other packages) only on `main` would all be useful.

[Workflows](https://circleci.com/docs/2.0/workflows/) can help with building snaps in two ways:

1. **Snap Store チャンネル** - 前のセクションで説明したように、ストアにアップロードするときに、オプションで同時にリリースすることが可能です。 これにより、CircleCI 上の特定のジョブで特定の Snap チャンネルにデプロイするように指定できます。 For example, the `main` branch could be used to deploy to the `edge` channel`while tagged releases could be used to deploy to the`stable` channel.
=======
複数のジョブを使用して、Snap ビルドをさらにうまく構成することができます。 A job to build/compile the actual project, a job to build the snap itself, and a job that published the snap (and other packages) only on `master` would all be useful.

[Workflows](https://circleci.com/docs/2.0/workflows/) can help with building snaps in two ways:

1. **Snap Store チャンネル** - 前のセクションで説明したように、ストアにアップロードするときに、オプションで同時にリリースすることが可能です。 これにより、CircleCI 上の特定のジョブで特定の Snap チャンネルにデプロイするように指定できます。 For example, the `master` branch could be used to deploy to the `edge` channel`while tagged releases could be used to deploy to the`stable` channel.
>>>>>>> 22f4494f
1. **並列パッケージ化** - Snap 以外に flatpak、.deb、.apk などとしてもパッケージ化されるソフトウェアの場合は、各パッケージ タイプをそれぞれのジョブに置き、すべてを並列に実行することができます。 これにより、Snap が完了するまで .deb パッケージを開始できないなどのケースに比べ、はるかに高速にビルドを完了できます。

生成された Snap ファイルをジョブ間で利用するには、必要に応じて CircleCI の `workspaces` を使用します。 次は、「送信元」ジョブのスニペットと「送信先」ジョブのスニペットを示します。

```yaml
# 既に Snap が存在するジョブから
      - persist_to_workspace:
          root: .
          paths:
            - "*.snap"
... # Snap が必要なジョブへ
      - attach_workspace:
          at: .
...
```

以下に、CircleCI 上で Snap パッケージをビルドするサンプル ファイルの全体を示します。 これと同じプロセスが \[CircleCI ローカル CLI\]\[local-cli-repo\] 用の Snap パッケージのビルドに使用されています。


## サンプル設定ファイルの全文
{: #full-example-config }

```yaml
version: 2
jobs:
  build:
    docker:
      - image: cibuilds/snapcraft:stable
    steps:
      - checkout
      - run:
          name: "Snap のビルド"
          command: snapcraft
      - persist_to_workspace:
          root: .
          paths:
            - "*.snap"

  publish:
    docker:

      - image: cibuilds/snapcraft:stable
    steps:
      - attach_workspace:
          at: .
      - run:
          name: "Publish to Store"
          command: |
            mkdir .snapcraft
            echo $SNAPCRAFT_LOGIN_FILE | base64 --decode --ignore-garbage > .snapcraft/snapcraft.cfg
            snapcraft push *.snap --release stable


workflows:
  version: 2
  main:
    jobs:
      - build
      - publish:
          requires:
            - build
          filters:
            branches:
              only: main
```<|MERGE_RESOLUTION|>--- conflicted
+++ resolved
@@ -109,19 +109,11 @@
 ## ワークフロー
 {: #workflows }
 
-<<<<<<< HEAD
 複数のジョブを使用して、Snap ビルドをさらにうまく構成することができます。 A job to build/compile the actual project, a job to build the snap itself, and a job that published the snap (and other packages) only on `main` would all be useful.
 
 [Workflows](https://circleci.com/docs/2.0/workflows/) can help with building snaps in two ways:
 
 1. **Snap Store チャンネル** - 前のセクションで説明したように、ストアにアップロードするときに、オプションで同時にリリースすることが可能です。 これにより、CircleCI 上の特定のジョブで特定の Snap チャンネルにデプロイするように指定できます。 For example, the `main` branch could be used to deploy to the `edge` channel`while tagged releases could be used to deploy to the`stable` channel.
-=======
-複数のジョブを使用して、Snap ビルドをさらにうまく構成することができます。 A job to build/compile the actual project, a job to build the snap itself, and a job that published the snap (and other packages) only on `master` would all be useful.
-
-[Workflows](https://circleci.com/docs/2.0/workflows/) can help with building snaps in two ways:
-
-1. **Snap Store チャンネル** - 前のセクションで説明したように、ストアにアップロードするときに、オプションで同時にリリースすることが可能です。 これにより、CircleCI 上の特定のジョブで特定の Snap チャンネルにデプロイするように指定できます。 For example, the `master` branch could be used to deploy to the `edge` channel`while tagged releases could be used to deploy to the`stable` channel.
->>>>>>> 22f4494f
 1. **並列パッケージ化** - Snap 以外に flatpak、.deb、.apk などとしてもパッケージ化されるソフトウェアの場合は、各パッケージ タイプをそれぞれのジョブに置き、すべてを並列に実行することができます。 これにより、Snap が完了するまで .deb パッケージを開始できないなどのケースに比べ、はるかに高速にビルドを完了できます。
 
 生成された Snap ファイルをジョブ間で利用するには、必要に応じて CircleCI の `workspaces` を使用します。 次は、「送信元」ジョブのスニペットと「送信先」ジョブのスニペットを示します。
