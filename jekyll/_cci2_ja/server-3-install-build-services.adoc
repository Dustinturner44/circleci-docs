--- conflicted
+++ resolved
@@ -341,11 +341,7 @@
 
 NOTE: 静的 JSON 認証情報から Workload Identity に切り替える場合は、GCP および CircleCI KOTS 管理者コンソールからキーを削除する必要があります。
 
-<<<<<<< HEAD
-=======
-endif::env-aws[]
-
->>>>>>> 5e042c0d
+
 ==== 設定とデプロイ
 
 Nomad クライアントの導入が完了したら、 CircleCI Server と Nomad コントロールプレーンを設定できます。 名前空間を変更して `kubectl kots admin-console -n <YOUR_CIRCLECI_NAMESPACE>`を実行し、KOTS 管理者コンソールにアクセスします。
