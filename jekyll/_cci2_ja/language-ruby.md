---
layout: classic-docs
title: "言語ガイド: Ruby"
short-title: "Ruby"
description: "CircleCI での Ruby on Rails を使用したビルドとテスト"
categories: [language-guides]
order: 8
version:
  - Cloud
  - Server v3.x
  - Server v2.x
---

このガイドでは、CircleCI で Ruby on Rails アプリケーションをビルドする方法について説明します。

* 目次
{:toc}

## 概要
{: #overview }
{:.no_toc}

お急ぎの場合は、下記の設定ファイルの例をプロジェクトのルート ディレクトリにある[`.circleci/config.yml`]({{ site.baseurl }}/ja/configuration-reference/) に貼り付け、ビルドを開始してください。

CircleCI では、[GitHub](https://github.com/CircleCI-Public/circleci-demo-ruby-rails) 上で Ruby on Rails のサンプルプロジェクトを提供しており、[CircleCI ](https://app.circleci.com/pipelines/github/CircleCI-Public/circleci-demo-ruby-rails)上でのビルドを参照することができます。

このアプリケーションでは、最新の安定した Rails バージョン 6.1 (`rspec-rails`)、[RspecJunitFormatter][rspec-junit-formatter] および PostgreSQL をデータベースとして使用しています。


## CircleCI のビルド済み Docker イメージ
{: #pre-built-circleci-docker-images }

<<<<<<< HEAD
このアプリケーションのビルドには、ビルド済み [CircleCI Docker イメージ]({{site.baseurl}}/ja/circleci-images/)の 1 つを使用しています。
=======
このアプリケーションのビルドには、ビルド済み [CircleCI Docker イメージ]({{site.baseurl}}/circleci-images/)の 1 つを使用しています。
>>>>>>> 0b86f1a9

CircleCI のビルド済みイメージの使用を検討してください。 このイメージには、CI 環境で役立つツールがプリインストールされています。 Docker Hub (<https://hub.docker.com/r/circleci/ruby/>) から必要な Ruby バージョンを選択できます。

セカンダリ「サービス」コンテナとして使用するデータベース イメージも Docker ハブ の `circleci` ディレクトリで提供しています。

---

## 設定ファイルの例
{: #sample-configuration }

以下のコードブロックは、コメントをつけてサンプルアプリケーションの設定の各部分を説明しています。

{% raw %}

```yaml
version: 2.1 # 2.1 を使うと Orb や他の機能を使用することができます。 

# 設定で使用する Orb を宣言します。
<<<<<<< HEAD
# read more about orbs: https://circleci.com/docs/orb-intro/
=======
# Orb に関する詳細は、 https://circleci.com/docs/ja/orb-intro/ をご覧ください。
>>>>>>> 0b86f1a9
orbs:
  ruby: circleci/ruby@1.0
  node: circleci/node@2

jobs:
  build: # our first job, named "build"
    docker:
      - image: cimg/ruby:2.7-node # use a tailored CircleCI docker image.
        auth:
          username: mydockerhub-user
          password: $DOCKERHUB_PASSWORD  # コンテキスト/ プロジェクト UI の環境変数を参照します。
    steps:
      - checkout # Git コードをプルダウンします。
<<<<<<< HEAD
      - ruby/install-deps # use the ruby orb to install dependencies
      # use the node orb to install our packages
      # specifying that we use `yarn` and to cache dependencies with `yarn.lock`
      # learn more: https://circleci.com/docs/caching/
=======
      - ruby/install-deps # Ruby Orb を使って依存関係をインストールします。
      # Node Orb を使ってパッケージをインストールします。
      # Yarn の使用および 依存関係のキャッシュに yarn.lock の使用を指定します。
      # 詳細は、 https://circleci.com/docs/caching/ を参照してください。
>>>>>>> 0b86f1a9
      - node/install-packages:
          pkg-manager: yarn
          cache-key: "yarn.lock"

  test:  # our next job, called "test"
    # we run "parallel job containers" to enable speeding up our tests;
    # this splits our tests across multiple containers.
    parallelism: 3
    # ここでは、2 つの Docker イメージを設定します。
    docker:
      - image: cimg/ruby:2.7-node # プライマリ Docker イメージです。ここでステップコマンドが実行されます。
        auth:
          username: mydockerhub-user
          password: $DOCKERHUB_PASSWORD  # context / project UI env-var reference
      - image: cimg/postgres:14.0
        auth:
          username: mydockerhub-user
          password: $DOCKERHUB_PASSWORD  # context / project UI env-var reference
        environment: # add POSTGRES environment variables.
          POSTGRES_USER: circleci-demo-ruby
          POSTGRES_DB: rails_blog_test
          POSTGRES_PASSWORD: ""
    # Ruby/Rails 固有の環境変数をプライマリコンテナに適用します。
    environment:
      BUNDLE_JOBS: "3"
      BUNDLE_RETRY: "3"
      PGHOST: 127.0.0.1
      PGUSER: circleci-demo-ruby
      PGPASSWORD: ""
      RAILS_ENV: test
    # 実行する一連のステップです。「ビルド」のステップと似たステップもあります。
    steps:
      - checkout
      - ruby/install-deps
      - node/install-packages:
          pkg-manager: yarn
          cache-key: "yarn.lock"
      # ここでは、データベース上で実行する前に
      # セカンダリコンテナが起動することを確認します。
      
  - run:
      name: DB の待機
      command: dockerize -wait tcp://localhost:5432 -timeout 1m

  - run:
      name: データベースのセットアップ
      command: bundle exec rails db:schema:load --trace
      # RSpec を並列実行します。
      - ruby/rspec-test

# ワークフローを使って上記で宣言したジョブをオーケストレーションします。

workflows:
  version: 2
  build_and_test:     # ワークフローの名前は "build_and_test" です。
    jobs:             # このワークフローの一部として実行するジョブのリストです。
      - build         # まず、ビルドを実行します。

      - test:         # 次に、テストを実行します。
          requires:   # テストを実行するにはビルドを渡す必要があります。
            - build   # 最後に、ビルドしたジョブを実行します。
```

{% endraw %}


## Ruby on Rails のデモ プロジェクトのビルド
他のディレクトリを指定しない限り、以降の `job` ではこのパスがデフォルトの作業ディレクトリとなります。

CircleCI を初めて使用する際は、プロジェクトをご自身でビルドしてみることをお勧めします。 以下に、ご自身のアカウントを使用してデモ プロジェクトをビルドする方法を示します。

1. お使いのアカウントに、GitHub 上の[プロジェクトをフォーク](https://github.com/CircleCI-Public/circleci-demo-ruby-rails/fork)します。
2. CircleCI アプリケーションの[プロジェクトダッシュボード](https://app.circleci.com/projects/){:rel="nofollow"}に行き、フォークしたプロジェクトの隣にある**[Follow Project (プロジェクトをフォローする)]**ボタンをクリックします。
3. 変更を加えるには、`.circleci/config.yml` ファイルを編集してコミットします。 コミットを GitHub にプッシュすると、CircleCI がそのプロジェクトをビルドしてテストします。

## 関連項目
{: #see-also }
{:.no_toc}

デプロイターゲットの設定例については、[デプロイ]({{ site.baseurl }}/ja/deployment-integrations/)を参照してください。

このアプリケーションは Ruby on Rails Web アプリケーションの最もシンプルな設定例です。 実際のプロジェクトはこれよりも複雑なため、ご自身のプロジェクトを設定する際は、以下のサイトのさらに詳細な実際のアプリの例が参考になります。

* [Discourse](https://github.com/CircleCI-Public/discourse/blob/master/.circleci/config.yml): オープンソースのディスカッション プラットフォーム
* [Sinatra](https://github.com/CircleCI-Public/circleci-demo-ruby-sinatra): [Web アプリケーションを迅速に作成できる簡単な DSL](http://www.sinatrarb.com/) のデモ アプリケーション

[rspec-junit-formatter]: https://github.com/sj26/rspec_junit_formatter<|MERGE_RESOLUTION|>--- conflicted
+++ resolved
@@ -30,11 +30,7 @@
 ## CircleCI のビルド済み Docker イメージ
 {: #pre-built-circleci-docker-images }
 
-<<<<<<< HEAD
 このアプリケーションのビルドには、ビルド済み [CircleCI Docker イメージ]({{site.baseurl}}/ja/circleci-images/)の 1 つを使用しています。
-=======
-このアプリケーションのビルドには、ビルド済み [CircleCI Docker イメージ]({{site.baseurl}}/circleci-images/)の 1 つを使用しています。
->>>>>>> 0b86f1a9
 
 CircleCI のビルド済みイメージの使用を検討してください。 このイメージには、CI 環境で役立つツールがプリインストールされています。 Docker Hub (<https://hub.docker.com/r/circleci/ruby/>) から必要な Ruby バージョンを選択できます。
 
@@ -53,11 +49,7 @@
 version: 2.1 # 2.1 を使うと Orb や他の機能を使用することができます。 
 
 # 設定で使用する Orb を宣言します。
-<<<<<<< HEAD
 # read more about orbs: https://circleci.com/docs/orb-intro/
-=======
-# Orb に関する詳細は、 https://circleci.com/docs/ja/orb-intro/ をご覧ください。
->>>>>>> 0b86f1a9
 orbs:
   ruby: circleci/ruby@1.0
   node: circleci/node@2
@@ -71,17 +63,10 @@
           password: $DOCKERHUB_PASSWORD  # コンテキスト/ プロジェクト UI の環境変数を参照します。
     steps:
       - checkout # Git コードをプルダウンします。
-<<<<<<< HEAD
       - ruby/install-deps # use the ruby orb to install dependencies
       # use the node orb to install our packages
       # specifying that we use `yarn` and to cache dependencies with `yarn.lock`
       # learn more: https://circleci.com/docs/caching/
-=======
-      - ruby/install-deps # Ruby Orb を使って依存関係をインストールします。
-      # Node Orb を使ってパッケージをインストールします。
-      # Yarn の使用および 依存関係のキャッシュに yarn.lock の使用を指定します。
-      # 詳細は、 https://circleci.com/docs/caching/ を参照してください。
->>>>>>> 0b86f1a9
       - node/install-packages:
           pkg-manager: yarn
           cache-key: "yarn.lock"
