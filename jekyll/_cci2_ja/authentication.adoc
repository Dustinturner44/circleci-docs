---
description: "This document describes the various ways users of your CircleCI server v2 installation can get access to and authenticate their accounts."
version:
- Server v2.x
<<<<<<< HEAD
- Server Admin

suggested_links_has_experiments: true
suggested:
  - title: How to refresh user permissions
    isExperiment: true
    link: https://support.circleci.com/hc/en-us/articles/360048210711-How-to-Refresh-User-Permissions-
=======
- サーバー管理

suggested_links_has_experiments: true
suggested:
  - title: アカウントのパーミッションの更新について
    isExperiment: true
    link: https://support.circleci.com/hc/ja/articles/360048210711
>>>>>>> 4c2e3cb0
---
= Authentication
:page-layout: classic-docs
:page-liquid:
:icons: font
:toc: macro
:toc-title:

このドキュメントでは、お客様の CirccleCI Server v２.x のユーザーがアカウントにアクセスし、認証を受けるための様々な方法を紹介します。 CircleCI Server v2.xでは、認証方法として OAuth と LDAP が使用可能です。

toc::[]

== GitHub/GitHub Enterprise による OAuth 認証

CircleCI Server におけるデフォルトのユーザー アカウント認証方法は、GitHub.com/GitHub Enterprise 経由の OAuth 認証です。

After your installation is up and running, provide users with a link to access the application - for example `<your-circleci-hostname>.com` – and it will prompt them to set up an account by running through the GitHub/GitHub Enterprise OAuth flow. その後、CircleCI のログイン画面に再び移動するように求められます。

.CircleCI Server v2.x のログイン画面
image::server_login.png[Server Login]

== LDAP
OAuth や GitHub の代わりに、LDAP 認証を選択することも可能です。 多くの組織では、LDAP サーバーを使用してすべての ID 情報を一箇所に集約しています。 ここでは、OpenLDAP または Active Directory の認証情報を使ってユーザーを認証するために CircleCI を有効化、設定およびテストする方法について説明します。

CAUTION: LDAP を有効にすると、その他の認証方法が*無効*になります。 CircleCI では、以前ユーザーが認証に GItHub を使用していた既存のサーバーにおいて LDAP 認証を有効にすることは推奨していません。 既存のサーバー上で LDAP に切り替える必要がある場合は、お客様のアカウントチームにご連絡ください。

=== 前提条件

* OpenLDAP サーバーまたは Active Directory のインストールおよび設定
* GitHub Enterprise または GitHub.com をユーザーがアクセスできる組織やプロジェクトのソースとして設定
* 既存のユーザーがいない CircleCI Server v2.x 上に新しいインスタンスのインストール

=== LDAP認証の構成

ここでは、LDAP を設定する方法を説明します。 以下の設定例により、必要な情報がお分かりいただけます。 この例では OpenLDAP を使用していますが、Active Directory の設定も同様です。

.LDAP の設定例
image::LDAP_example.png[LDAP Example]

CircleCI Server v2.x の管理コンソールで LDAP を設定する手順は以下のとおりです。

. LDAP/AD ポートによる LDAP/AD サーバーへのアクセスを確認してください。
. 新しくインストールした CircleCI インスタンスの管理コンソールに管理者としてログインします。
. Navigate to the Settings page (for example `<your-circleci-hostname>.com:8800`) and scroll down to check the Enable LDAP-only Authentication button. [OpenLDAP] または [Active Directory] を選択します。
. LDAP インスタンスのホスト名とポート番号を入力します。
. 暗号化タイプを選択します (プレーンテキストは安全でないため推奨しません)。
. [Search user (ユーザーの検索)]フィールドに、LDAP データベース上で検索クエリーを実行することを許可するユーザーの完全識別名を入力します。 Example: `cn=<admin>,dc=<example>,dc=<org>`.
. [Search password (パスワードの検索)]フィールドに、前の手順で設定したユーザーの LDAP パスワードを入力します。
. [Base DN] フィールドに、ディレクトリ内のユーザーやグループを検索する起点となる識別名を入力します。 例: `ou=company、dc=example、dc=org`
. [User search DN] フィールドに、ユーザーを検索するディレクトリ内の起点となる相対識別名を入力します。 必ず先に述べた [Base DN]の相対値を入力します。
 例: `ou=users`
. [Username] フィールドに、ログイン時のユーザー名のソースとなる属性名を入力します。 例: `uid` (この場合、ユーザーは UID を使ってログイン)、または`mail`  (この場合、ユーザーはメールアドレスを使ってログイン）
. [Email] フィールドに、ユーザーのメールアドレスのソースとなる属性名を入力します。 例: `mail`
. [Group Membership] フィールドに、特定のグループのユーザーメンバーシップである属性名を入力します。 例: `uniqueMember`
. [Group Object Class] フィールドに、DN をグループとして識別するためのオブジェクトクラス名を入力します。 例: `groupOfUniqueNames`
. (オプション) [ユーザー名のテスト] および [パスワードのテスト] フィールドに、テストするLDAPユーザーのテスト用電子メールアドレスとパスワードを入力します。 これはサードパーティのインフラであり、このテストオプションは必ずしも信頼できるものではありません。
. 設定を保存します。

=== 既知の問題: ユーザーへの管理者権限の付与

LDAP 認証を使用している場合は、以下のいずれかの方法でユーザーに管理者の権限を付与します。 管理者の権限は、プロジェクトに最初にアクセスしたユーザーに自動的に付与されるはずですが、現在、LDAP 認証を使用している場合、これが実行できないという既知の問題があります。

NOTE: 管理者の権限を付与するには、以下のいずれかの方法を一つ実行します。 REPL の使用に慣れていない場合は、これらの手順を実行する前にカスタマーサポートにお問い合わせください。

*LDAP ユーザー名で指定されたユーザー（GitHub アカウントへの接続前、または GitHub アカウントを持っていない場合）*

```sh
(-> (circle.repl.mongo/fetch :users :domain-model :where {:login "the-ldap-username" :first_vcs_authorized_client_id nil} :limit 1)
    (first)
    (circle.model.user/set-fields! {:admin "all"})
    (:analytics-id)
    (circle.services.domain/delete-user-cache))
```

*GitHub ユーザー名を使用（GitHub アカウント接続後、以前のログイン値を置き換えます）*

```sh
(-> (circle.repl.mongo/fetch :users :domain-model :where {:login "the-github-username"} :limit 1)
    (first)
    (circle.model.user/set-fields! {:admin "all"})
    (:analytics-id)
    (circle.services.domain/delete-user-cache))
```

*アナリティクス ID を使用*

```sh
(-> (circle.model.user/find-one-by-analytics-id "3b35037c-6eb3-4e41-88e2-3913b2f43d96")
    (circle.model.user/set-fields! {:admin "all"})
    (:analytics-id)
    (circle.services.domain/delete-user-cache))
```

=== ユーザーによる操作

LDAP の設定後は、CircleCI にログインしたユーザーはアカウントページにリダイレクトされ、[Connect (接続)]ボタンを使って GitHub アカウントに接続しなければなりません。 [接続] をクリックすると、ページにLDAPセクションが表示され、ユーザーの情報(電子メールアドレスなど)が表示されます。その後で、ユーザーはGitHubアカウントの認証に転送されます。 GitHubで認証されると*ジョブページ*へリダイレクトされCircleCIを使うことができます。

NOTE: LDAP により認証されたユーザーがその後 LDAP/AD から削除された場合、ログインしている間のみ CircleCI にアクセスできます (Cookie により)。 ユーザーがログアウトするか、Cookieが失効すると、そのユーザーは再度ログインできなくなります。 ユーザーがプロジェクトを閲覧できるか、ビルドを実行できるかは、そのユーザーのGitHub アクセス許可により定義されます。 このため、GitHubアクセス許可がLDAP/ADのアクセス許可と同期していれば、LDAP/ADユーザーが削除されると、CircleCIの表示またはアクセス権限も自動的に消失します。


=== トラブルシューティング

LDAP サーバーの設定の問題は、LDAP 検索により以下のように解決してください。

`ldapsearch -x LLL -h <ldap_address_server>`<|MERGE_RESOLUTION|>--- conflicted
+++ resolved
@@ -2,15 +2,6 @@
 description: "This document describes the various ways users of your CircleCI server v2 installation can get access to and authenticate their accounts."
 version:
 - Server v2.x
-<<<<<<< HEAD
-- Server Admin
-
-suggested_links_has_experiments: true
-suggested:
-  - title: How to refresh user permissions
-    isExperiment: true
-    link: https://support.circleci.com/hc/en-us/articles/360048210711-How-to-Refresh-User-Permissions-
-=======
 - サーバー管理
 
 suggested_links_has_experiments: true
@@ -18,7 +9,6 @@
   - title: アカウントのパーミッションの更新について
     isExperiment: true
     link: https://support.circleci.com/hc/ja/articles/360048210711
->>>>>>> 4c2e3cb0
 ---
 = Authentication
 :page-layout: classic-docs
