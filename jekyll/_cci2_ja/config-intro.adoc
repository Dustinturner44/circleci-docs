---

<<<<<<< HEAD
redirect_from: /configuration-cookbook/
=======
redirect_from: /ja/configuration-cookbook/
>>>>>>> 0b86f1a9
version:
- Cloud
- Server v3.x
- Server v2.x
---
= Configuration Introduction
:page-layout: classic-docs
:page-liquid:
:page-description: "Learn how to get started with the CircleCI config.yml file."
:icons: font
:toc: macro
:toc-title:

このガイドでは、CircleCI `config.yml` ファイルの使用方法を説明します。

toc::[]

[#getting-started-with-circleci-config]
== CircleCI 設定ファイル入門

このガイドでは、以下のトピックについて説明します。

* CircleCI `config.yml` を検索、実行する方法
* シェルコマンドを使ってアクションを実行する方法
* `config.yml` がコードとやり取りする方法
* ビルドをトリガーする方法
* Docker コンテナを使用して、特定の環境でジョブを実行する方法
* ワークフローを使用して、ビルドをオーケストレーションする方法
* ワークフローに承認ステップを追加する方法

CircleCI は *Configuration as Code* を貫いています。 その結果として、ビルドからデプロイまでのデリバリープロセス全体が `config.yml` という 1 つのファイルを通じてオーケストレーションされます。 `config.yml` ファイルは、リポジトリプロジェクトの最上部にある `.circleci` というフォルダーに置かれます。 CircleCI の設定には YAML 構文が使われます。 その基本的な内容については、 <<writing-yaml#,YAML の記述>> を参照してください。

[#part-1-using-the-shell]
== パート 1: シェルの使用

CircleCI では、オンデマンドのシェルによりコマンドを実行します。 パート 1 では、ビルドをセットアップし、シェルコマンドを実行します。

. ユーザー登録がお済みでない場合は、 <<first-steps#,CircleCI のユーザー登録>> を行い、バージョン管理システム (VCS) を選択します。 メールアドレスで登録することもできます。
. プロジェクトのルートに、`.circleci` フォルダーを作成します。 フォルダー名は、CircleCI が認識できるように、必ずピリオドで始めてください。
. `config.yml` ファイルを `.circleci` フォルダー内に作成し、以下のコードをペーストします。
+
[source,yaml]
----
version: 2.1
jobs:
  build:
    docker:
      - image: alpine:3.15
    steps:
      - run:
          name: The First Step
          command: |
            echo 'Hello World!'
            echo 'This is the delivery pipeline'
----
+
上記サンプルコードの各行について、以下で解説します。
* *1 行目:* 使用している CircleCI プラットフォームのバージョンを示します。 `2.1` が最新のバージョンです。
* *2 行目:* `jobs` レベルには、子ジョブのコレクションが含まれ、ジョブを表しています。 これらのジョブの名前を指定します (_build_、_test_、_deploy_ など)
。
* *3 行目:* `build` は、`jobs` コレクションの最初の子ジョブです。 このサンプルでは、`build` は唯一のジョブでもあります。
* *4 行目:* これは、ジョブのコマンドが実行されるコンテナに対し Docker イメージを使用していることを示します。
* *5 行目:* これが Docker イメージです。 このサンプルでは、Alpine Linux に基づいたミニマムイメージである `alpine:3.15` を示します。
* *6 行目:* `steps` コレクションは、`run` ディレクティブのリストです。
* *7 行目:* 各 `run` ディレクティブは、宣言された順に実行されます。
* *8 行目:* `name` 属性は、警告、エラー、出力などを返す際に関連情報を提供します。 `name` は、ビルドプロセス内のアクションとしてわかりやすいものにする必要があります。
* *9 行目:* `command` 属性は、実行するシェルコマンドのリストです。 最初のパイプ `|` は、複数行のシェルコマンドがあることを示します。
* *10 行目:* ビルドシェルに `Hello World!` を出力します。
* *11 行目:* `This is the delivery pipeline` と出力します。
. `config.yml` ファイルをコミット (リモートで作業している場合は、コミット後にプッシュ) します。
. CircleCI の Projects ページで、 プロジェクトを検索し、横にある青色の *Set Up Project* ボタンをクリックします。
+
image::config-set-up-project.png[Set up Project]
+
TIP: バージョン管理システム (VCS) で、CircleCI で管理するプロジェクトへのアクセスが承認されていることを確認します (GitHub では、CircleCI によるプライベートリポジトリへのアクセスをブロックするオプションがあります)。
. ポップアップウィンドウで、`config.yml` ファイルを選択するためにデフォルトの *Fastest* オプションを選択します。 次に、コミットしたブランチの名前を入力します。 ステップ 2 とステップ 3 に従うと、緑色のチェックマークが表示され、CircleCI が `config.yml` ファイルをプロジェクトの `.circleci` ディレクトリに配置したことを確認できます。 ここで、青色の *Set Up Project* ボタンをクリックします。
+
image::config-select-config-file.png[Select config file]
. CircleCI は、`config.yml` ファイルを使用してパイプラインを実行します。 その出力は、CircleCI ダッシュボードで確認できます。 緑色のチェックマークは、パイプラインに成功したことを意味します。 赤色のエクスクラメーションマークは、失敗を意味します。 詳細については、ジョブをクリックします。
+
image::config-intro-part1-job.png[Successful build job]
+
コマンドの出力で、ご自分のステップである最初のステップを確認します。
+
image:config-first-step.png[ジョブの成功ステップ]

NOTE: `config.yml` の構文そのものは簡単ですが、インデントは複雑です。 そのため、インデントの誤りが最も一般的なエラーとなっています。 この例で問題が発生した場合は、インデントを注意して確認するか、サンプルコードをコピー & ペーストしてください。

[#part-2-using-code-from-your-repo]
== パート 2: リポジトリのコードの使用

複雑なアクションを簡素化するため、CircleCI は複数のコマンドを提供しています。 ここでの例では、`checkout` コマンドを使用します。 このコマンドは、Git リポジトリからコードをフェッチします。 このコードを取得すると、その後のステップで使用して作業できます。

まだ取得していない場合は、`.circleci` ディレクトリをプロジェクトに作成し、`config.yml` ファイルを追加して、以下の例からコードを入力するかペーストします。

上述の例の `config.yml` ファイルがすでにある場合は、次のように変更を加えます。

* 5 行目で、イメージを `cimg/base:2021.04` に変更します。
* 7 行目で、`checkout` コマンドを追加します。
* 最後に、2 つ目の run ステップ (13-17 行目) を追加します。

インデントが守られていることを確認します。

[source,yaml]
----
version: 2.1
jobs:
  build:
    docker:
      - image: cimg/base:2021.04
    steps:
      - checkout
      - run:
          name: The First Step
          command: |
            echo 'Hello World!'
            echo 'This is the delivery pipeline'
      - run:
          name: The Second Step
          command: |
            ls -al
            echo '^^^The files in your repo^^^'
----

この 2 つの小さな変更により、設定ファイルの機能が著しく向上します。

* *5 行目:*  この行は、Git をサポートする Docker イメージを示します。 `cimg/base:2021.04` は、基本的なジョブを実行する Ubuntu ベースの小さなイメージです。
* *7 行目:* `checkout` コマンドは、Git リポジトリからコードをフェッチします。
* *13-17 行目:* `build` ジョブのこの 2 つ目のステップは、すでにチェックアウトされているリポジトリの内容を、(`ls -al` を使用して) リストします。 これで、このリポジトリでさらに多くのアクションを実行できます。

前回と同じように、更新した `config.yml` ファイルをコミットし、プッシュします。

CircleCI ダッシュボードには、その他のステップも表示されます。

* *Checkout code* により、Git リポジトリからコードがクローンされています。
* *The Second Step* は、Git リポジトリで確認されたファイルをリストしています。

image::config-second-step.png[Checking out your repo]

[#part-3-using-different-environments-and-creating-workflows]
== パート 3: さまざまな環境の使用とワークフローの作成

パート 1 と パート 2 では、Linux ベースの基本的な Docker コンテナでジョブを実行しました。

CircleCI を使用すると、仮想マシンや Docker コンテナなどのさまざまな実行環境で、各種ジョブを実行できます。 Docker イメージを変更することで、環境のバージョンを素早く更新したり、言語を変更したりできます。

このパートでは、さまざまな Docker イメージを使用してさらにジョブを作成、実行します。

まだ実施していない場合は、`.circleci` ディレクトリをプロジェクトに作成し、`config.yml` ファイルを追加して、以下の例からコードを入力するかペーストします。

[source,yaml]
----
version: 2.1
jobs:
  # running commands on a basic image
  Hello-World:
    docker:
      - image: cimg/base:2021.04
    steps:
      - run:
          name: Saying Hello
          command: |
            echo 'Hello World!'
            echo 'This is the delivery pipeline'
  # fetching code from the repo
  Fetch-Code:
    docker:
      - image: cimg/base:2021.04
    steps:
      - checkout
      - run:
          name: Getting the Code
          command: |
            ls -al
            echo '^^^Your repo files^^^'
  # running a node container
  Using-Node:
    docker:
      - image: cimg/node:17.2
    steps:
      - run:
          name: Running the Node Container
          command: |
            node -v
workflows:
  Example-Workflow:
    jobs:
      - Hello-World
      - Fetch-Code:
          requires:
            - Hello-World
      - Using-Node:
          requires:
            - Fetch-Code
----

この例は他の例と比べるとより複雑になっていますが、いくつかの重要なコンセプトが導入されています。 パート 1 およびパート 2 には _build_ というジョブが 1 つ含まれており、そのジョブには複数のステップがありました。 しかし、この例では 3 つのジョブが含まれています。 こうしたステップをジョブに分離することで、そのそれぞれを異なる環境で実行できるようになります。

上記サンプルコードの各行について、以下で解説します。

* *3 行目:* # (ハッシュ) 記号をコメントの前に置くことにより、config.yml ファイルにコメントを追加できます。
* *5-12 行目:* 最初のジョブは _Hello-World_ です。 パート 1 でのように、基本的なイメージ内で 2 つのコマンドを実行します。
* *14 行目:*  2 つ目のジョブは _Fetch-Code_ です。 これは、_Hello-World_job に合わせてインデントされます。
* *15-16 行目:* _Fetch-Code_ ジョブは、Git 互換の基本的なイメージを使用します。
* *17-23 行目:* このコードはパート 2 から繰り返されていますが、ここでは別個のジョブです。
* *25 行目:* 3 つ目のジョブは _Using-Node_ です。
* *26-27 行目:* この _Using-Node_ ジョブは、`cimg/node:17.2` という Docker イメージを使用します。 このイメージには、ブラウザーと他の便利なツールと共に、Node の バージョン 17.2 が含まれています。
* *28-32 行目:* これまでのジョブ同様に、_run_ ステップがあります。 ここでは、コマンド `node -v` がコンテナで実行する Node のバージョンを出力します。
* *33-34 行目:* この行は、_Example-Workflow_ というワークフローを作成します。 ワークフローは、ジョブのリストとその実行順を定義します。
* *35-36 行目:* これらの行は最初のジョブである _Hello-World_ を指定します。
* *37-39 行目:* _Fetch-Code_ ジョブ用の構文は少し異なります。 ジョブ名の後ろには `requires:` が続き、その後ろに _requires_ ステートメントが続きます。 この行は、_Fetch-Code_ ジョブを実行する前に、_Hello-World_ ジョブを正常に実行する必要があることを示します。
* *40-42 行目:* 最初のジョブは _Using-Node_ です。 上記と同様に、このジョブもその前のジョブ、 _Fetch-Code_ が正常に完了している必要があります。

前回と同じように、更新した `config.yml` ファイルをコミットし、プッシュします。

CircleCI では、パイプラインは異なって見えます。 これで、ワークフローは _Example-Workflow_ という名前となり、ジョブは 1 つだけではなく、3 つになりました。

image::config-intro-part3.png[Running multiple jobs]

_Using-Node_ ジョブをクリックし、続いて _Running the Node Container_ ステップをクリックすると、コマンド `node -v` により Node のバージョンが出力されたのが確認できます。

image::config-node-job.png[Running Node job]

この例では、次のことを行いました。

* ジョブをドキュメント化するためにコメントを追加
* 複数のジョブを作成し、さまざまな Docker コンテナで実行
* ワークフローを作成し、ジョブの実行順序を定義
* 次のジョブの実行に、前のジョブの正常な完了を条件とするロジックを導入

TIP: さらに理解を深めるために、 他の <<circleci-images#,CircleCI イメージ>> を試すか、ワークフローにジョブをもう少し追加することをお勧めします。

[#part-4-adding-a-manual-approval]
== パート 4: 手動による承認の追加

CircleCI のワークフローモデルは、先行ジョブのオーケストレーションに基づいています。 パート 3 で説明したように、`requires` ステートメントはその前のジョブが正常に実行された場合にのみ、ジョブを実行するように指定しています。

パート 3 では、パイプラインをトリガーするイベントにより、`Hello-World` ジョブがすぐに実行されました。 `Hello-World` が正常に完了した後、残りのジョブが自動的に実行されました。

このパートでは、手動による承認ステージを作成します。 これは、CircleCI アプリで次のステップを承認した場合にのみ、後続のジョブが実行されることを意味します。

まだ実施していない場合は、`.circleci` ディレクトリをプロジェクトに作成し、`config.yml` ファイルを追加して、以下の例からコードを入力するかペーストします。

[source,yaml]
----
version: 2.1
jobs:
  # running commands on a basic image
  Hello-World:
    docker:
      - image: alpine:3.15
    steps:
      - run:
          name: Saying Hello
          command: |
            echo 'Hello World!'
            echo 'This is the delivery pipeline'
  # fetching code from the repo
  Fetch-Code:
    docker:
      - image: cimg/base:2021.04
    steps:
      - checkout
      - run:
          name: Getting the Code
          command: |
            ls -al
            echo '^^^Your repo files^^^'
  # running a node container
  Using-Node:
    docker:
      - image: cimg/node:17.2
    steps:
      - run:
          name: Running the Node Container
          command: |
            node -v
  Now-Complete:
    docker:
      - image: alpine:3.15
    steps:
      - run:
          name: Approval Complete
          command: |
            echo 'The work is now complete.'

workflows:
  Example-Workflow:
    jobs:
      - Hello-World
      - Fetch-Code:
          requires:
            - Hello-World
      - Using-Node:
          requires:
            - Fetch-Code
      - Hold-for-Approval:
          type: approval
          requires:
            - Using-Node
            - Fetch-Code
      - Now-Complete:
          requires:
            - Hold-for-Approval
----

このコードの多くは今後何度も登場します。 重要な追加事項がいくつかあります。

* *52-56 行目:* これにより、_Hold-for-Approval_ という新しいジョブが作成されます。 `type` で _approval_ と指定されています。そのため、CircleCI でこのジョブを手動で承認することが求められます。 これは、それまでのジョブが期待どおりに実行されたかどうかを確認する場合に便利です。 例えば、Web サイトを公開する前にテストサーバー上で正常に見えるかどうかを確認できます。 または、高コストのジョブを実行する前に、人間による確認を行いたい場合などです。
* *57-59 行目:* この最後のジョブ _Now-Complete_ は、_Hold-for-Approval_ が正常に完了していることを前提とし、CircleCI でその前のジョブを承認した場合にのみ実行されます。

これまでのように、更新した `config.yml` ファイルをコミットし、プッシュします。

CircleCI でパイプラインを見ると、 *On Hold* という紫色のステータスバッジが表示されています。

image::config-on-hold.png[Job requires approval]

ジョブを承認するには、_Actions_ 列の _Hold-for-Approval_ ジョブの右にある Thumbs up アイコンをクリックします。 ポップアップメッセージで、青色の *Approve* ボタンをクリックします。

これで、Actions 列にチェックマークが表示され、ジョブが完了します。

_Now-Complete_ ジョブをクリックし、続いて _Approval Complete_ ステップをクリックします。 コマンドの出力である `The work is now complete` が確認できます。

image::config-approval-complete.png[Approval complete]

TIP: エラーの場合、問題は誤ったインデントにより引き起こされていることがあります。 <<config-editor#,CircleCI 設定ファイルエディター>> により構文が検証され、 オートコンプリートによる提案とともにヒントが表示されます。

この例では、次のことを行いました。

* 新たなロジックを導入してワークフローを制御
* ワークフロー内で手動による承認を要求するため、`approval` ジョブタイプを実行

上記で習得した内容を活用すると、強力なパイプラインを作成することができます。

[#see-also]
== 関連項目

* <<configuration-reference#,CircleCI の設定>>
* <<executor-intro#,Executor とイメージ>>
* <<workflows#,ワークフローを使用したジョブのスケジュール>><|MERGE_RESOLUTION|>--- conflicted
+++ resolved
@@ -1,10 +1,6 @@
 ---
 
-<<<<<<< HEAD
 redirect_from: /configuration-cookbook/
-=======
-redirect_from: /ja/configuration-cookbook/
->>>>>>> 0b86f1a9
 version:
 - Cloud
 - Server v3.x
