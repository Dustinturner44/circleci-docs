---
layout: classic-docs
title: "Windows での Hello World"
short-title: "Windows での Hello World"
description: "CircleCI での最初の Windows プロジェクト"
categories:
  - はじめよう
order: 4
version:
  - クラウド
  - Server v3.x
  - Server v2.x
---

このドキュメントでは、CircleCI の **Windows 実行環境**で継続的インテグレーションを開始する方法を説明します。 今回初めて CircleCI をセットアップする場合は、先に[入門ガイド]({{ site.baseurl }}/ja/2.0/getting-started)をご覧になることをお勧めします。

* 目次
{:toc}


Windows Server 2022 イメージをクラウド版 CircleCI のお客様にもご利用いただけるようになりました。詳細については、[Discuss](https://discuss.circleci.com/t/march-2022-support-for-new-operating-system-for-windows-executors-windows-server-2022/43198) を参照してください。
{: class="alert alert-warning"}

## 前提条件
{: #prerequisites }

作業を行う前に、以下を準備しておく必要があります。

* CircleCI の[アカウント](https://circleci.com/ja/signup/)。
* Free プラン (デフォルト) または [Performance または Scale プラン](https://circleci.com/ja/pricing/)。

<<<<<<< HEAD
## サンプル アプリケーション
=======
## Windows Executor の概要
{: #overview-of-the-windows-executor }

Windows 実行環境 (`executor`) は、Universal Windows Platform (UWP) アプリケーションや .NET が実行可能な Windows 固有プロジェクト(.NET フレームワークなど) といった、Windows プロジェクトをビルドするためのツールを提供します。 Windows Executor の仕様と機能は以下のとおりです。

- VM ベースでジョブの完全分離を保証
- Windows Server 2019 Datacenter エディションとWindows Server 2022 Datacenter エディションの Server Core オプションのどちらでも使用可能
- PowerShell がデフォルトのシェル (Bash と cmd を手動で選択可能)
- Windows コンテナの実行に Docker Engine - Enterprise を使用可能

**注:**

- メモ: Windows Executor は現時点で Windows コンテナのみをサポートしています。 現在、Windows で Linux コンテナを実行することはできません。
- CircleCI Server v2.x では Orb の使用はサポートしていません（サーバー使用の場合は、[CircleCI Server での Windows Executor の使用](#windows-on-server)を参照してください。）

## Windows Executor イメージ
{: #windows-executor-images }

CircleCI は Windows Server 2019 では Visual Studio 2019 を、Windows Server 2022 では Visual Studio 2022 をサポートしています。 Windows イメージにプリインストールされているソフトフェアに関する情報は、[Developer Hub](https://circleci.com/developer/machine/image/windows-server) または [Discuss フォーラム](https://discuss.circleci.com/)をご覧ください。 Developer Hub の Windows イメージのページには、最新のアップデートへのリンクが掲載されています。

Windows Server 2022 イメージに関する詳細は、[Discuss の投稿（英語）](https://discuss.circleci.com/t/march-2022-support-for-new-operating-system-for-windows-executors-windows-server-2022/43198/1) を参照してください。

Windows イメージは約 30 日ごとにアップデートされます。 Windows イメージの使用時にタグが指定されていない場合、デフォルトでは最新の安定バージョンが適用されます。 Windows のタグ付けスキームは以下のとおりです。

- Current (Stable から変更） - 本番環境で使用可能な最新の Windows イメージを参照します。 このイメージは、安定性を適度に確保しつつ、ソフトウェアの定期アップデートを取り入れたいプロジェクトで使用してください。 アップデートは、通常月に 1 回の頻度で行われます。<br>

この新しい `current` タグは、Windows イメージで使用できます。 `current` と `stable` は同じであり、現在はどちらもサポートされています。 詳細については、[Discuss フォーラム](https://discuss.circleci.com/t/april-2022-windows-image-updates-available-for-stable-tags/43511)をご覧ください。
{: class="alert alert-info"}

- Previous: 本番環境で使用可能な過去の  Windows イメージを参照します。 このイメージは、最新のソフトウェアのアップデートに破壊的変更が含まれる場合などに使用できます。 アップデートは、通常月に 1 回の頻度で行われます。

- Edge: 最新の Windows イメージを参照し、メインブランチの HEAD からビルドされます。 このタグは、最新の変更を含み完全な安定性が保証されていないテストバージョンのイメージとして使うことが想定されています。

## サンプル設定ファイル
{: #example-configuration-file }

以下の設定スニペットを `.circleci/config.yml` ファイルに貼り付けると、CircleCI で Windows を使用できるようになります。

```yaml
version: 2.1 # バージョン 2.1 を指定して Orb の使用を有効化します

orbs:
  win: circleci/windows@4.1.1 # The Windows orb give you everything you need to start using the Windows executor.

jobs:
  build: # name of your job
    executor:
      name: win/default # executor type
      size: "medium" # resource class, can be "medium", "large", "xlarge", "2xlarge", defaults to "medium" if not specified

    steps:
      # Commands are run in a Windows virtual machine environment
      - checkout
      - run: Write-Host 'Hello, Windows'
```

さらに、Orb を使わずに直接ジョブ内で Windows イメージにアクセスすることができます。

```yaml
jobs:
  build-windows:
    machine:
      image: windows-server-2019:stable
      resource_class: windows.medium
      shell: powershell.exe -ExecutionPolicy Bypass
```

この場合、[Windows Orb](https://circleci.com/developer/orbs/orb/circleci/windows)を使用して設定を簡素化することを強く推奨します。

クラウド版 CircleCI で、Windows Orb を使って Windows Server 2022 イメージを使用するには、 `executor`タイプで以下のように指定する必要があります。
{: class="alert alert-info"}

```yaml
version: 2.1

orbs:
  win: circleci/windows@4.1.1

jobs:
  build:
    executor: win/server-2022
    steps:
      - run: Write-Host 'Hello, Windows'
workflows:
  my-workflow:
    jobs:
      - build
```

## Windows Executor でのシェルの指定
{: #specifying-a-shell-with-the-windows-executor }

Windows では 3 種類のシェルを使用してジョブステップを実行できます。

* PowerShell (Windows Orb のデフォルト)
* Bash
* コマンド

シェルは、ジョブレベルまたはステップレベルで構成できます。 同じジョブ内で複数のシェルを使用可能です。 以下の例では、`job` 宣言と `step` 宣言に `shell:` 引数を追加して、Bash、PowerShell、およびコマンドを使用しています。

```YAML
version: 2.1

orbs:
  win: circleci/windows@4.1.1

jobs:
  build:
    executor:
      name: win/default
    steps:
      # default shell is Powershell
      - run:
         command: $(echo hello | Out-Host; $?) -and $(echo world | Out-Host; $?)
         shell: powershell.exe
      - run:
         command: echo hello && echo world
         shell: bash.exe
      - run:
         command: echo hello & echo world
         shell: cmd.exe
```

**注:** 更新された、または他の Windows シェルツールをインストールすることも可能です。 たとえば、`dotnet` CLI により Powershell Core の最新版をインストールし、ジョブの連続するステップで使用することができます。

```yaml

version: 2.1

orbs:
  win: circleci/windows@4.1.1

jobs:
  build:
    executor: win/default
    steps:
      - checkout
      - run: dotnet tool install --global PowerShell
      - run: pwsh ./<my-script>.ps1

```

## Windows Executor での Windows Docker コンテナの実行
{: #windows-docker-containers-on-windows-executor }

なお、Windows Dockerコンテナは、このように Windows Executor で実行することも可能です。

```yaml
version: 2.1

orbs:
  win: circleci/windows@4.1.1

jobs:
  build:
    executor:
      name: win/default
      shell: powershell.exe
    steps:
      - checkout
      - run: systeminfo
      - run:
          name: "Check docker"
          shell: powershell.exe
          command: |
            docker info
            docker run hello-world:nanoserver-1809
```

## サンプルアプリケーション
>>>>>>> d6e64ff8
{: #example-application }

Windows Executor を使用した例として、少し進んだ (まだ初歩ですが) "hello world" を考えてみましょう。 この[サンプルアプリケーション](https://github.com/CircleCI-Public/circleci-demo-windows)も「Hello World」をコンソールに出力します。そのために .NET コアを使用して実行可能ファイルを作成し、依存関係キャッシュを使用し、ビルドごとにアーティファクトを作成します。

**注:** CircleCI Server で Windows を使用している場合、[CircleCI Server での Windows Executor の使用](#windows-on-server) に記載されているように Orb の使用をマシンイメージに置き換えてください。

設定ファイルの全体は[こちら](https://github.com/CircleCI-Public/circleci-demo-windows/blob/master/.circleci/config.yml)で確認してください。 これにはブラウザーと UI のテストが含まれますが、ここでは `hello-world` のワークフローに注目します。

```yaml
version: 2.1
```

上記のように、CircleCI のバージョン `2.1` を使用することを最初に宣言します。 これにより、[Orb](https://circleci.com/ja/orbs/) と[パイプライン]({{site.baseurl}}/ja/2.0/build-processing/)を利用できます。

```yaml
orbs:
  win: circleci/windows@4.1.1
```

次に、ビルドで使用する Orb を宣言します。 最初は [Windows Orb](https://circleci.com/developer/orbs/orb/circleci/windows) のみを使用します。 このサンプルでは、2.4.0 バージョンの Orb を使用していますが、それ以降のバージョンも使用していただけます。

```yaml
workflows:
  hello-world:
    jobs:
      - build
```

`hello-world` ワークフローを定義します。ここでは`build` という単一のジョブを実行します。

```yaml
jobs:
  build:
    executor:
      name: win/default
```

`jobs` キーの下に、`build`ジョブを定義し、使用する Orb により Executor を設定します。

```yaml
    steps:
      - checkout
```

最初のステップでは、[`checkout`]({{ site.baseurl}}/2.0/configuration-reference/#checkout) コマンドを実行して、バージョン管理システムからソース コードをプルします。

```yaml
      - restore_cache:
          keys:
      - run:
          name: "プロジェクト依存関係のインストール"
          command: dotnet.exe restore
      - save_cache:
          paths:
            - C:\Users\circleci\.nuget\packages
```

次に設定ファイルでは、キャッシュを利用して、キャッシュされた依存関係を以前のビルドから復元します。 `dotnet restore` コマンドは、まだインストールされていない、または復元されていないすべての依存関係をキャッシュからフェッチします。 キャッシュの詳細については、[キャッシュ]({{ site.baseurl}}/2.0/caching)に関するドキュメントを参照してください。

```yaml
      - run:
          name: "ビルド ステップの実行"
          command: dotnet.exe publish -c Release -r win10-x64
      - run:
          name: "実行可能ファイルのテスト"
          command: .\bin\Release\netcoreapp2.1\win10-x64\publish\circleci-demo-windows.exe
```

続いて 2 つのステップを実行します。1 つは Windows 10 用の実行可能ファイルをビルドし、もう 1 つはその実行可能ファイルをテストします (コンソールに「Hello World」と出力されます)。

```yaml
      - store_artifacts:
          path: .\bin\Release\netcoreapp2.1\win10-x64\publish\circleci-demo-windows.exe
```

最後のステップでは、ビルド実行可能ファイルをアーティファクトとして保存し、CircleCI Web アプリケーションまたは API からアクセスできるようにします。



## 次のステップ
{: #next-steps }

CircleCI の機能については、以下のドキュメントを確認してください。

* 2.0 設定ファイルの概要、および .circleci/config.yml ファイルにおけるトップレベル キーの階層については「[コンセプト]({{site.baseurl}}/2.0/concepts/)」を参照してください。
* 並列実行、順次実行、スケジュール実行、手動承認のワークフローによるジョブのオーケストレーションの例については「[ワークフローを使用したジョブのスケジュール]({{site.baseurl}}/ja/2.0/workflows)」を参照してください。
* すべてのキーとビルド済み Docker イメージに関する詳細なリファレンスについては、それぞれ「[CircleCI を設定する]({{site.baseurl}}/ja/2.0/configuration-reference/)」、「[CircleCI のビルド済み Docker イメージ]({{site.baseurl}}/ja/2.0/circleci-images/)」を参照してください。<|MERGE_RESOLUTION|>--- conflicted
+++ resolved
@@ -29,180 +29,7 @@
 * CircleCI の[アカウント](https://circleci.com/ja/signup/)。
 * Free プラン (デフォルト) または [Performance または Scale プラン](https://circleci.com/ja/pricing/)。
 
-<<<<<<< HEAD
 ## サンプル アプリケーション
-=======
-## Windows Executor の概要
-{: #overview-of-the-windows-executor }
-
-Windows 実行環境 (`executor`) は、Universal Windows Platform (UWP) アプリケーションや .NET が実行可能な Windows 固有プロジェクト(.NET フレームワークなど) といった、Windows プロジェクトをビルドするためのツールを提供します。 Windows Executor の仕様と機能は以下のとおりです。
-
-- VM ベースでジョブの完全分離を保証
-- Windows Server 2019 Datacenter エディションとWindows Server 2022 Datacenter エディションの Server Core オプションのどちらでも使用可能
-- PowerShell がデフォルトのシェル (Bash と cmd を手動で選択可能)
-- Windows コンテナの実行に Docker Engine - Enterprise を使用可能
-
-**注:**
-
-- メモ: Windows Executor は現時点で Windows コンテナのみをサポートしています。 現在、Windows で Linux コンテナを実行することはできません。
-- CircleCI Server v2.x では Orb の使用はサポートしていません（サーバー使用の場合は、[CircleCI Server での Windows Executor の使用](#windows-on-server)を参照してください。）
-
-## Windows Executor イメージ
-{: #windows-executor-images }
-
-CircleCI は Windows Server 2019 では Visual Studio 2019 を、Windows Server 2022 では Visual Studio 2022 をサポートしています。 Windows イメージにプリインストールされているソフトフェアに関する情報は、[Developer Hub](https://circleci.com/developer/machine/image/windows-server) または [Discuss フォーラム](https://discuss.circleci.com/)をご覧ください。 Developer Hub の Windows イメージのページには、最新のアップデートへのリンクが掲載されています。
-
-Windows Server 2022 イメージに関する詳細は、[Discuss の投稿（英語）](https://discuss.circleci.com/t/march-2022-support-for-new-operating-system-for-windows-executors-windows-server-2022/43198/1) を参照してください。
-
-Windows イメージは約 30 日ごとにアップデートされます。 Windows イメージの使用時にタグが指定されていない場合、デフォルトでは最新の安定バージョンが適用されます。 Windows のタグ付けスキームは以下のとおりです。
-
-- Current (Stable から変更） - 本番環境で使用可能な最新の Windows イメージを参照します。 このイメージは、安定性を適度に確保しつつ、ソフトウェアの定期アップデートを取り入れたいプロジェクトで使用してください。 アップデートは、通常月に 1 回の頻度で行われます。<br>
-
-この新しい `current` タグは、Windows イメージで使用できます。 `current` と `stable` は同じであり、現在はどちらもサポートされています。 詳細については、[Discuss フォーラム](https://discuss.circleci.com/t/april-2022-windows-image-updates-available-for-stable-tags/43511)をご覧ください。
-{: class="alert alert-info"}
-
-- Previous: 本番環境で使用可能な過去の  Windows イメージを参照します。 このイメージは、最新のソフトウェアのアップデートに破壊的変更が含まれる場合などに使用できます。 アップデートは、通常月に 1 回の頻度で行われます。
-
-- Edge: 最新の Windows イメージを参照し、メインブランチの HEAD からビルドされます。 このタグは、最新の変更を含み完全な安定性が保証されていないテストバージョンのイメージとして使うことが想定されています。
-
-## サンプル設定ファイル
-{: #example-configuration-file }
-
-以下の設定スニペットを `.circleci/config.yml` ファイルに貼り付けると、CircleCI で Windows を使用できるようになります。
-
-```yaml
-version: 2.1 # バージョン 2.1 を指定して Orb の使用を有効化します
-
-orbs:
-  win: circleci/windows@4.1.1 # The Windows orb give you everything you need to start using the Windows executor.
-
-jobs:
-  build: # name of your job
-    executor:
-      name: win/default # executor type
-      size: "medium" # resource class, can be "medium", "large", "xlarge", "2xlarge", defaults to "medium" if not specified
-
-    steps:
-      # Commands are run in a Windows virtual machine environment
-      - checkout
-      - run: Write-Host 'Hello, Windows'
-```
-
-さらに、Orb を使わずに直接ジョブ内で Windows イメージにアクセスすることができます。
-
-```yaml
-jobs:
-  build-windows:
-    machine:
-      image: windows-server-2019:stable
-      resource_class: windows.medium
-      shell: powershell.exe -ExecutionPolicy Bypass
-```
-
-この場合、[Windows Orb](https://circleci.com/developer/orbs/orb/circleci/windows)を使用して設定を簡素化することを強く推奨します。
-
-クラウド版 CircleCI で、Windows Orb を使って Windows Server 2022 イメージを使用するには、 `executor`タイプで以下のように指定する必要があります。
-{: class="alert alert-info"}
-
-```yaml
-version: 2.1
-
-orbs:
-  win: circleci/windows@4.1.1
-
-jobs:
-  build:
-    executor: win/server-2022
-    steps:
-      - run: Write-Host 'Hello, Windows'
-workflows:
-  my-workflow:
-    jobs:
-      - build
-```
-
-## Windows Executor でのシェルの指定
-{: #specifying-a-shell-with-the-windows-executor }
-
-Windows では 3 種類のシェルを使用してジョブステップを実行できます。
-
-* PowerShell (Windows Orb のデフォルト)
-* Bash
-* コマンド
-
-シェルは、ジョブレベルまたはステップレベルで構成できます。 同じジョブ内で複数のシェルを使用可能です。 以下の例では、`job` 宣言と `step` 宣言に `shell:` 引数を追加して、Bash、PowerShell、およびコマンドを使用しています。
-
-```YAML
-version: 2.1
-
-orbs:
-  win: circleci/windows@4.1.1
-
-jobs:
-  build:
-    executor:
-      name: win/default
-    steps:
-      # default shell is Powershell
-      - run:
-         command: $(echo hello | Out-Host; $?) -and $(echo world | Out-Host; $?)
-         shell: powershell.exe
-      - run:
-         command: echo hello && echo world
-         shell: bash.exe
-      - run:
-         command: echo hello & echo world
-         shell: cmd.exe
-```
-
-**注:** 更新された、または他の Windows シェルツールをインストールすることも可能です。 たとえば、`dotnet` CLI により Powershell Core の最新版をインストールし、ジョブの連続するステップで使用することができます。
-
-```yaml
-
-version: 2.1
-
-orbs:
-  win: circleci/windows@4.1.1
-
-jobs:
-  build:
-    executor: win/default
-    steps:
-      - checkout
-      - run: dotnet tool install --global PowerShell
-      - run: pwsh ./<my-script>.ps1
-
-```
-
-## Windows Executor での Windows Docker コンテナの実行
-{: #windows-docker-containers-on-windows-executor }
-
-なお、Windows Dockerコンテナは、このように Windows Executor で実行することも可能です。
-
-```yaml
-version: 2.1
-
-orbs:
-  win: circleci/windows@4.1.1
-
-jobs:
-  build:
-    executor:
-      name: win/default
-      shell: powershell.exe
-    steps:
-      - checkout
-      - run: systeminfo
-      - run:
-          name: "Check docker"
-          shell: powershell.exe
-          command: |
-            docker info
-            docker run hello-world:nanoserver-1809
-```
-
-## サンプルアプリケーション
->>>>>>> d6e64ff8
 {: #example-application }
 
 Windows Executor を使用した例として、少し進んだ (まだ初歩ですが) "hello world" を考えてみましょう。 この[サンプルアプリケーション](https://github.com/CircleCI-Public/circleci-demo-windows)も「Hello World」をコンソールに出力します。そのために .NET コアを使用して実行可能ファイルを作成し、依存関係キャッシュを使用し、ビルドごとにアーティファクトを作成します。
