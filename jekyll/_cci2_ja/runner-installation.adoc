--- conflicted
+++ resolved
@@ -16,7 +16,6 @@
 
 The installation process assumes you have installed the following utilities on your system:
 
-<<<<<<< HEAD
 * <<local-cli#installation, CircleCI CLI>>
 * curl (macOS ではデフォルトでインストール済み)
 * sha256sum (Linux では apt または yum により coreutils の一部としてインストール、macOS では brew によりインストール)
@@ -33,24 +32,6 @@
 * git (推奨。ただし任意)
 
 == 認証
-=======
-* <<local-cli#installation,CircleCI CLI>>
-* curl (installed by default on macOS)
-* sha256sum (installed as part of coreutils on Linux apt/yum, macOS via brew)
-* systemd version 235+ (Linux only)
-* sepolicy (RHEL 8 only)
-* rpmbuild (RHEL 8 only)
-* permissions to create a user, and create directories under /opt.
-
-Running jobs requires you have the following tools available on your machine:
->>>>>>> 8c6880a7
-
-* tar
-* gzip
-* coreutils (Linux only)
-* git (recommended, but not required)
-
-== Authentication
 
 NOTE: These commands can only be run by an owner/admin of your organization.
 
@@ -67,43 +48,25 @@
 ```
 +
 For example, if your GitHub URL is `\https://github.com/circleci`, then use: `circleci namespace create my-namespace github circleci`.
-<<<<<<< HEAD
 . 次のコマンドを実行して、名前空間内にランナー用のリソース クラスを作成します。
 + 
 NOTE: リソース クラスを作成するコマンドには、新しく作成した名前空間が必要です。
-=======
-. Create a resource class for your runner for your namespace using the following command:
-+ 
-NOTE: Your newly created namespace is required in the command to create your resource class.
->>>>>>> 8c6880a7
 +
 ```
 circleci runner resource-class create <name>/<resource-class> <description> --generate-token
 ``` 
 +
-<<<<<<< HEAD
 例: `circleci runner resource-class create my-namespace/my-resource-class my-description`
-=======
-Example: `circleci runner resource-class create my-namespace/my-resource-class my-description --generate-token`.
->>>>>>> 8c6880a7
 +
 NOTE: To create resource classes and tokens you need to be an organization administrator in the VCS provider.
 +
 CAUTION: The default token cannot be retrieved again, so be sure to store it safely.
 
-<<<<<<< HEAD
 == インストール
 
 === ローンチ エージェント バイナリのダウンロードとチェックサムの検証
 [[download]]
 ローンチ エージェントは次のスクリプトでインストールできます。このスクリプトでは、ベースのインストール場所に `opt/circleci` を指定しています。
-=======
-== Installation
-
-=== Download the launch agent binary and verify the checksum
-[[download]]
-The launch agent can be installed using the following script, which will use `opt/circleci` as the base install location.
->>>>>>> 8c6880a7
 
 First, set one of these variables as appropriate for for your installation target.
 
@@ -126,11 +89,7 @@
 | `platform=darwin/arm64`
 |===
 
-<<<<<<< HEAD
 次に、`circleci-launch-agent` バージョンを設定します。 クラウド版 CircleCI のランナーは、サポートされている最新バージョンに自動的に更新されます。 CircleCI Server の場合、特定のランナー バージョンの相互運用性は検証されていますが、ランナーは自動更新されません。 CircleCI Server 用の `circleci-launch-agent` バージョンについては、<<runner-for-server-compatibility, こちらの表>>を参照してください。
-=======
-Next, set the `circleci-launch-agent` version. Runners on cloud auto-update to the latest supported versions. For server, specific runner versions are validated for interoperability and runners do not auto-update. A table of server `circleci-launch-agent` versions can be found <<runner-for-server-compatibility,here>>.
->>>>>>> 8c6880a7
 
 For cloud, you can run the following:
 ```bash
@@ -164,7 +123,6 @@
 grep "$file" checksums.txt | sha256sum --check && chmod +x "$file"; sudo cp "$file" "$prefix/circleci-launch-agent" || echo "Invalid checksum for CircleCI Launch Agent, please try download again"
 ```
 
-<<<<<<< HEAD
 === プラットフォームごとのインストール方法
 
 次のセクションでは、プラットフォーム別のインストール方法を説明します。
@@ -181,26 +139,6 @@
 _CircleCI ランナーは CircleCI Server v3.1.0 以上で使用できます。_
 
 CircleCI Server のマイナー バージョンはそれぞれ、特定バージョンの `circleci-launch-agent` と互換性があります。 以下の表に、CircleCI Server バージョンごとに、ランナーのインストール時に使用できる `circleci-launch-agent` のバージョンを示します。
-=======
-=== Platform-specific instructions
-
-Please refer to the platform-specific installation instructions:
-
-* xref:runner-installation-linux.adoc[Linux]
-* xref:runner-installation-mac.adoc[macOS]
-* xref:runner-installation-windows.adoc[Windows]
-* xref:runner-installation-docker.adoc[Docker]
-* xref:runner-on-kubernetes.adoc[Kubernetes]
-
-For other platforms, see xref:runner-overview.adoc#available-circleci-runner-platforms[Available CircleCI runner platforms] for more information.
-
-== Runner for Server Compatibility
-_CircleCI Runner is available from server v3.1.0_
-
-Each minor version of server is compatible with a specific version of
-`circleci-launch-agent`. The table below lists which version of `circleci-launch-agent` to use when installing runner,
-depending on your version of server:
->>>>>>> 8c6880a7
 
 [.table.table-striped]
 [cols=2*, options="header", stripes=even]
@@ -218,18 +156,9 @@
 | 1.0.19813-e9e1cd9
 |===
 
-<<<<<<< HEAD
 == 関連リソース
 
 - https://github.com/CircleCI-Public/runner-preview-docs/[Docker Hub 上の CircleCI ランナー イメージ (英語)]
 - https://github.com/CircleCI-Public/circleci-runner-docker[GitHub 上の CircleCI ランナー イメージ (英語)]
 - https://circleci.com/docs/ja/[CircleCI ドキュメント (CircleCI 公式ドキュメントをまとめた Web サイト)]
-- https://docs.docker.com/[Docker ドキュメント (英語)]
-=======
-== Additional Resources
-
-- https://github.com/CircleCI-Public/runner-preview-docs/[CircleCI Runner Image on Docker Hub]
-- https://github.com/CircleCI-Public/circleci-runner-docker[CircleCI Runner Image on Github]
-- https://circleci.com/docs/[CircleCI Docs - The official CircleCI Documentation website]
-- https://docs.docker.com/[Docker Docs]
->>>>>>> 8c6880a7
+- https://docs.docker.com/[Docker ドキュメント (英語)]