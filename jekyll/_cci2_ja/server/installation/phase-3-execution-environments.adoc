---

version:
- Server v4.x
- サーバー管理者
---
= ステップ 3 - 実行環境
:page-layout: classic-docs
:page-liquid:
:icons: font
:toc: macro

:toc-title:

// This doc uses ifdef and ifndef directives to display or hide content specific to Google Cloud Storage (env-gcp) and AWS (env-aws). Currently, this affects only the generated PDFs. To ensure compatability with the Jekyll version, the directives test for logical opposites. For example, if the attribute is NOT env-aws, display this content. For more information, see https://docs.asciidoctor.org/asciidoc/latest/directives/ifdef-ifndef/.

CircleCI Server v4.x 実行環境のインストールステップを開始する前に、 link:/docs/ja/server/installation/phase-1-prerequisites[ステップ 1: 前提条件] と link:/docs/ja/server/installation/phase-2-core-services[ステップ 2: コアサービスのインストール] が実行済みであることを確認してください。

NOTE: 以下のセクションでは、 `< >` で示されている箇所にご自身の詳細情報を入力してください。

toc::[]

[#nomad-clients]
== 1. Nomad クライアント

Nomad は、CircleCI が CircleCI ジョブのスケジュール設定 (Nomad サーバー経由) と実行 (Nomad クライアント経由) に使用するワークロードオーケストレーションツールです。

Nomad クライアントは、Kubernetes クラスタの外部にインストールされ、コントロールプレーン（Nomad サーバー）はクラスタ内にインストールされます。 Nomad クライアントと Nomad コントロールプレーン間の通信は、 mTLS によって保護されます。 Nomad クライアントのインストールが完了すると、 mTLS 証明書、プライベートキー、および認証局が出力されます。


[#create-your-cluster-with-terraform]
=== a.  Terraform でクラスタを作成します

CircleCI では、任意のクラウドプロバイダーに Nomad クライアントをインストールできるように Terraform モジュールをキュレーションしています。 このモジュールについては、 link:https://github.com/CircleCI-Public/server-terraform[パブリックリポジトリ] を参照してください。AWS と GCP の両方の Terraform 設定ファイル例も含まれています。

// Don't include this section in the GCP PDF:

ifndef::env-gcp[]

[#aws-cluster]
==== AWS クラスタ

Terraform モジュールに必要な変数を入力するにはクラスタおよびサーバのインストール環境に関する情報が必要です。 変数の完全な例と完全なリストについては、 link:https://github.com/CircleCI-Public/server-terraform/tree/main/nomad-aws[AWS Terraform の設定例] を参照してください。

* *Server_endpoint*: ポート番号 `4647` を付加した CircleCI アプリケーションのドメイン名です。
* クラスタの *サブネット ID (subnet)* 、 *VPC ID (vpc_id)* 、 *DNS サーバー (dns_server)*:
次のコマンドを実行して、クラスタの VPC ID (vpcId) とサブネット (subnetIds) を入手します。
+
[source,shell]
----
# Fetch VPC ID
aws eks describe-cluster --name=<cluster-name> --query "cluster.resourcesVpcConfig.vpcId" --region=<region> -output text | xargs

# Fetch Subnet IDs
aws eks describe-cluster --name=<cluster-name> --query "cluster.resourcesVpcConfig.subnetIds" --region=<region> --output text | xargs
----
+
すると、以下のようなコマンドが返されます。
+
[source,text ]
----
# VPC Id
vpc-02fdfff4ca

# Subnet Ids
subnet-08922063f12541f93 subnet-03b94b6fb1e5c2a1d subnet-0540dd7b2b2ddb57e subnet-01833e1fa70aa4488
----
+
次に、見つけた VPCID を使用して次のコマンドを実行し、クラスタの CIDR ブロックを取得します。 AWS の場合、 DNS サーバーは CIDR ブロック (`CidrBlock`) の３番目の IP です。たとえば、CIDR ブロックが `10.100.0.0/16` の場合、 3 番目の IP は `10.100.0.2` になります。
+
[source,shell]
----
aws ec2 describe-vpcs --filters Name=vpc-id,Values=<vpc-id> --query "Vpcs[].CidrBlock" --region=<region> --output text | xargs
----
+
すると、以下のようなコマンドが返されます。
+
[source,text]
----
192.168.0.0/16
----

適切な情報を入力したら、以下を実行することにより Normad クライアントをデプロイできます。

[source,shell]
----
terraform init
----

[source,shell]
----
terraform plan
----

[source,shell]
----
terraform apply
----

Terraform は、Nomad クライアントのスピンアップが完了すると、CircleCI Server で Nomad コントロールプレーンを設定するために必要な証明書とキーを出力します。 それらを安全な場所にコピーします。 この適用プロセスの所要時間は、通常 1 分程度です。

// Stop hiding from GCP PDF:

endif::env-gcp[]

// Don't include this section in the AWS PDF:

ifndef::env-aws[]

[#gcp-cluster]
==== GCP クラスタ

以下の情報が必要です。

* CircleCI アプリケーションのドメイン名
* Nomad クライアントを実行する GCP プロジェクト
* Nomad クライアントを実行する GCP ゾーン
* Nomad クライアントを実行する GCP リージョン
* Nomad クライアントを実行する GCP ネットワーク
* Nomad クライアントを実行する GCP サブネットワーク

変数の完全な例と完全なリストについては、 link:https://github.com/CircleCI-Public/server-terraform/tree/main/nomad-gcp[GCP Terraform の設定例] を参照してください。

適切な情報を入力したら、以下を実行することにより Normad クライアントをデプロイできます。

[source,shell]
----
terraform init
----

[source,shell]
----
terraform plan
----

[source,shell]
----
terraform apply
----

Terraform は、Nomad クライアントのスピンアップが完了すると、CircleCI Server で Nomad コントロールプレーンを設定するために必要な証明書とキーを出力します。 それらを安全な場所にコピーします。

endif::env-aws[]

[#nomad-autoscaler-configuration]
=== b.  Nomad Autoscaler を設定します

Nomad は、クライアントがクラウドプロバイダの自動スケーリングリソースによって管理されている場合、 Nomad クライアントを自動的にスケールアップまたはスケールダウンすることができます。
 Nomad Autoscaler を使う場合、自動スケーリングリソースを管理し、その場所を指定する権限をユーティリティに与える必要があります。 CircleCI の Nomad Terraform モジュールは権限リソースをプロビジョニングすることも、手動で実行することもできます。

ifndef::env-gcp[]

[#aws-iam-role]
==== AWS Autoscaler IAM/ロール

IAM ユーザーまたは Nomad Autoscaler のロールとポリシーを作成します。 次の **いずれか** の方法で作成します。

* 変数 `nomad_auto_scaler = true` を設定すると、link:https://github.com/CircleCI-Public/server-terraform/tree/main/nomad-aws[Nomad モジュール] が IAM ユーザーを作成し、キーを出力します。
 詳細については、リンクの例を参照してください。 既にクライアントを作成済みの場合は、変数を更新して `terraform apply` を実行します。 作成されたユーザーアクセスキーとシークレットキーは Terraform の出力で使用できます。
* <<iam-policy-for-nomad-autoscaler,下記の IAM ポリシー>> を使って Nomad Autoscaler IAM ユーザーを手動で作成します。 次に、このユーザー用のアクセスキーとシークレットキーを生成します。
* Nomad Autoscaler 用の https://docs.aws.amazon.com/eks/latest/userguide/iam-roles-for-service-accounts.html[サービスアカウントのロール] を作成し、<<iam-policy-for-nomad-autoscaler,下記の IAM ポリシー>> を添付します。

アクセスキーとシークレットキーを使用する場合、2 つの設定オプションが あります。

[.tab.awsautoscaler.CircleCI_creates_Secret]
--
**オプション 1:** CircleCI がお客様の Kubernetes シークレットを作成する

`values.yaml` ファイルにアクセスキーとシークレットをその他の必要な追加設定と一緒に追加します。

[source, yaml]
----
nomad:
...
  auto_scaler:
    aws:
      accessKey: "<access-key>"
      secretKey: "<secret-key>"
----
--

[.tab.awsautoscaler.You_create_Secret]
--
**オプション 2:** ご自身で Kubernetes シークレットを作成する

アクセスキーとシークレットを `values.yaml` ファイルに保存する代わりに、ご自身で Kubernetes シークレットを作成することもできます。 

NOTE: この方法の場合、下記記載のようにこのシークレット用に追加のフィールドが必要になります。

まず、アクセスキー、シークレット、リージョンを以下のテキストに追加し、すべてを base64 でエンコードします。

[source,shell]
----
ADDITIONAL_CONFIG=`cat << EOF | base64
target "aws-asg" {
  driver = "aws-asg"
  config = {
    aws_region = "<aws-region>"
    aws_access_key_id = "<access-key>"
    aws_secret_access_key = "<secret-key>"
  }
}
EOF`
----

次に、追加した base64 エンコード設定を使って、Kubernetes シークレットを作成します。

[source, shell]
----
# With the base64-encoded additional config from above
kubectl create secret generic nomad-autoscaler-secret \
  --from-literal=secret.hcl=$ADDITIONAL_CONFIG
----
--

[#iam-policy-for-nomad-autoscaler]
===== Nomad Autoscaler の IAM ポリシー

[source, json]
{
    "Version": "2012-10-17",
    "Statement": [
        {
            "Sid": "VisualEditor0",
            "Effect": "Allow",
            "Action": [
                "autoscaling:CreateOrUpdateTags",
                "autoscaling:UpdateAutoScalingGroup",
                "autoscaling:TerminateInstanceInAutoScalingGroup"
            ],
            "Resource": "<<Your Autoscaling Group ARN>>"
        },
        {
            "Sid": "VisualEditor1",
            "Effect": "Allow",
            "Action": [
                "autoscaling:DescribeScalingActivities",
                "autoscaling:DescribeAutoScalingGroups"
            ],
            "Resource": "*"
        }
    ]
}

endif::env-gcp[]

ifndef::env-aws[]

[#gcp-service-account]
==== GCP オートスケーラーのサービスアカウント

Nomad Autoscaler のサービスアカウントを作成します。 次の **いずれか** の方法で作成します。

[.tab.gcpautoscaler.CircleCI_creates_Secret]
--
**オプション 1:** CircleCI が Kubernetes シークレットを作成する

CircleCI link:https://github.com/CircleCI-Public/server-terraform/tree/main/nomad-gcp[Nomad モジュール] により、サービスアカウントを作成し、JSON キーを使ってファイルを出力できます。 この方法の場合、変数 `nomad_auto_scaler = true` を設定します。 詳細については、リンク先の例を参照してください。 作成されたサービスアカウントキーは、`nomad-as-key.json` という名前のファイルにあります。
--

[.tab.gcpautoscaler.Use_Workload_Identity]
--
**オプション 2:** Workload Identity を使用する

CircleCI link:https://github.com/CircleCI-Public/server-terraform/tree/main/nomad-gcp[Nomad モジュール] により、 link:/docs/server/installation/phase-1-prerequisites#enable-workload-identity-in-gke[Workload Identity] を使ってサービスアカウントを作成し、メールを送信できます。 変数 `nomad_auto_scaler = true` と `enable_workload_identity = true` を設定します。
--

[.tab.gcpautoscaler.You_create_Secret]
--
**オプション 3:** ご自身で Kubernetes シークレットを作成する

NOTE: Kubernetes シークレットを手動で作成する場合、下記記載のように追加のフィールドが必要になります。

[source, shell]
----
# Base64 encoded additional configuration field
ADDITIONAL_CONFIG=dGFyZ2V0ICJnY2UtbWlnIiB7CiAgZHJpdmVyID0gImdjZS1taWciCiAgY29uZmlnID0gewogICAgY3JlZGVudGlhbHMgPSAiL2V0Yy9ub21hZC1hdXRvc2NhbGVyL2NyZWRzL2djcF9zYS5qc29uIgogIH0KfQo=
kubectl create secret generic nomad-autoscaler-secret \
  --from-literal=gcp_sa.json=<service-account> \
  --from-literal=secret.hcl=$ADDITIONAL_CONFIG
----

Nomad GCP サービスアカウントを手動で作成する場合、このサービスアカウントには`compute.admin` ロールが必要です。 Workload Identity を使用する場合は、`iam.workloadIdentityUser` ロールも必要になります。 この手順は Terraform を使ってサービスアカウントを作成しない場合にのみ必要です。
--

endif::env-aws[]

[#nomad-servers]
== 2. Nomad サーバー

Nomad クライアントを正常にデプロイし、権限リソースを取得したので、Nomad サーバーを設定できるようになりました。

[#nomad-gossip-encryption-key]
=== a.  Nomad ゴシップ暗号化キー

Nomad では通信を暗号化するためのキーが必要です。 このキーは 32 バイトの長さである必要があります。 値を紛失した場合、復元できません。 Kubernetes シークレットの管理方法には、2 つのオプションがあります。

[.tab.encryption.You_create_Secret]
--
**オプション 2:** ご自身で Kubernetes シークレットを作成する

[source,shell]
----
kubectl create secret generic nomad-gossip-encryption-key \
--from-literal=gossip-key=<secret-key-32-chars>
----

Kubernetes シークレットが作成されたら、 `values.yaml` の変更は必要ありません。 デフォルトで Kubernetes シークレットを参照します。
--

[.tab.encryption.CircleCI_creates_Secret]
--
**オプション 2:** CircleCI がお客様の Kubernetes シークレットを作成する

値を `values.yaml` に追加します。 CircleCI が自動的に Kubernetes シークレットを作成します。

[source,yaml]
----
nomad:
  server:
    gossip:
      encryption:
        key: "<secret-key-32-chars>"
----
--

[#nomad-mtls]
=== b.  Nomad mTLS

 `CACertificate` 、 `certificate` 、 `privateKey` は Terraform モジュールの出力でご確認ください。  base64 エンコードされています。

[source,yaml]
----
nomad:
  server:
    ...
    rpc:
      mTLS:
        enabled: true
        certificate: "<base64-encoded-certificate>"
        privateKey: "<base64-encoded-private-key>"
        CACertificate: "<base64-encoded-ca-certificate>"
----

[#nomad-autoscaler]
=== c. Nomad Autoscaler

Nomad Autoscaler を有効にした場合は、 `nomad` の下に以下のセクションも含めます。

// Don't include this section in the GCP PDF.

ifndef::env-gcp[]

[#aws]
==== AWS

これらの値は  <<aws-iam-role,Nomad Autoscaler の設定>> で作成済みです。

[source,yaml]
----
nomad:
  ...
  auto_scaler:
    enabled: true
    scaling:
      max: <max-node-limit>
      min: <min-node-limit>

    aws:
      enabled: true
      region: "<region>"
      autoScalingGroup: "<asg-name>"

      accessKey: "<access-key>"
      secretKey: "<secret-key>"
      # or
      irsaRole: "<role-arn>"
----

// Stop hiding from GCP PDF:

endif::env-gcp[]

// Don't include this section in the AWS PDF:

ifndef::env-aws[]

[#gcp]
==== GCP

これらの値は <<gcp-service-account,Nomad Autoscaler の設定>> で作成済みです。

[source,yaml]
----
nomad:
  ...
  auto_scaler:
    enabled: true
    scaling:
      max: <max-node-limit>
      min: <min-node-limit>

    gcp:
      enabled: true
      project_id: "<project-id>"
      mig_name: "<instance-group-name>"

      region: "<region>"
      # or
      zone: "<zone>"

      workloadIdentity: "<service-account-email>"
      # or
      service_account: "<service-account-json>"
----

// Stop hiding from AWS PDF

endif::env-aws[]

=== d. Helm のアップグレード

`values.yaml` ファイルへの変更を適用します。

[source,shell]
----
namespace=<your-namespace>
helm upgrade circleci-server oci://cciserver.azurecr.io/circleci-server -n $namespace --version 4.0.0 -f <path-to-values.yaml>
----

[#nomad-clients-validation]
=== 3. Normad クライアントの確認

CircleCI では、CircleCI Server のインストールをテストできる https://github.com/circleci/realitycheck[realitycheck] というプロジェクトを作成しました。 今後このプロジェクトを監視し、システムが期待どおりに動作しているかを確認します。 引き続き次のステップを実行すると、 realitycheck のセクションが赤から緑に変わります。

realitycheck を実行する前に、次のコマンドを実行して Nomad サーバーが Nomad クライアントと通信できるか確認して下さい。

[source,shell]
----
kubectl -n <namespace> exec -it $(kubectl -n <namespace> get pods -l app=nomad-server -o name | tail -1) -- nomad node status
----

出力は以下のようになります。

[source,shell]
----
ID        DC       Name              Class        Drain  Eligibility  Status
132ed55b  default  ip-192-168-44-29  linux-64bit  false  eligible     ready
----

realitycheck を実行するには、リポジトリのクローンを実行する必要があります。 Github の設定に応じて、以下のいずれかを実行します。

[#github-cloud]
==== Github Cloud

[source,shell]
----
git clone https://github.com/circleci/realitycheck.git
----

[#github-enterprise-nomad]
==== GitHub Enterprise

[source,shell]
----
git clone https://github.com/circleci/realitycheck.git
git remote set-url origin <YOUR_GH_REPO_URL>
git push
----

レポジトリのクローンに成功したら、CircleCI Server 内からフォローすることができます。 以下の変数を設定する必要があります。 詳細は、 https://github.com/circleci/realitycheck#prerequisites-1[リポジトリ README] を参照してください。

.環境変数
[.table.table-striped]
[cols=2*, options="header", stripes=even]
|===
|Name
|値

|CIRCLE_HOSTNAME
|<YOUR_CIRCLECI_INSTALLATION_URL>

|CIRCLE_TOKEN

|<YOUR_CIRCLECI_API_TOKEN>
|===

.コンテキスト
[.table.table-striped]
[cols=3*, options="header", stripes=even]
|===
|Name
|環境変数キー
|環境変数値

|org-global
|CONTEXT_END_TO_END_TEST_VAR
|空欄のまま

|individual-local
|MULTI_CONTEXT_END_TO_END_VAR
|空欄のまま
|===

環境変数とコンテキストを設定したら、 realitycheck テストを再実行します。 機能とリソースジョブが正常に完了したことが表示されます。 テスト結果は次のようになります。


image::realitycheck-pipeline.png[Screenshot showing the realitycheck project building in the CircleCI app]

[#vm-service]
== 3. VM サービス

VM サービスは、仮想マシンとリモート Docker ジョブを設定します。 スケーリングルールなど、さまざまなオプションを設定することができます。 VM サービスは、 AWS および GCP インストール環境に固有のものです。これは、VMサービスがこれらのクラウドプロバイダーの機能に特に依存しているためです。

ifndef::env-gcp[]

[#aws-vm-service]
=== AWS

[#set-up-security-group]
==== セキュリティーグループを作成します

. *セキュリティグループの作成に必要な情報を入手します*。
+
次のコマンドにより、このセクションで必要な VPC ID (`vpcId`) と CIDR Block (`serviceIpv4Cidr`) が返されます。
+
[source,shell]
----
# Fetch VPC Id
aws eks describe-cluster --name=<cluster-name> --query "cluster.resourcesVpcConfig.vpcId" --region=<region> --output text | xargs

# Fetch CIDR Block
aws eks describe-cluster --name=<cluster-name> --query "cluster.kubernetesNetworkConfig.serviceIpv4Cidr" --region=<region> --output text | xargs
----
. *セキュリティーグループを作成します。*
+
以下のコマンドを実行して、VM サービス用のセキュリティーグループを作成します。
+
[source,shell]
----
aws ec2 create-security-group --vpc-id "<VPC_ID>" --description "CircleCI VM Service security group" --group-name "circleci-vm-service-sg"
----
+
これにより次の手順で使用するグループ ID が出力されます。
+
[source, json]
{
    "GroupId": "<VM_SECURITY_GROUP_ID>"
}
.  *セキュリティーグループ Nomad を適用します。*
+
作成したセキュリティーグループと CIDR ブロック値を使ってセキュリティーグループを適用します。 これにより VM サービスは作成された EC2 インスタンスとポート 22 で通信できるようになります。
+
[source,shell]
----
aws ec2 authorize-security-group-ingress --group-id "<VM_SECURITY_GROUP_ID>" --protocol tcp --port 22 --cidr "<SERVICE_IPV4_CIDR>"
----
+
Nomad クライアントが使用する各 https://github.com/CircleCI-Public/server-terraform/blob/main/nomad-aws/variables.tf#L1-L11[サブネット] のサブネット cidr ブロックを見つけ、次のコマンドを使って 2 つのルールを追加します。 
+
[source,shell]
----
# find CIDR block
aws ec2 describe-subnets --subnet-ids=<nomad-subnet-id> --query "Subnets[*].[SubnetId, CidrBlock]" --region=<region> | xargs
----
+
[source,shell]
----
# add a security group allowing docker access from nomad clients, to VM instances
aws ec2 authorize-security-group-ingress --group-id "<VM_SECURITY_GROUP_ID>" --protocol tcp --port 2376 --cidr "<SUBNET_IPV4_CIDR>"
----
+
[source,shell]
----
# add a security group allowing SSH access from nomad clients, to VM instances
aws ec2 authorize-security-group-ingress --group-id "<VM_SECURITY_GROUP_ID>" --protocol tcp --port 22 --cidr "<SUBNET_IPV4_CIDR>"
----
. *セキュリティーグループに SSH接続を適用します (マシン用のパブリック IP を使用している場合)。*
+
VM サービスインスタンスでパブリック IP を使用している場合は、次のコマンドを実行してユーザーがジョブに SSH 接続できるようセキュリティグループのルールを適用します。
+
[source,shell]
----
aws ec2 authorize-security-group-ingress --group-id "<VM_SECURITY_GROUP_ID>" --protocol tcp --port 54782 --cidr "0.0.0.0/0"
----

[#set-up-authentication]
==== 認証を設定します

クラウドプロバイダー で CircleCI を認証するには、サービスアカウントの IAM ロール (IRSA) または IAM アクセスキーを使用する 2 つの方法があります。 IRSA の使用を推奨します。 

[.tab.vmauthaws.IRSA]
--
以下は https://docs.aws.amazon.com/eks/latest/userguide/iam-roles-for-service-accounts.html[IRSA についての AWS のドキュメント] の概要です。CircleCI での VM サービスの設定には十分です。

. *ID プロバイダーを作成します。*
+
EKS クラスタの IAM OIDC ID プロバイダーを作成します。
+
[source,shell]
----
eksctl utils associate-iam-oidc-provider --cluster <CLUSTER_NAME> --approve
----
. *ARN を取得します。*
+
次のコマンドにより、OIDC プロバイダーの ARN を取得します。今後の手順で必要になります。 
+
[source,shell]
----
aws iam list-open-id-connect-providers | grep $(aws eks describe-cluster --name <CLUSTER_NAME> --query "cluster.identity.oidc.issuer" --output text | awk -F'/' '{print $NF}')
----
. *URL を取得します。*
+
OIDC プロバイダーの URL を取得します。今後の手順で必要になります。 
+
[source,shell]
----
aws eks describe-cluster --name <CLUSTER_NAME> --query "cluster.identity.oidc.issuer" --output text | sed -e "s/^https:\/\///"
----
. *ロールを作成します。*
+
以下のコマンドと信頼ポリシーのテンプレートを使ってロールを作成します。今後の手順でロール ARN とロール名が必要になります。
+
[source,shell]
----
aws iam create-role --role-name circleci-vm --assume-role-policy-document file://<TRUST_POLICY_FILE>
----
+
[source, json]
----
{
  "Version": "2012-10-17",
  "Statement": [
    {
      "Effect": "Allow",
      "Principal": {
        "Federated": "<OIDC_PROVIDER_ARN>"
      },
      "Action": "sts:AssumeRoleWithWebIdentity",
      "Condition": {
        "StringEquals": {
          "<OIDC_PROVIDER_URL>:sub": "system:serviceaccount:<K8S_NAMESPACE>:vm-service"
        }
      }
    }

  ]
}
----
. *ポリシーを作成します。*
+
以下のコマンドとテンプレートを使ってポリシーを作成します。  セキュリティグループ ID と VPC ID を入力します。
+
[source,shell]
----
aws iam create-policy --policy-name circleci-vm --policy-document file://<POLICY_FILE>
----
+
[source, json]
----
{
  "Version": "2012-10-17",
  "Statement": [
    {
      "Action": "ec2:RunInstances",
      "Effect": "Allow",
      "Resource": [
        "arn:aws:ec2:*::image/*",
        "arn:aws:ec2:*::snapshot/*",
        "arn:aws:ec2:*:*:key-pair/*",
        "arn:aws:ec2:*:*:launch-template/*",
        "arn:aws:ec2:*:*:network-interface/*",
        "arn:aws:ec2:*:*:placement-group/*",
        "arn:aws:ec2:*:*:volume/*",
        "arn:aws:ec2:*:*:subnet/*",
        "arn:aws:ec2:*:*:security-group/<SECURITY_GROUP_ID>"
      ]
    },
    {
      "Action": "ec2:RunInstances",
      "Effect": "Allow",
      "Resource": "arn:aws:ec2:*:*:instance/*",
      "Condition": {
        "StringEquals": {
          "aws:RequestTag/ManagedBy": "circleci-vm-service"
        }
      }
    },
    {
      "Action": [
        "ec2:CreateVolume"
      ],
      "Effect": "Allow",
      "Resource": [
        "arn:aws:ec2:*:*:volume/*"
      ],
      "Condition": {
        "StringEquals": {
          "aws:RequestTag/ManagedBy": "circleci-vm-service"
        }
      }
    },
    {
      "Action": [
        "ec2:Describe*"
      ],
      "Effect": "Allow",
      "Resource": "*"
    },
    {
      "Effect": "Allow",
      "Action": [
        "ec2:CreateTags"
      ],
      "Resource": "arn:aws:ec2:*:*:*/*",
      "Condition": {
        "StringEquals": {
          "ec2:CreateAction" : "CreateVolume"
        }
      }
    },
    {
      "Effect": "Allow",
      "Action": [
        "ec2:CreateTags"
      ],
      "Resource": "arn:aws:ec2:*:*:*/*",
      "Condition": {
        "StringEquals": {
          "ec2:CreateAction" : "RunInstances"
        }
      }
    },
    {
      "Action": [
        "ec2:CreateTags",
        "ec2:StartInstances",
        "ec2:StopInstances",
        "ec2:TerminateInstances",
        "ec2:AttachVolume",
        "ec2:DetachVolume",
        "ec2:DeleteVolume"
      ],
      "Effect": "Allow",
      "Resource": "arn:aws:ec2:*:*:*/*",
      "Condition": {
        "StringEquals": {
          "ec2:ResourceTag/ManagedBy": "circleci-vm-service"
        }
      }
    },
    {
      "Action": [
        "ec2:RunInstances",
        "ec2:StartInstances",
        "ec2:StopInstances",
        "ec2:TerminateInstances"
      ],
      "Effect": "Allow",
      "Resource": "arn:aws:ec2:*:*:subnet/*",
      "Condition": {
        "StringEquals": {
          "ec2:Vpc": "<VPC_ID>"
        }
      }
    }
  ]
}

----
. *ポリシーをアタッチします。*
+
ポリシーをロールにアタッチします。
+
[source,shell]
----
aws iam attach-role-policy --role-name <VM_ROLE_NAME> --policy-arn=<VM_POLICY_ARN>
----
. *VM サービスを設定します。*
+
以下を `values.yaml` に追加して、VM サービスを設定します。
+
[source,yaml]
----
vm_service:
  providers:
    ec2:
      enabled: true
      region: "<REGION>"
      assignPublicIP: true
      irsaRole: "<IRSA_ROLE_ARN>"
      subnets:
      - "<SUBNET_ID>"
      securityGroupId: "<SECURITY_GROUP_ID>"
----
--

[.tab.vmauthaws.IAM_Access_Keys]
--
. *ユーザーを作成します。*
+
プログラムでのアクセス権を持つ新規ユーザーを作成します。
+
[source,shell]
----
aws iam create-user --user-name circleci-vm-service
----
+
vm-service では、オプションで AWS キーの代わりに https://docs.aws.amazon.com/eks/latest/userguide/iam-roles-for-service-accounts.html[サービスアカウントのロール]の使用もサポートしています。 ロールを使用する場合は、以下のステップ 6 のポリシーを使って以下の https://docs.aws.amazon.com/eks/latest/userguide/iam-roles-for-service-accounts.html[手順]を実行します。
完了したら、手順 9 に進みます。手順 9 では、VM サービスを有効化します。
. *ポリシーを作成します。*
+
以下の内容の `policy.json` ファイルを作成します。 ステップ 2 で作成した VM サービスセキュリティグループの ID (`VMServiceSecurityGroupId`) と VPC ID (`vpcID`) を入力します。
+
[source,json]
----
{
  "Version": "2012-10-17",
  "Statement": [
    {
      "Action": "ec2:RunInstances",
      "Effect": "Allow",
      "Resource": [
        "arn:aws:ec2:*::image/*",
        "arn:aws:ec2:*::snapshot/*",
        "arn:aws:ec2:*:*:key-pair/*",
        "arn:aws:ec2:*:*:launch-template/*",
        "arn:aws:ec2:*:*:network-interface/*",
        "arn:aws:ec2:*:*:placement-group/*",
        "arn:aws:ec2:*:*:volume/*",
        "arn:aws:ec2:*:*:subnet/*",
        "arn:aws:ec2:*:*:security-group/<YOUR_VMServiceSecurityGroupID>"
      ]
    },
    {
      "Action": "ec2:RunInstances",
      "Effect": "Allow",
      "Resource": "arn:aws:ec2:*:*:instance/*",
      "Condition": {
        "StringEquals": {
          "aws:RequestTag/ManagedBy": "circleci-vm-service"
        }
      }
    },
    {
      "Action": [
        "ec2:CreateVolume"
      ],
      "Effect": "Allow",
      "Resource": [
        "arn:aws:ec2:*:*:volume/*"
      ],
      "Condition": {
        "StringEquals": {
          "aws:RequestTag/ManagedBy": "circleci-vm-service"
        }
      }
    },
    {
      "Action": [
        "ec2:Describe*"
      ],
      "Effect": "Allow",
      "Resource": "*"
    },
    {
      "Effect": "Allow",
      "Action": [
        "ec2:CreateTags"
      ],
      "Resource": "arn:aws:ec2:*:*:*/*",
      "Condition": {
        "StringEquals": {
          "ec2:CreateAction" : "CreateVolume"
        }
      }
    },
    {
      "Effect": "Allow",
      "Action": [
        "ec2:CreateTags"
      ],
      "Resource": "arn:aws:ec2:*:*:*/*",
      "Condition": {
        "StringEquals": {
          "ec2:CreateAction" : "RunInstances"
        }
      }
    },
    {
      "Action": [
        "ec2:CreateTags",
        "ec2:StartInstances",
        "ec2:StopInstances",
        "ec2:TerminateInstances",
        "ec2:AttachVolume",
        "ec2:DetachVolume",
        "ec2:DeleteVolume"
      ],
      "Effect": "Allow",
      "Resource": "arn:aws:ec2:*:*:*/*",
      "Condition": {
        "StringEquals": {
          "ec2:ResourceTag/ManagedBy": "circleci-vm-service"
        }
      }
    },
    {
      "Action": [
        "ec2:RunInstances",
        "ec2:StartInstances",
        "ec2:StopInstances",
        "ec2:TerminateInstances"
      ],
      "Effect": "Allow",
      "Resource": "arn:aws:ec2:*:*:subnet/*",
      "Condition": {
        "StringEquals": {
          "ec2:Vpc": "<vpc-id>"
        }
      }
    }
  ]
}
----
. *ポリシーをユーザーにアタッチします。*
+
policy.json ファイルを作成したら、IAM ポリティーと作成したユーザーにアタッチします。
+
[source,shell]
----
aws iam put-user-policy --user-name circleci-vm-service --policy-name circleci-vm-service --policy-document file://policy.json
----
. *ユーザー用のアクセスキーとシークレットを作成します。*
+
作成していない場合は、`circleci-vm-service` ユーザー用のアクセスキーとシークレットが必要です。 以下のコマンドを実行して作成することができます。
+
[source,shell]
----
aws iam create-access-key --user-name circleci-vm-service
----
. *サーバーを設定します ( 2 つのオプションがあります)。*
* *オプション 1: キーを `values.yaml` に追加する*
VM サービスの設定を `values.yaml` に追加します。
 使用可能な設定のオプションの詳細は、 link:/docs/ja/server/operator/manage-virtual-machines-with-vm-service[VM サービスを使った仮想マシンの管理] を参照してください。
* *オプション 2: ご自身で Kubernetes シークレットを作成する*
`values.yaml` ファイルにアクセスキーとシークレットを提供する代わりに、Kubernetes シークレットをご自身で作成することも可能です。
+
[source,shell]
----
kubectl create secret generic vm-service-secret \
  --from-literal=ec2AccessKey=<access-key> \
  --from-literal=ec2SecretKey=<secret-key>
----
--

endif::env-gcp[]

ifndef::env-aws[]

[#gcp-authentication]
=== GCP

以下のセクションを完了するにはクラスタに関する追加情報が必要です。 次のコマンドを実行します。

[source,shell]
----
gcloud container clusters describe
----

このコマンドは、次のような情報を返します。この情報には、ネットワーク、リージョン、および次のセクションを完了するために必要なその他の詳細情報が含まれます。

[source, json]
----
addonsConfig:
  gcePersistentDiskCsiDriverConfig:
    enabled: true
  kubernetesDashboard:
    disabled: true
  networkPolicyConfig:
    disabled: true
clusterIpv4Cidr: 10.100.0.0/14
createTime: '2021-08-20T21:46:18+00:00'
currentMasterVersion: 1.20.8-gke.900
currentNodeCount: 3
currentNodeVersion: 1.20.8-gke.900
databaseEncryption:
…
----

. *ファイアウォール ルールを作成します。*
+
以下のコマンドを実行して、GKE の VM サービス用のファイヤーウォール ルールを作成します。
+
[source,shell]
----
gcloud compute firewall-rules create "circleci-vm-service-internal-nomad-fw" --network "<network>" --action allow --source-ranges "0.0.0.0/0" --rules "TCP:22,TCP:2376"
----
+
NOTE: 自動モードを使用した場合は、 https://cloud.google.com/vpc/docs/vpc#ip-ranges[こちらの表]を参照して、リージョンに基づいて Nomad クライアントの CIDR を見つけることができます。
+
[source,shell]
----
gcloud compute firewall-rules create "circleci-vm-service-internal-k8s-fw" --network "<network>" --action allow --source-ranges "<clusterIpv4Cidr>" --rules "TCP:22,TCP:2376"
----
+
[source,shell]
----
gcloud compute firewall-rules create "circleci-vm-service-external-fw" --network "<network>" --action allow --rules "TCP:54782"
----
. *ユーザーを作成します。*
+
VM サービス専用の一意のサービスアカウントを作成することをお勧めします。 コンピューティングインスタンス管理者 (ベータ版) ロールは、VM サービスを運用するための広範な権限を持っています。 アクセス許可をより詳細に設定する場合は、コンピューティングインスタンス管理者 (ベータ版) ロール link:https://cloud.google.com/compute/docs/access/iam#compute.instanceAdmin[ドキュメント] を参照として使用できます。
+
[source,shell]
----
gcloud iam service-accounts create circleci-server-vm --display-name "circleci-server-vm service account"

----
+
NOTE: CircleCI Server を共有 VCP にデプロイする場合は、 VM ジョブを実行するプロジェクトにこのユーザーを作成します。
. *サービスアカウントのメールアドレスを取得します。*
+
[source,shell]
----
gcloud iam service-accounts list --filter="displayName:circleci-server-vm service account" --format 'value(email)'
----
. *ロールをサービスアカウントに適用します。*
+
コンピューティングインスタンス管理者 (ベータ版) ロールをサービスアカウントに適用します。
+
[source,shell]
----
gcloud projects add-iam-policy-binding <YOUR_PROJECT_ID> --member serviceAccount:<YOUR_SERVICE_ACCOUNT_EMAIL> --role roles/compute.instanceAdmin --condition=None
----
+
さらに
+
[source,shell]
----
gcloud projects add-iam-policy-binding <YOUR_PROJECT_ID> --member serviceAccount:<YOUR_SERVICE_ACCOUNT_EMAIL> --role roles/iam.serviceAccountUser --condition=None
----
. *サービスアカウントで Workload Identity を有効にします。*
+
この手順は、GKE で link:https://cloud.google.com/kubernetes-engine/docs/how-to/workload-identity[Workload Identity] を使用している場合のみ実行する必要があります。 Workload Identity を有効化する手順は、link:https://circleci.com/docs/ja/server-3-install-prerequisites/index.html#enabling-workload-identity-in-gke[ステップ 1: 前提条件] を参照してください。
+
[source,shell]
----
gcloud iam service-accounts add-iam-policy-binding <YOUR_SERVICE_ACCOUNT_EMAIL> \
    --role roles/iam.workloadIdentityUser \
    --member "serviceAccount:<GCP_PROJECT_ID>.svc.id.goog[circleci-server/vm-service]"
----
. *オプションで、JSON キーファイルを取得します。*
+
GKE で link:https://cloud.google.com/kubernetes-engine/docs/how-to/workload-identity[Workload Identity] を使用している場合、この手順は不要です。
+
以下のコマンドを実行すると、`circleci-server-vm-keyfile` という名前のファイルがローカル作業ディレクトリに作成されます。 このファイルはサーバーインストールを設定する際に必要になります。
+
[source,shell]
----
gcloud iam service-accounts keys create circleci-server-vm-keyfile --iam-account <YOUR_SERVICE_ACCOUNT_EMAIL>
----
. *サーバーを設定します。*
+
サービスアカウントキーを使って VM サービスのアクセス許可を設定する場合、2 つのオプションがあります。
+
[.tab.configureserver.CircleCI_creates_Secret]
--
**オプション 1:** CircleCI が Kubernetes シークレットを作成する

values.yaml に VM サービスの設定を追加します。 使用可能な設定のオプションの詳細は、 link:/docs/ja/server/operator/manage-virtual-machines-with-vm-service[VM サービスを使った仮想マシンの管理] を参照してください。
--

[.tab.configureserver.You_create_Secret]
--
<<<<<<< HEAD
**Option 2:** Create the Kubernetes Secret yourself.
=======
**オプション 2:** ご自身で Kubernetes シークレットを作成する
>>>>>>> 4cc37226

サービスアカウントを `values.yaml` ファイルに保存する代わりに、ご自身で Kubernetes シークレットを作成することも可能です。 

[source,shell]
----
kubectl create secret generic vm-service-secret \
  --from-literal=gcp_sa.json=<access-key>
----
--

endif::env-aws[]

[#vm-service-validation]
=== VM サービスの確認

values.yaml ファイルへの変更を適用します。

[source,shell]
----
namespace=<your-namespace>
helm upgrade circleci-server oci://cciserver.azurecr.io/circleci-server -n $namespace --version 4.0.0 -f <path-to-values.yaml>
----

CircleCI Server の設定とデプロイが完了したら、VM サービスが適切に動作しているか確認する必要がありあます。 CircleCI Server 内で、realitycheck プロジェクトを再実行できます。 VM サービスジョブは完了しているはずです。 この時点で、すべてのテストが合格しているはずです。

[#runner]
== 4.  ランナー

[#overview]
=== 概要

CircleCI のランナーには、追加のサーバー設定は不要です。 CircleCI Server はランナーと連携する準備ができています。 ただし、ランナーを作成し、CircleCI Server のインストールを認識するようにランナーエージェントを設定する必要があります。 ランナーの設定についての詳細は、 link:/docs/ja/runner-overview[ランナーに関するドキュメント] をご覧ください。

NOTE: ランナーには組織ごとに１つ名前空間が必要です。 CircleCI Server には複数の組織が存在する場合があります。 CircleCI Server 内に複数の組織が存在する場合、各組織につき１つランナーの名前空間を設定する必要があります。

ifndef::pdf[]

[#next-steps]
== 次のステップ

* link:/docs/ja/server/installation/phase-4-post-installation[ステップ 4: ポストインストール]
+
endif::pdf[]<|MERGE_RESOLUTION|>--- conflicted
+++ resolved
@@ -1073,11 +1073,7 @@
 
 [.tab.configureserver.You_create_Secret]
 --
-<<<<<<< HEAD
-**Option 2:** Create the Kubernetes Secret yourself.
-=======
 **オプション 2:** ご自身で Kubernetes シークレットを作成する
->>>>>>> 4cc37226
 
 サービスアカウントを `values.yaml` ファイルに保存する代わりに、ご自身で Kubernetes シークレットを作成することも可能です。 
 
