---
layout: classic-docs
title: "スタートガイド"
short-title: "スタートガイド"
description: "CircleCI を使用してはじめてビルドを成功させるためのチュートリアル"
categories:
  - はじめよう
order: 41
toc: false
---

{% capture content %}
継続的インテグレーションは、開発者がコードを共有リポジトリのメインブランチに迅速かつ頻繁に統合するための手法です。 開発者は、日々コミットしています。 各コミットにより自動テストとビルドがトリガーされます。 バグは数分以内に検出され、修復されます。
{% endcapture %}

{% include getting-started-section-header.html content=content %}


<<<<<<< HEAD
{% capture content1 %}
CircleCI に無料でユーザー登録する
{% endcapture %}
=======
* Git の基礎知識
* GitHub 又は Bitbucket アカウント:  このガイドでは GitHub を使用していますが、必要に応じて Bitbucket でも同じプロセスを実行していただけます。
* バージョン管理システムと連携している CircleCI アカウント : まだお持ちでない場合は、[ユーザー登録ページ](https://circleci.com/ja/signup)に移動してアカウントを作成してください (オプション: [CircleCI のユーザー登録]({{site.baseurl}}/ja/first-steps/))をお読みください)。
* ターミナルやコマンドラインの使用経験や `bash` に関する基礎知識があると役立ちます。
>>>>>>> de0fd5ee

{% capture content2 %}
サインインし、バージョン管理システム (VCS) に接続する
{% endcapture %}

{% include getting-started-links.html title="Prerequisites" id="prerequisites" href1="https://circleci.com/signup" href2="https://circleci.com/docs/ja/2.0/gh-bb-integration"  content1=content1 content2=content2 %}

{% capture content %}
継続的インテグレーションは、開発者がコードを共有リポジトリのメインブランチに迅速かつ頻繁に統合するための手法です。 開発者は、日々コミットしています。 各コミットにより自動テストとビルドがトリガーされます。 バグは数分以内に検出され、修復されます。
{% endcapture %}

{%- capture header-banner-1 -%}
{{ site.baseurl }}/assets/img/docs/getting-started-guide-exp/quick-start--first-step.svg
{%- endcapture -%}

<<<<<<< HEAD
{% include getting-started-section-header.html title="01 Connect to your code" id="connect-code" content=content imagePath=header-banner-1 %}
=======
1. プロジェクトのパイプラインのページで、緑色の **Success** ボタンをクリックすると、実行されたワークフローが表示されます (`say-hello-workflow`)。
2. このワークフロー内で、パイプラインが `say-hello` というジョブを実行しました。 `say-hello` をクリックして、このジョブのステップを確認します:   
   a. 環境のスピンアップ  
   b. 環境変数の作成  
   c. コードのチェックアウト  
   d. Say hello

どのジョブも一連のステップから構成されています。 [`checkout`]({{site.baseurl}}/configuration-reference/#checkout) などの一部のステップは、CircleCI で予約されている特別なコマンドです。 このサンプル設定では、`checkout` と [`run`]({{site.baseurl}}/configuration-reference/#run) の両方の予約ステップを使っています。 ユーザー特定の目的に合わせてジョブ内でカスタマイズされたステップを定義することも可能です。

リポジトリに実際のソースコードがなく、`.circleci/config.yml` に実際のテストが設定されていなくても、すべてのステップが問題なく完了したため ([終了コード](https://en.wikipedia.org/wiki/Exit_status) 0 が返されたため)、CircleCI はビルドが "成功した" と見なします。 実際のプロジェクトはこれよりもはるかに複雑で、複数の Docker イメージと複数のステップを使用し、膨大な数のテストを行います。 `config.yml` ファイルで使用できるすべてのステップの詳細については、[CircleCI の設定リファレンス]({{site.baseurl}}/configuration-reference)を参照してください。

### ビルドを意図的に失敗させる
{: #breaking-your-build }
{:.no_toc}

ここでは、`.circleci/config.yml` ファイルを編集してビルドが成功しなかった場合に何が起きるか確認します。

GitHub 上で直接ファイルを編集することができます。 下記 URL をブラウザーで開き、ユーザー名 (または組織) とリポジトリ名を自分のものに置き換えます (テキストを `{brackets}` に置き換えます)。 または、Git やコマンドラインに慣れている方は、テキストエディターを使って変更をターミナルにプッシュします。

`https://github.com/{username}/{repo}/edit/circleci-project-setup/.circleci/config.yml`

今回は、[Node Orb](https://circleci.com/ja/developer/orbs/orb/circleci/node) を使用してみましょう。 下記のコードをペーストして現在の設定を変更します。

```yaml
version: 2.1
orbs:
  node: circleci/node@4.7.0
jobs:
  build:
    executor:
      name: node/default
      tag: '10.4'
    steps:
      - checkout
      - node/with-cache:
          steps:
            - run: npm install
      - run: npm run test
```


変更をコミットし、CircleCI の **Project** ページに戻ります。 新しいパイプラインが実行され失敗することが確認できます。 何が起こったのでしょうか？

Node Orb は、一般的な Node タスクを実行します。 今回は空のリポジトリで Node スクリプト `npm run test` を実行したので、設定が失敗したのです。 これを修正するには、リポジトリで Node プロジェクトをセットアップする必要があります。その方法は、別のチュートリアルで説明します。 参考として、[デモ アプリケーション]({{site.baseurl}}/ja/examples-and-guides-overview/)で、さまざまな言語とフレームワークで CircleCI をセットアップする方法をご覧ください。

## ワークフローを使用する
{: #using-the-workflows-functionality }
{:.no_toc}

CircleCI を使用する際に、必ずしも Orb を使う必要はありません。 次の例では、カスタム設定ファイルの作成方法を説明します。 ここでも、CircleCI の[ワークフロー機能]({{site.baseurl}}/workflows)を使用します。

1. 以下のコードブロックと付記されているコメントを読み進めます。 読み終えたら、ワークフローの動作を確認するために、`.circleci/config.yml` ファイルを編集して以下のテキストをコピー & ペーストします。

   ```yaml
   version: 2
   jobs: # we now have TWO jobs, so that a workflow can coordinate them!
     one: # This is our first job.
       docker: # it uses the docker executor
         - image: cimg/ruby:2.6.8 # specifically, a docker image with ruby 2.6.8
           auth:
             username: mydockerhub-user
             password: $DOCKERHUB_PASSWORD  # context / project UI env-var reference
       # Steps are a list of commands to run inside the docker container above.
       steps:
         - checkout # this pulls code down from GitHub
         - run: echo "A first hello" # This prints "A first hello" to stdout.
         - run: sleep 25 # a command telling the job to "sleep" for 25 seconds.
     two: # This is our second job.
       docker: # it runs inside a docker image, the same as above.
         - image: cimg/ruby:3.0.2
           auth:
             username: mydockerhub-user
             password: $DOCKERHUB_PASSWORD  # context / project UI env-var reference
       steps:
         - checkout
         - run: echo "A more familiar hi" # We run a similar echo command to above.
         - run: sleep 15 # and then sleep for 15 seconds.
   # Under the workflows: map, we can coordinate our two jobs, defined above.
   workflows:
     version: 2
     one_and_two: # this is the name of our workflow
       jobs: # and here we list the jobs we are going to run.
         - one
         - two
   ```


1. これらの変更をリポジトリにコミットし、CircleCI の **パイプライン**ページに戻ります。 パイプラインが実行中であることがわかります。

1. 実行中のパイプラインをクリックし、作成したワークフローを表示します。 2 つのジョブが同時に実行された (または現在実行されている) ことがわかります。

ワークフローの詳細については、[ワークフローのオーケストレーション]({{site.baseurl}}/workflows/#overview)を参照してください。

### 変更を追加してワークスペースを使用する
{: #adding-some-changes-to-use-the-workspaces-functionality }
{:.no_toc}

各ワークフローには 1 つのワークスペースが関連付けられ、ワークフローの進行に伴って後続のジョブにファイルを転送するために使用されます。 ワークスペースを使用して、後続のジョブに必要な、実行ごとに固有のデータを渡すことができます。 `config.yml` を以下のように更新してみます。

```yaml
version: 2
jobs:
  one:
    docker:
      - image: cimg/ruby:3.0.2
        auth:
          username: mydockerhub-user
          password: $DOCKERHUB_PASSWORD  #  コンテキスト/プロジェクト UI 環境変数の参照
    steps:
      - checkout
      - run: echo "A first hello"
      - run: mkdir -p my_workspace
      - run: echo "Trying out workspaces" > my_workspace/echo-output
      - persist_to_workspace:
          # 絶対パスまたは working_directory からの相対パスでなければなりません。
          root: my_workspace
          # ルートからの相対パスでなければなりません。
          paths:
            - echo-output      
  two:
    docker:
      - image: cimg/ruby:3.0.2
        auth:
          username: mydockerhub-user
          password: $DOCKERHUB_PASSWORD  #  コンテキスト/プロジェクト UI 環境変数の参照
    steps:
      - checkout
      - run: echo "A more familiar hi"  
      - attach_workspace:
          # 絶対パスまたは working_directory からの相対パスでなければなりません。
          at: my_workspace

      - run: |
          if [[ $(cat my_workspace/echo-output) == "Trying out workspaces" ]]; then
            echo "It worked!";
          else
            echo "Nope!"; exit 1
          fi
workflows:
  version: 2
  one_and_two:
    jobs:
      - one
      - two:
          requires:
            - one
```

詳細については、[ワークスペース]({{site.baseurl}}/workspaces/)を参照してください。

### ジョブで SSH を使用する
{: #ssh-into-your-jobs}
{:.no_toc}

ターミナルの操作に慣れている方は、SSH を有効にした CircleCI ジョブを再実行し、直接 SSH でジョブに接続してトラブルシューティングを行えます。

- [GitHub アカウントに SSH キーを追加する](https://help.github.com/articles/connecting-to-github-with-ssh/)必要があります。
- **SSH でジョブを再実行する**オプションを有効にするには、適切なジョブにも SSH キーを追加する必要があります。 [ジョブに SSH キーを追加する方法]({{site.baseurl}}/add-ssh-key/#adding-ssh-keys-to-a-job)を参照してください。

{:.tab.switcher.Cloud}
![SSH でのリビルド]( {{ site.baseurl }}/assets/img/docs/rebuild-with-SSH_newui.png)

{:.tab.switcher.Server_3}
![SSH でのリビルド]( {{ site.baseurl }}/assets/img/docs/rebuild-with-SSH_newui.png)

{:.tab.switcher.Server_2}
![SSH でのリビルド]( {{ site.baseurl }}/assets/img/docs/rebuild-with-SSH.png)


ビルドの SSH 有効化セクションから `ssh` の接続先をコピーします。 それをペーストし、ターミナルで `ssh` コマンドを実行します。

以下のコマンドを使用して、ワークスペースを使って作成したファイルの内容を表示できるかどうかを確認します。

```
pwd                  #  "print what directory" の略で、ファイル システム内のどこにいるかを確認できます
ls -al               # 現在のディレクトリに含まれるファイルとディレクトリを一覧表示します
cd <directory_name>  # 現在のディレクトリを <directory_name> ディレクトリに変更します
cat <file_name>      # ファイル <file_name> の内容を表示します
```


## チームメイトと協力する
{: #collaborating-with-teammates }
>>>>>>> de0fd5ee

{%- capture github-icon -%}
  {{ site.baseurl }}/assets/img/icons/companies/github-alt.svg
{%- endcapture -%}

{%- capture bitbucket-icon -%}
  {{ site.baseurl }}/assets/img/icons/companies/bitbucket-alt.svg
{%- endcapture -%}

{% include vcs-banner.html githubPath=github-icon bitbucketPath=bitbucket-icon %}

{% capture content %}
GitHub または Bitbucket で “hello-world” というリポジトリを作成します。 次に左側のメニューで、<a  href="https://app.circleci.com/projects">Projects</a>を選択します。 リポジトリを探し、Set Up Project をクリックします。 リポジトリが見つからない場合は、 左上にある Orb Selector を使って正しい組織を見つけます。
{% endcapture %}

{%- capture select-project -%}
  {{ site.baseurl }}/assets/img/docs/getting-started-guide-exp/select-project.png
{%- endcapture -%}

{% include two-up.html title="1. プロジェクトを選択する" content=content imageURL=select-project imageAlt="Select Projects" %}

{% capture content %}
“Select your <a class="no-external-icon" href="https://circleci.com/docs/ja/2.0/config-start/">config.yml</a> file” モーダルで、 <b>Fast</b> を選択し、<b>Set Up Project</b> をクリックします。 サンプル設定ファイルの Hello World を選択します。
{% endcapture %}

{%- capture select-config -%}
  {{ site.baseurl }}/assets/img/docs/getting-started-guide-exp/select-config.png
{%- endcapture -%}

{% include two-up.html title="2. config.yml ファイルを選択する" content=content imageURL=select-config imageAlt="Choose Config" %}


{% capture content %}
これは  <a class="no-external-icon" href="https://circleci.com/docs/ja/2.0/config-editor/#getting-started-with-the-circleci-config-editor">CircleCI 設定ファイルエディター</a>で、config.yml のサンプルファイルが挿入されています。 <b>Commit and Run をクリックします。</b>

<br>
<br>
リポジトリのルートで、“circle-ci-setup” という名前の新規ブランチに .circleci/config.yml ファイルが作成されます。
{% endcapture %}

{%- capture CCI-config-editor -%}
  {{ site.baseurl }}/assets/img/docs/getting-started-guide-exp/CCI-config-editor.png
{%- endcapture -%}

{% include two-up.html title="3. CircleCI 設定ファイルエディター" content=content imageURL=CCI-config-editor imageAlt="Config Editor" %}

{% capture content %}
はじめてのパイプラインの成功 (グリーンビルド) です。 この設定で問題がなければ、メインブランチにマージする、または引き続き変更を加えることができます。{% endcapture %}

{%- capture congrats-first-green-pipeline -%}
  {{ site.baseurl }}/assets/img/docs/getting-started-guide-exp/congrats-first-green-pipeline.png
{%- endcapture -%}

{% include two-up.html title="4. おめでとうございます 🎉" content=content imageURL=congrats-first-green-pipeline imageAlt="Green Pipeline Build" %}

{% capture content %}ここまでの手順を終えると、自動的にパイプラインの実行が開始され、成功するのを確認できます。 {% endcapture %}

{%- capture header-banner-2 -%}
{{ site.baseurl }}/assets/img/docs/getting-started-guide-exp/quick-start--second-step.svg
{%- endcapture -%}

{% include getting-started-section-header.html title="02 Dig into your first pipeline" id="first-pipeline" content=content imagePath=header-banner-2 %}

{% capture content %}
緑色の Success ボタンをクリックし、ワークフローの詳細を確認します。 hello-world の<a class="no-external-icon" href="https://circleci.com/docs/ja/2.0/concepts/#pipelines">パイプライン</a>が<a class="no-external-icon" href="https://circleci.com/docs/ja/2.0/concepts/#workflows">ワークフロー</a>内で <b>say-hello</b> というジョブを実行しました。 ジョブをクリックし、実行されたステップを確認します。
{% endcapture %}

{%- capture what-just-happened -%}
  {{ site.baseurl }}/assets/img/docs/getting-started-guide-exp/what-just-happened.png
{%- endcapture -%}

{% include two-up.html title="1. 何が起きたのでしょう？" content=content imageURL=what-just-happened imageAlt="Green Success Button" %}


{% capture content %}
<b>say-hello</b>  <a class="no-external-icon" href="https://circleci.com/docs/ja/2.0/concepts/#jobs">ジョブ</a>をクリックし、このジョブの<a class="no-external-icon" href="https://circleci.com/docs/ja/2.0/concepts/#steps">ステップ</a>を確認します。
<ul>
<li>Spin up environment (環境のスピンアップ)</li>
<li>Preparing environment variables (環境変数の準備)</li>
<li>Checkout code (コードのチェックアウト)</li>
<li>Say hello</li>
</ul>
{% endcapture %}

{%- capture view-results -%}
  {{ site.baseurl }}/assets/img/docs/getting-started-guide-exp/view-results.png
{%- endcapture -%}

{% include two-up.html title="2. 結果を確認する" content=content imageURL=view-results imageAlt="Steps in Pipeline Job" %}

{% capture content %}
チームメイトやコラボレーターは、簡単にプロジェクトを閲覧したりフォローすることができます。 チームメイトは、コードをまったくコミットしていなくても、いつでも無料の CircleCI アカウントを作成してパイプラインを閲覧できます。
{% endcapture %}

{%- capture collab-with-team -%}
  {{ site.baseurl }}/assets/img/docs/getting-started-guide-exp/collab-with-team.png
{%- endcapture -%}

{% include two-up.html title="3. チームメートとコラボレーションする" content=content imageURL=collab-with-team imageAlt="Add Team Members" %}


{% capture content %} チームメートを無料で招待し、協力してもらいましょう。 チームメートとのコラボレーションにより、問題の解決、プルリクエストの承認や、ビルドやテストをより迅速に行うことができます。 また、以下も可能です。 {% endcapture %}

{%- capture header-banner-3 -%}
{{ site.baseurl }}/assets/img/docs/getting-started-guide-exp/quick-start--third-step.svg
{%- endcapture -%}

{% include getting-started-section-header.html title="03 What's next" id="next" content=content imagePath=header-banner-3 %}

{% capture content %}
config.yml ファイルを編修してみましょう。 CircleCI では、ファイルを直接編修し、VCS にコミットすることができます。
<br>
<br>

<a  href="https://app.circleci.com/projects/">Projects</a> のページで ••• ボタンをクリックし、設定ファイルを閲覧します。 変更を加え、保存します。 新しいパイプラインが実行され失敗することが確認できます。 これこそが CircleCI の主なメリットです。失敗を迅速に検出できます。
{% endcapture %}

{%- capture break-your-build -%}
  {{ site.baseurl }}/assets/img/docs/getting-started-guide-exp/break-your-build.png
{%- endcapture -%}

{% include two-up.html title="1. ビルドを意図的に失敗させる" content=content imageURL=break-your-build imageAlt="Failed Job in Pipeline" %}

{% capture content %}
ダッシュボードで、<b>say-hello-world</b> ワークフローをクリックします。 実行された 4 つのステップが確認できますか？ ヒント: ステップ 1 は、<b>Spin up environment</b> です。
<br>
<br>

<a class="no-external-icon" href="https://circleci.com/docs/2.0/workflows/">ワークフロー</a>は、複数のジョブとその実行順序を定義する一連のルールです。 ワークフローを使用すると、単純な設定キーを組み合わせて複雑なジョブ オーケストレーションを構成でき、問題の早期解決に役立ちます。
{% endcapture %}

{%- capture explore-workflows -%}
  {{ site.baseurl }}/assets/img/docs/getting-started-guide-exp/explore-workflows.png
{%- endcapture -%}

{% include two-up.html title="2. Explore the workflows function" content=content imageURL=explore-workflows imageAlt="Explore Your Workflow" %}

{% capture content %}
失敗したパイプラインでは、<a class="no-external-icon" href="https://circleci.com/docs/ja/2.0/ssh-access-jobs/">CircleCI ジョブに直接 SSH 接続して</a>、問題を自動的に解決することができます。 この機能により、パイプラインが再実行され、エラーが検出され、修正されます。
{% endcapture %}

{%- capture SSH-into-build -%}
  {{ site.baseurl }}/assets/img/docs/getting-started-guide-exp/SSH-into-build.png
{%- endcapture -%}

{% include two-up.html title="3. ビルドに SSH 接続する" content=content imageURL=SSH-into-build imageAlt="Rerun Job with SSH" %}

{% capture content %}
これで終了です！ お客様が以前よりも自信を持って CircleCI を使用されることを願っています。 下記リソースもご覧いただき、また<a  class="no-external-icon" href="https://support.circleci.com/hc/ja/">サポートを利用して</a>、さらなる進化を続けてください。
{% endcapture %}

{% include getting-started-section-header.html title="04 Recommended learning" id="recommended-learning" content=content %}

{% capture content3 %}オンデマンドの開発者無料トレーニング{% endcapture %}

{% capture content4 %}CircleCI 基礎ビデオ{% endcapture %}

{% capture content5 %}設定ファイルの概要{% endcapture %}

{% capture content6 %}CircleCI の概要{% endcapture %}

{% capture content7 %}CircleCI Free プランのメリット{% endcapture %}

<<<<<<< HEAD
{% include getting-started-links.html title="Developer resources" id="developer-resources" href3="https://circleci.com/training" href4="https://www.youtube.com/playlist?list=PL9GgS3TcDh8wqLRk-0mDz7purXh-sNu7r" href5="https://circleci.com/docs/ja/2.0/config-intro/" href6="https://circleci.com/docs/ja/2.0/concepts/" href7="https://circleci.com/docs/ja/2.0/plan-free/"  content3=content3 content4=content4 content5=content5 content6=content6 content7=content7 %}
=======
- [設定に関するリファレンス]({{site.baseurl}}/ja/configuration-reference/)
- [CircleCI  のコンセプト]({{site.baseurl}}/ja/concepts/)
- [Orb を使って共通タスクを自動化する]({{site.baseurl}}/ja/orb-intro/)
>>>>>>> de0fd5ee
<|MERGE_RESOLUTION|>--- conflicted
+++ resolved
@@ -16,16 +16,9 @@
 {% include getting-started-section-header.html content=content %}
 
 
-<<<<<<< HEAD
 {% capture content1 %}
 CircleCI に無料でユーザー登録する
 {% endcapture %}
-=======
-* Git の基礎知識
-* GitHub 又は Bitbucket アカウント:  このガイドでは GitHub を使用していますが、必要に応じて Bitbucket でも同じプロセスを実行していただけます。
-* バージョン管理システムと連携している CircleCI アカウント : まだお持ちでない場合は、[ユーザー登録ページ](https://circleci.com/ja/signup)に移動してアカウントを作成してください (オプション: [CircleCI のユーザー登録]({{site.baseurl}}/ja/first-steps/))をお読みください)。
-* ターミナルやコマンドラインの使用経験や `bash` に関する基礎知識があると役立ちます。
->>>>>>> de0fd5ee
 
 {% capture content2 %}
 サインインし、バージョン管理システム (VCS) に接続する
@@ -41,193 +34,7 @@
 {{ site.baseurl }}/assets/img/docs/getting-started-guide-exp/quick-start--first-step.svg
 {%- endcapture -%}
 
-<<<<<<< HEAD
 {% include getting-started-section-header.html title="01 Connect to your code" id="connect-code" content=content imagePath=header-banner-1 %}
-=======
-1. プロジェクトのパイプラインのページで、緑色の **Success** ボタンをクリックすると、実行されたワークフローが表示されます (`say-hello-workflow`)。
-2. このワークフロー内で、パイプラインが `say-hello` というジョブを実行しました。 `say-hello` をクリックして、このジョブのステップを確認します:   
-   a. 環境のスピンアップ  
-   b. 環境変数の作成  
-   c. コードのチェックアウト  
-   d. Say hello
-
-どのジョブも一連のステップから構成されています。 [`checkout`]({{site.baseurl}}/configuration-reference/#checkout) などの一部のステップは、CircleCI で予約されている特別なコマンドです。 このサンプル設定では、`checkout` と [`run`]({{site.baseurl}}/configuration-reference/#run) の両方の予約ステップを使っています。 ユーザー特定の目的に合わせてジョブ内でカスタマイズされたステップを定義することも可能です。
-
-リポジトリに実際のソースコードがなく、`.circleci/config.yml` に実際のテストが設定されていなくても、すべてのステップが問題なく完了したため ([終了コード](https://en.wikipedia.org/wiki/Exit_status) 0 が返されたため)、CircleCI はビルドが "成功した" と見なします。 実際のプロジェクトはこれよりもはるかに複雑で、複数の Docker イメージと複数のステップを使用し、膨大な数のテストを行います。 `config.yml` ファイルで使用できるすべてのステップの詳細については、[CircleCI の設定リファレンス]({{site.baseurl}}/configuration-reference)を参照してください。
-
-### ビルドを意図的に失敗させる
-{: #breaking-your-build }
-{:.no_toc}
-
-ここでは、`.circleci/config.yml` ファイルを編集してビルドが成功しなかった場合に何が起きるか確認します。
-
-GitHub 上で直接ファイルを編集することができます。 下記 URL をブラウザーで開き、ユーザー名 (または組織) とリポジトリ名を自分のものに置き換えます (テキストを `{brackets}` に置き換えます)。 または、Git やコマンドラインに慣れている方は、テキストエディターを使って変更をターミナルにプッシュします。
-
-`https://github.com/{username}/{repo}/edit/circleci-project-setup/.circleci/config.yml`
-
-今回は、[Node Orb](https://circleci.com/ja/developer/orbs/orb/circleci/node) を使用してみましょう。 下記のコードをペーストして現在の設定を変更します。
-
-```yaml
-version: 2.1
-orbs:
-  node: circleci/node@4.7.0
-jobs:
-  build:
-    executor:
-      name: node/default
-      tag: '10.4'
-    steps:
-      - checkout
-      - node/with-cache:
-          steps:
-            - run: npm install
-      - run: npm run test
-```
-
-
-変更をコミットし、CircleCI の **Project** ページに戻ります。 新しいパイプラインが実行され失敗することが確認できます。 何が起こったのでしょうか？
-
-Node Orb は、一般的な Node タスクを実行します。 今回は空のリポジトリで Node スクリプト `npm run test` を実行したので、設定が失敗したのです。 これを修正するには、リポジトリで Node プロジェクトをセットアップする必要があります。その方法は、別のチュートリアルで説明します。 参考として、[デモ アプリケーション]({{site.baseurl}}/ja/examples-and-guides-overview/)で、さまざまな言語とフレームワークで CircleCI をセットアップする方法をご覧ください。
-
-## ワークフローを使用する
-{: #using-the-workflows-functionality }
-{:.no_toc}
-
-CircleCI を使用する際に、必ずしも Orb を使う必要はありません。 次の例では、カスタム設定ファイルの作成方法を説明します。 ここでも、CircleCI の[ワークフロー機能]({{site.baseurl}}/workflows)を使用します。
-
-1. 以下のコードブロックと付記されているコメントを読み進めます。 読み終えたら、ワークフローの動作を確認するために、`.circleci/config.yml` ファイルを編集して以下のテキストをコピー & ペーストします。
-
-   ```yaml
-   version: 2
-   jobs: # we now have TWO jobs, so that a workflow can coordinate them!
-     one: # This is our first job.
-       docker: # it uses the docker executor
-         - image: cimg/ruby:2.6.8 # specifically, a docker image with ruby 2.6.8
-           auth:
-             username: mydockerhub-user
-             password: $DOCKERHUB_PASSWORD  # context / project UI env-var reference
-       # Steps are a list of commands to run inside the docker container above.
-       steps:
-         - checkout # this pulls code down from GitHub
-         - run: echo "A first hello" # This prints "A first hello" to stdout.
-         - run: sleep 25 # a command telling the job to "sleep" for 25 seconds.
-     two: # This is our second job.
-       docker: # it runs inside a docker image, the same as above.
-         - image: cimg/ruby:3.0.2
-           auth:
-             username: mydockerhub-user
-             password: $DOCKERHUB_PASSWORD  # context / project UI env-var reference
-       steps:
-         - checkout
-         - run: echo "A more familiar hi" # We run a similar echo command to above.
-         - run: sleep 15 # and then sleep for 15 seconds.
-   # Under the workflows: map, we can coordinate our two jobs, defined above.
-   workflows:
-     version: 2
-     one_and_two: # this is the name of our workflow
-       jobs: # and here we list the jobs we are going to run.
-         - one
-         - two
-   ```
-
-
-1. これらの変更をリポジトリにコミットし、CircleCI の **パイプライン**ページに戻ります。 パイプラインが実行中であることがわかります。
-
-1. 実行中のパイプラインをクリックし、作成したワークフローを表示します。 2 つのジョブが同時に実行された (または現在実行されている) ことがわかります。
-
-ワークフローの詳細については、[ワークフローのオーケストレーション]({{site.baseurl}}/workflows/#overview)を参照してください。
-
-### 変更を追加してワークスペースを使用する
-{: #adding-some-changes-to-use-the-workspaces-functionality }
-{:.no_toc}
-
-各ワークフローには 1 つのワークスペースが関連付けられ、ワークフローの進行に伴って後続のジョブにファイルを転送するために使用されます。 ワークスペースを使用して、後続のジョブに必要な、実行ごとに固有のデータを渡すことができます。 `config.yml` を以下のように更新してみます。
-
-```yaml
-version: 2
-jobs:
-  one:
-    docker:
-      - image: cimg/ruby:3.0.2
-        auth:
-          username: mydockerhub-user
-          password: $DOCKERHUB_PASSWORD  #  コンテキスト/プロジェクト UI 環境変数の参照
-    steps:
-      - checkout
-      - run: echo "A first hello"
-      - run: mkdir -p my_workspace
-      - run: echo "Trying out workspaces" > my_workspace/echo-output
-      - persist_to_workspace:
-          # 絶対パスまたは working_directory からの相対パスでなければなりません。
-          root: my_workspace
-          # ルートからの相対パスでなければなりません。
-          paths:
-            - echo-output      
-  two:
-    docker:
-      - image: cimg/ruby:3.0.2
-        auth:
-          username: mydockerhub-user
-          password: $DOCKERHUB_PASSWORD  #  コンテキスト/プロジェクト UI 環境変数の参照
-    steps:
-      - checkout
-      - run: echo "A more familiar hi"  
-      - attach_workspace:
-          # 絶対パスまたは working_directory からの相対パスでなければなりません。
-          at: my_workspace
-
-      - run: |
-          if [[ $(cat my_workspace/echo-output) == "Trying out workspaces" ]]; then
-            echo "It worked!";
-          else
-            echo "Nope!"; exit 1
-          fi
-workflows:
-  version: 2
-  one_and_two:
-    jobs:
-      - one
-      - two:
-          requires:
-            - one
-```
-
-詳細については、[ワークスペース]({{site.baseurl}}/workspaces/)を参照してください。
-
-### ジョブで SSH を使用する
-{: #ssh-into-your-jobs}
-{:.no_toc}
-
-ターミナルの操作に慣れている方は、SSH を有効にした CircleCI ジョブを再実行し、直接 SSH でジョブに接続してトラブルシューティングを行えます。
-
-- [GitHub アカウントに SSH キーを追加する](https://help.github.com/articles/connecting-to-github-with-ssh/)必要があります。
-- **SSH でジョブを再実行する**オプションを有効にするには、適切なジョブにも SSH キーを追加する必要があります。 [ジョブに SSH キーを追加する方法]({{site.baseurl}}/add-ssh-key/#adding-ssh-keys-to-a-job)を参照してください。
-
-{:.tab.switcher.Cloud}
-![SSH でのリビルド]( {{ site.baseurl }}/assets/img/docs/rebuild-with-SSH_newui.png)
-
-{:.tab.switcher.Server_3}
-![SSH でのリビルド]( {{ site.baseurl }}/assets/img/docs/rebuild-with-SSH_newui.png)
-
-{:.tab.switcher.Server_2}
-![SSH でのリビルド]( {{ site.baseurl }}/assets/img/docs/rebuild-with-SSH.png)
-
-
-ビルドの SSH 有効化セクションから `ssh` の接続先をコピーします。 それをペーストし、ターミナルで `ssh` コマンドを実行します。
-
-以下のコマンドを使用して、ワークスペースを使って作成したファイルの内容を表示できるかどうかを確認します。
-
-```
-pwd                  #  "print what directory" の略で、ファイル システム内のどこにいるかを確認できます
-ls -al               # 現在のディレクトリに含まれるファイルとディレクトリを一覧表示します
-cd <directory_name>  # 現在のディレクトリを <directory_name> ディレクトリに変更します
-cat <file_name>      # ファイル <file_name> の内容を表示します
-```
-
-
-## チームメイトと協力する
-{: #collaborating-with-teammates }
->>>>>>> de0fd5ee
 
 {%- capture github-icon -%}
   {{ site.baseurl }}/assets/img/icons/companies/github-alt.svg
@@ -292,7 +99,7 @@
 {% include getting-started-section-header.html title="02 Dig into your first pipeline" id="first-pipeline" content=content imagePath=header-banner-2 %}
 
 {% capture content %}
-緑色の Success ボタンをクリックし、ワークフローの詳細を確認します。 hello-world の<a class="no-external-icon" href="https://circleci.com/docs/ja/2.0/concepts/#pipelines">パイプライン</a>が<a class="no-external-icon" href="https://circleci.com/docs/ja/2.0/concepts/#workflows">ワークフロー</a>内で <b>say-hello</b> というジョブを実行しました。 ジョブをクリックし、実行されたステップを確認します。
+緑色の Success ボタンをクリックし、ワークフローの詳細を確認します。 hello-world の<a class="no-external-icon" href="https://circleci.com/docs/ja/concepts/#pipelines">パイプライン</a>が<a class="no-external-icon" href="https://circleci.com/docs/ja/concepts/#workflows">ワークフロー</a>内で <b>say-hello</b> というジョブを実行しました。 ジョブをクリックし、実行されたステップを確認します。
 {% endcapture %}
 
 {%- capture what-just-happened -%}
@@ -391,10 +198,4 @@
 
 {% capture content7 %}CircleCI Free プランのメリット{% endcapture %}
 
-<<<<<<< HEAD
-{% include getting-started-links.html title="Developer resources" id="developer-resources" href3="https://circleci.com/training" href4="https://www.youtube.com/playlist?list=PL9GgS3TcDh8wqLRk-0mDz7purXh-sNu7r" href5="https://circleci.com/docs/ja/2.0/config-intro/" href6="https://circleci.com/docs/ja/2.0/concepts/" href7="https://circleci.com/docs/ja/2.0/plan-free/"  content3=content3 content4=content4 content5=content5 content6=content6 content7=content7 %}
-=======
-- [設定に関するリファレンス]({{site.baseurl}}/ja/configuration-reference/)
-- [CircleCI  のコンセプト]({{site.baseurl}}/ja/concepts/)
-- [Orb を使って共通タスクを自動化する]({{site.baseurl}}/ja/orb-intro/)
->>>>>>> de0fd5ee
+{% include getting-started-links.html title="Developer resources" id="developer-resources" href3="https://circleci.com/training" href4="https://www.youtube.com/playlist?list=PL9GgS3TcDh8wqLRk-0mDz7purXh-sNu7r" href5="https://circleci.com/docs/ja/2.0/config-intro/" href6="https://circleci.com/docs/ja/2.0/concepts/" href7="https://circleci.com/docs/ja/2.0/plan-free/"  content3=content3 content4=content4 content5=content5 content6=content6 content7=content7 %}