---
layout: classic-docs
title: "設定ファイルの概要"
description: "Find out how to get started with the core of the CircleCI experience - config.yml - in four simple steps."
version:
  - Cloud
  - Server v3.x
  - Server v2.x
---

このガイドでは、簡単なステップに沿って、CircleCI で作業の中心となる `config.yml` の概要を説明していきます。

* 目次
{:toc}

## CircleCI 設定ファイル入門
{: #getting-started-with-circleci-config }
{:.no_toc}

このガイドでは、初めに CircleCI が `config.yml` をどのように見つけて実行するか、さまざまな作業にシェル コマンドをどのように使用できるかを説明します。 次に、`config.yml` がどのようにコードとやり取りしてビルドを開始するかを概説します。 さらに、Docker コンテナを使用して、必要とする環境で正確に実行する方法についても説明します。 最後に、ワークフローについて簡単に説明し、ビルド、テスト、セキュリティ スキャン、承認ステップ、デプロイをオーケストレーションする方法について学びます。

CircleCI は *Configuration as Code* を貫いています。  そのため、ビルドからデプロイまでのデリバリー プロセス全体が `config.yml` という 1 つのファイルを通じてオーケストレーションされます。  `config.yml` ファイルは、プロジェクトの最上部にある `.circleci` というフォルダーに置かれます。  CircleCI の設定ファイルでは YAML 構文を使用します。 基本事項については、「[YAML の記述]({{ site.baseurl }}/ja/2.0/writing-yaml/)」を参照してください。


## パート 1: すべてはシェルから始まる
{: #part-one-hello-its-all-about-the-shell }
それでは、始めましょう。  CircleCI では、必要なあらゆる処理を実行できるオンデマンドのシェルを提供することで、強力なエクスペリエンスを実現しています。  パート 1 では、最初のビルドのセットアップとシェル コマンドの実行が簡単に行えることを説明します。

1. まだ登録がお済みでない場合は、CircleCI にアクセスして登録し、GitHub または Bitbucket を選択してください。 GitHub Marketplace からの登録も可能です。
2. 管理するプロジェクトが追加されていることを確認します。
3. プロジェクトの main ブランチの最上部に `.circleci` フォルダーを追加します。  必要に応じて master 以外のブランチで試してみることも可能です。  フォルダー名は、必ずピリオドで始めてください。  これは .circleci 形式の特別なフォルダーです。
4. .circleci フォルダーに `config.yml` ファイルを追加します。
5. 以下の内容を `config.yml` ファイルに追加します。

{% highlight yaml %}
version: 2.1
jobs:
  build:
    docker:
      - image: alpine:3.7
    steps:
      - run:
          name: The First Step
          command: |
            echo 'Hello World!'
            echo 'This is the delivery pipeline'
{% endhighlight %}

設定ファイルをチェックインし、実行を確認します。  ジョブの出力は、CircleCI アプリケーションで確認できます。

### 学習ポイント
{: #learnings }
{:.no_toc}

CircleCI 設定ファイルの構文はとても明快です。  特につまづきやすいポイントと言えば、インデントでしょう。  インデントの設定は必ず統一するように注意してください。  設定ファイルでよくある間違いはこれだけです。  それぞれの行について詳しく見ていきましょう。

- 行 1: 使用している CircleCI プラットフォームのバージョンを示します。 `2.1` が最新のバージョンです。
- 行 2、3: `jobs` レベルには、任意の名前が付いた子のコレクションが含まれます。  `build` は、`jobs` コレクション内の最初の名前付き子です。  この例では、`build` は唯一のジョブでもあります。
- 行 6、7: `steps` コレクションは、`run` ディレクティブの順序付きリストです。  各 `run` ディレクティブは、宣言された順に実行されます。
- 行 8: `name` 属性は、警告、エラー、出力などを返す際に便利な組織的情報を提供します。  `name` は、ビルド プロセス内のアクションとしてわかりやすいものにする必要があります。
- 行 9 ～ 11: ここで特別なコードを使います。  `command` 属性は、行う作業を表すシェル コマンドのリストです。  最初のパイプ `|` は、複数行のシェル コマンドがあることを示します。  行 10 はビルド シェルに「`Hello World!`」を出力し、行 11 は「`This is the delivery pipeline`」を出力します。

## パート 2: ビルドのための情報と準備
{: #part-two-info-and-preparing-to-build }
コードをさらにリアルにしましょう。  デリバリーにはコードが必要です。  この例では、コードを取得してリストするための行を追加します。  これは 2つ目の run で行います。

1. まだパート 1 の手順を実行していない場合は、パート 1 を完了して、簡単な `.circleci/config.yml` ファイルをプロジェクトに追加してください。

2. CircleCI では、簡略化されたコマンドが数多く提供されており、これらを使用すると複雑な操作がとても簡単になります。  ここでは、`checkout` コマンドを追加しましょう。  このコマンドは、後続のステップで使用するためのブランチ コードを自動的に取得します。

3. 次に、2 つ目の `run` ステップを追加し、`ls -al` を実行して、すべてのコードが利用可能であることを確認します。


{% highlight yaml %}
<<<<<<< HEAD
version: 2.1 jobs: build: docker: - image: alpine:3.7 steps: - checkout - run: name: The First Step command: | echo 'Hello World!' echo 'This is the delivery pipeline'

=======
version: 2.1
jobs:
  build:
    docker:
      - image: alpine:3.7
    steps:
      - checkout
      - run:
          name: The First Step
          command: |
            echo 'Hello World!'
            echo 'This is the delivery pipeline'
>>>>>>> 57a5e189
      - run:
          name: Code Has Arrived
          command: |
            ls -al
            echo '^^^That should look familiar^^^'
{% endhighlight %}

### 学習ポイント
{: #learnings }
{:.no_toc}
コンフィグに 2つの小さな変更を加えただけですが、これらは重要な組織的概念を表しています。

- 行 7: `checkout` コマンドは、ジョブにコンテキストを与える、組み込みの予約語の一例です。  この例では、ビルドを開始できるように、このコマンドがコードをプル ダウンします。
- 行 13 ～ 17: `build` ジョブの 2 つ目の run は、チェックアウトの内容を (`ls -al` で) リストします。  これで、ブランチを操作できるようになります。

## パート 3: 処理の追加
{: #part-three-thats-nice-but-i-need }
コード ベースやプロジェクトは 1 つひとつ異なります。  それは問題ではありません。  多様性を認めています。  そうした理由から、CircleCI ではユーザーが好みのマシンや Docker コンテナを使用できるようにしています。  ここでは、ノードを利用可能にしたコンテナで実行する例を示します。  他にも macOS マシン、java コンテナ、GPU を利用するケースが考えられます。

1. このセクションでは、パート 1、2 のコードをさらに発展させます。  前のパートがまだ完了していない場合は、少なくともパート 1 を完了し、ブランチに作業中の `config.yml` ファイルを置いてください。

2. ここで行うのはとてもシンプルですが、驚くほど強力な変更です。  ビルド ジョブに使用する Docker イメージへの参照を追加します。


{% highlight yaml %}
version: 2.1
jobs:
  build:
    # pre-built images: https://circleci.com/docs/2.0/circleci-images/
    docker:
      - image: circleci/node:14-browsers
    steps:
      - checkout
      - run:
          name: The First Step
          command: |
            echo 'Hello World!'
            echo 'This is the delivery pipeline'
      - run:
          name: Code Has Arrived
          command: |
            ls -al
            echo '^^^That should look familiar^^^'
    
      - run:
          name: Running in a Unique Container
          command: |
            node -v
{% endhighlight %}

ノードコンテナで実行していることを示す、小さな `run` ブロックも追加しています。

### 学習ポイント
{: #learnings }
{:.no_toc}

設定ファイルに加えた上記の 2 つの変更は、作業をどのように実行するかに大きな影響を与えます。  実行環境をアップグレード、実験、または調整するために特別なコードやアクロバティックな操作は必要なく、Docker コンテナをジョブに関連付けてから、コンテナでジョブを動的に実行するだけです。  小さな変更を行うだけで、Mongo 環境を劇的にアップグレードしたり、基本イメージを拡大・縮小したり、さらには言語を変更することもできます。

- 行 4: yml のインライン コメントです。  どのようなコード単位でも同じですが、設定ファイルが複雑になるほど、コメントの利便性が高くなります。
- 行 5、6: ジョブに使用する Docker イメージを示します。  設定ファイルには複数のジョブを含めることができるため (次のセクションで説明)、設定ファイルの各部分をそれぞれ異なる環境で実行することも可能です。  たとえば、シン Java コンテナでビルド ジョブを実行してから、ブラウザーがプリインストールされたコンテナを使用してテスト ジョブを実行できます。 この例では、ブラウザーや他の便利なツールが既に組み込まれている [CircleCI 提供のビルド済みコンテナ]({{ site.baseurl }}/2.0/circleci-images/)を使用します。
- 行 19 ～ 22: コンテナで使用できるノードのバージョンを返す run ステップを追加します。 CircleCI のビルド済みのコンビニエンス イメージにある別のコンテナや、Docker Hub のパブリック コンテナなどを使用して、いろいろ試してみてください。

## パート 4: 開始の承認
{: #part-four-approved-to-start }
ここまでは問題ありませんね。  少し時間を取って、オーケストレーションについてご説明しましょう。  この例では、1 つずつの変更ではなく、分析に時間をかけます。 CircleCI のワークフロー モデルは、先行ジョブのオーケストレーションに基づいています。  ワークフローの定義に使用される予約語が `requires` であるのはこのためです。  ジョブの開始は、常に、先行するジョブが正常に完了することで定義されます。  たとえば、[A, B, C] のようなジョブ ベクトルは、ジョブ B およびジョブ C がそれぞれ先行するジョブを必要とすることで実装されます。  ジョブ A は直ちに開始されるため、requires ブロックを持ちません。 たとえば、ジョブ A は直ちに開始されますが、B には A が必要であり、C には B が必要です。

以下の例では、ビルドをトリガーするイベントは、`Hello-World` を直ちに開始します。  残りのジョブは待機します。  `Hello-World` が完了すると、`I-Have-Code` と `Run-With-Node` の両方が開始します。  `I-Have-Code` と `Run-With-Node` はいずれも、開始前に `Hello-World` が正常に完了することが求められているためです。  次に、`I-Have-Code` と `Run-With-Node` の両方が完了すると、`Hold-For-Approval` という承認ジョブが利用可能になります。  `Hold-For-Approval` ジョブは、他のジョブとは少し異なります。  このジョブは、ワークフローの続行を許可するための手動操作を示しています。  ユーザーが (CircleCI UI または API から) ジョブを承認するまでワークフローが待機している間、すべての状態は、元のトリガー イベントに基づいて維持されます。  承認ジョブは早めに完了することが推奨されますが、実際には数時間、長いときは数日かかってしまう場合もあります。 手動操作によって `Hold-For-Approval` が完了すると、最後のジョブ `Now-Complete` が実行されます。

ジョブ名はすべて任意です。  このため、複雑なワークフローを作成する必要がある場合にも、他の開発者が `config.yml` のワークフローの内容を理解しやすいよう、単純明快な名前を付けておくことができます。


{% highlight yaml %}
<<<<<<< HEAD
image: alpine:3.7 steps: - checkout - run: name: 最初のステップ command: | echo 'Hello World!' echo 'This is the delivery pipeline' I-Have-Code: docker: - image: alpine:3.7 steps: - checkout - run: name: Code Has Arrived command: | ls -al echo '^^^That should look familiar^^^' Run-With-Node: docker: - image: circleci/node:14-browsers steps: - run: name: Running In A Container With Node command: | node -v Now-Complete: docker: - image: alpine:3.7 steps: - run: name: Approval Complete command: | echo 'Do work once the approval has completed'

workflows: version: 2 Example_Workflow: jobs:
=======
version: 2.1
jobs:
  Hello-World:
    docker:
      - image: alpine:3.7
    steps:
      - run:
          name: Hello World
          command: |
            echo 'Hello World!'
            echo 'This is the delivery pipeline'
  I-Have-Code:
    docker:
      - image: alpine:3.7
    steps:
      - checkout
      - run:
          name: Code Has Arrived
          command: |
            ls -al
            echo '^^^That should look familiar^^^'
  Run-With-Node:
    docker:
      - image: circleci/node:14-browsers
    steps:
      - run:
          name: Running In A Container With Node
          command: |
            node -v
  Now-Complete:
    docker:
      - image: alpine:3.7
    steps:
      - run:
          name: Approval Complete
          command: |
            echo 'Do work once the approval has completed'
>>>>>>> 57a5e189

workflows:
 version: 2
 Example_Workflow:
   jobs:
     - Hello-World
     - I-Have-Code:
         requires:
    
           - Hello-World
     - Run-With-Node:
         requires:
    
           - Hello-World
     - Hold-For-Approval:
         type: approval
         requires:
    
           - Run-With-Node
           - I-Have-Code
     - Now-Complete:
         requires:
    
           - Hold-For-Approval

{% endhighlight %}

### 学習ポイント
{: #learnings }
{:.no_toc}

これで、手動ゲートを含むワークフローを作成して手間のかかる部分を管理する方法を理解できました。

- 行 3: `Hello World!` を出力するコマンドが、「Hello-World」という名前の 1 つの完全なジョブになっています。
- 行 12: コードを取得するコマンドは、`I-Have-Code` というジョブになっています。
- 行 22: CircleCI のビルド済みイメージを使用するノードの例は、`Run-With-Node` と名付けられています。
- 行 30: ここに追加されているジョブの動作内容は `Hello-World` と同じですが、ワークフロー スタンザの行 57 で指定されているとおり、承認が完了するまで実行されません。
- 行 39 ～ 57: 設定ファイルにワークフローが追加されています。  ここまでの例で CircleCI エンジンは、設定ファイルには単一ジョブのワークフローが含まれているものとして解釈していました。  ここでは、明確さを維持するために、実行するワークフローを記述しています。 このワークフローには、いくつかの便利な機能が使用されています。 `requires` ステートメントは、そのジョブが開始する前に正常に完了していなければならない先行ジョブのリストを示します。  この例では、`Hold-For-Approval` がアクティブになるには、その前に `I-Have-Code` と `Run-With-Node` の両方が完了する必要があります。  また、`I-Have-Code` と `Run-With-Node` はどちらも `Hello-World` に依存していますが、相互には依存していません。 つまり、この 2 つのジョブは、`Hello-World` が完了するとすぐに、並列して実行されます。  直接相互依存していない複数のジョブがあり、実時間を短縮したい場合に、便利な機能です。
- 行 50、51: ほとんどのジョブは汎用です。  しかし、このジョブにはタイプがあります。  この場合、タイプは `approval` で、ユーザーが CircleCI API または UI からビルドを完了させるためのアクションを行うことを要求します。 承認ジョブを間に挟むことで、ダウンストリーム ジョブの実行に先立って承認または管理する必要があるゲートを作成できます。


上記の例は、CircleCI 設定ファイルから利用できるいくつかの機能について、初心者向けのガイドを提供することを目的としたものです。  この他にも多くの機能が提供されています。  ドキュメントの他のページを参照してください。  スケジュールされたジョブ、ワークスペース、アーティファクトなどにはすべて、このページで説明した概念が応用されていることがおわかりいただけると思います。  さらに理解を深めて、CI/CD の自動化を進めていきましょう。

## 関連項目
{: #see-also }
{:.no_toc}

[CircleCI を設定する]({{ site.baseurl }}/ja/2.0/configuration-reference/)<|MERGE_RESOLUTION|>--- conflicted
+++ resolved
@@ -72,10 +72,6 @@
 
 
 {% highlight yaml %}
-<<<<<<< HEAD
-version: 2.1 jobs: build: docker: - image: alpine:3.7 steps: - checkout - run: name: The First Step command: | echo 'Hello World!' echo 'This is the delivery pipeline'
-
-=======
 version: 2.1
 jobs:
   build:
@@ -88,7 +84,6 @@
           command: |
             echo 'Hello World!'
             echo 'This is the delivery pipeline'
->>>>>>> 57a5e189
       - run:
           name: Code Has Arrived
           command: |
@@ -161,11 +156,6 @@
 
 
 {% highlight yaml %}
-<<<<<<< HEAD
-image: alpine:3.7 steps: - checkout - run: name: 最初のステップ command: | echo 'Hello World!' echo 'This is the delivery pipeline' I-Have-Code: docker: - image: alpine:3.7 steps: - checkout - run: name: Code Has Arrived command: | ls -al echo '^^^That should look familiar^^^' Run-With-Node: docker: - image: circleci/node:14-browsers steps: - run: name: Running In A Container With Node command: | node -v Now-Complete: docker: - image: alpine:3.7 steps: - run: name: Approval Complete command: | echo 'Do work once the approval has completed'
-
-workflows: version: 2 Example_Workflow: jobs:
-=======
 version: 2.1
 jobs:
   Hello-World:
@@ -203,7 +193,6 @@
           name: Approval Complete
           command: |
             echo 'Do work once the approval has completed'
->>>>>>> 57a5e189
 
 workflows:
  version: 2
