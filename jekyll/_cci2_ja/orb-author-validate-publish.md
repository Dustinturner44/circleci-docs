--- conflicted
+++ resolved
@@ -36,16 +36,6 @@
                 default: World
         steps:
             - run: echo "Hello, << parameters.to >>"
-<<<<<<< HEAD
-        parameters:
-            to:
-                type: string
-                default: World
-        steps:
-            - run: echo "Hello, << parameters.to >>"
-
-=======
->>>>>>> c07eaa43
 ```
 
 1. CLI を使用して、Orb コードをバリデーションします。
@@ -71,19 +61,13 @@
 
 1. CLI を使用して、公開中の Orb を一覧表示します。
 
-<<<<<<< HEAD
-**[プライベート](https://circleci.com/docs/2.0/orb-intro/#private-orbs)** Orb を作成する場合:
-=======
 **[パブリック](https://circleci.com/docs/ja/2.0/orb-intro/#public-orbs)** Orb を一覧表示する場合:
->>>>>>> c07eaa43
 ```sh
 circleci orb list <my-namespace>
 ```
 
-**[パブリック](https://circleci.com/docs/ja/2.0/orb-intro/#public-orbs)** Orb を一覧表示する場合:
+**[プライベート](https://circleci.com/docs/2.0/orb-intro/#private-orbs)** Orb を作成する場合:
 ```sh
 circleci orb list <my-namespace> --private
 
-```
-
-**プライベート</a>** Orb を一覧表示する場合:+```