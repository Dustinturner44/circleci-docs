---
layout: classic-docs
title: "再利用可能な設定ファイル リファレンス ガイド"
short-title: "再利用可能な設定ファイル リファレンス ガイド"
description: "CircleCI 2.1 設定ファイルのリファレンス ガイド"
categories:
  - 設定ファイル
order: 1
version:
  - Cloud
---

ここでは、再利用可能なコマンド、ジョブ、Executor、Orb を利用する方法について説明します。 また、パラメーター化された再利用可能な要素を作成するためのパラメーターの使用方法についても取り上げます。

* 目次
{:toc}

## 再利用可能な設定ファイルに関する注意事項
{: #notes-on-reusable-configuration }
{:.no_toc}

* (任意) `circleci config process` コマンドにアクセスできるように、CircleCI CLI をインストールします 。 このコマンドを使用すると、再利用可能なキーを含む展開後の設定ファイルを確認できます。 インストール方法と詳しい使い方については、ドキュメント「[CircleCI のローカル CLI の使用]({{ site.baseurl }}/2.0/local-cli/)」を参照してください。

* CircleCI 設定ファイルの要素を再利用するには、**`version: 2.1`** の `.circleci/config.yml` ファイルを使用する必要があります。

* コマンド、ジョブ、Executor、パラメーターの名前はアルファベットで始める必要があります。 名前に含めることができるのは小文字 (`a` ～ `z`)、数字 (`0` ～ `9`)、アンダースコア (`_`)、ハイフン (`-`) だけです。

## `パラメーター` 宣言の使用
{: #using-the-parameters-declaration }

パラメーターは、ジョブ、コマンド、または Executor の下で名前で宣言します。 `parameters` キーの直下に置かれた子キーは、マップ内のキー セットです。 パイプライン パラメーターは、プロジェクト設定ファイルの最上部で定義します。 パイプライン パラメーターの詳細については、[パイプライン変数に関するドキュメント]({{ site.baseurl }}/2.0/pipeline-variables/#pipeline-parameters-in-configuration)を参照してください。

次の例では、`greeting` という名前のコマンドを宣言し、`to` という名前のパラメーターを使用しています。 `to` パラメーターは、"_Hello_" とユーザーにエコーバックするステップで使用しています。

```yaml
version: 2.1
commands: # パラメーターを使用する再利用可能なコマンド
  greeting:
    parameters:
      to:
        default: "world"
        type: string
    steps:
      - run: echo "Hello <<parameters.to>>"
jobs:
  my-job:
    docker:
      - image: cimg/base:stable
        auth:
          username: mydockerhub-user
          password: $DOCKERHUB_PASSWORD  # コンテキスト/プロジェクト UI 環境変数の参照
    steps:
      - greeting:
          to: "My-Name"
workflows:
  my-workflow:
    jobs:
      - my-job

```

### パラメーターの構文
{: #parameter-syntax }
{:.no_toc}

パラメーターは、以下のキーを直下の子キーとして持つことができます。

| キー名         | 説明                                              | デフォルト値 |
| ----------- | ----------------------------------------------- | ------ |
| description | オプションのキー。 Orb のドキュメントを生成するために使用します。             | N/A    |
| type        | 必須. 詳細については、以下の「**パラメーター型**」セクションを参照してください。     | N/A    |
| default     | パラメーターのデフォルト値。 このキーがない場合は、パラメーターが必須であることを意味します。 | N/A    |
{: class="table table-striped"}

### パラメーター型
{: #parameter-types }

このセクションでは、パラメーターの型と使用方法について説明します。

Orb では以下のパラメーター型がサポートされます。
* `文字列型`
* `ブール値型`
* `整数型`
* `列挙型`
* `Executor 型`
* `ステップ型`
* 環境変数名型

パイプライン パラメーターでは以下のパラメーター型がサポートされます。
* `文字列型`
* `ブール値型`
* `整数型`
* `列挙型`

#### 文字列型
{: #string }
{:.no_toc}

基本的な文字列型パラメーターは以下のように記述します。

```yaml
version: 2.1
commands:
  copy-markdown:
    parameters:
      destination:
        description: destination directory
        type: string
        default: docs
    steps:
      - run: cp *.md << parameters.destination >>
```

引用符で囲まれていないと他の型 (ブール値、数値など) を表してしまう文字列、および YAML で特別な意味を持つ文字 (特にコロン) を含む文字列は、引用符で囲む必要があります。 それ以外の場合は、引用符は任意です。 `when` 節の評価時に、空文字列は false 値として扱われます。 その他の文字列はすべて true 値として扱われます。 なお、YAML でブール値として解釈される文字列値を引用符なしで使用すると、型エラーが発生します。

#### ブール値型
{: #boolean }
{:.no_toc}

ブール値型パラメーターは、条件文で使用すると便利です。

```yaml
version: 2.1
commands:
  list-files:
    parameters:
      all:
        description: include all files
        type: boolean
        default: false
      short:
        description: Keep list of files short
        type: boolean
        default: true
    steps:
      - run: ls <<# parameters.all >> -a <</ parameters.all >><<^ parameters.short >> -l <</ parameters.short >>
```

ブール値型パラメーターの評価は、[YAML 1.1 で指定されている値](http://yaml.org/type/bool.html)に基づいています。

* true と評価されるもの: `y`、`yes`、`true`、`on`
* false と評価されるもの: `n`、`no`、`false`、`off`

***注:*** ブール値は true のときに '1' を、false のときに '0' を返す場合があります。

上記の値は、語頭のみ大文字、またはすべて大文字で表記しても有効です。

#### 整数型
{: #integer }
{:.no_toc}

整数値を渡すには、パラメーター型 `integer` を使用します。 以下の例では、`integer` 型を使用して、ジョブで `parallelism` の値を指定しています。

```yaml
version: 2.1
jobs:
  build:
    parameters:
      p:
        type: integer
        default: 1
    parallelism: << parameters.p >>
    machine: true
    steps:
      - checkout
workflows:
  workflow:
    jobs:
      - build:
          p: 2
```

#### 列挙型
{: #enum }
{:.no_toc}

`enum` 型パラメーターには、任意の値のリストを指定できます。 `enum` 型パラメーターは、特定の文字列値のセットに含まれる値だけを使用するように制限したい場合に使用します。 以下の例では、`enum` 型パラメーターを使用して、バイナリのターゲット オペレーティング システムを宣言しています。

```yaml
version: 2.1

commands:
  list-files:
    parameters:
      os:
        default: "linux"
        description: The target Operating System for the heroku binary.
 Must be one of "linux", "darwin", "win32".
                type: enum
        enum: ["linux", "darwin", "win32"]
```

以下の `enum` 型の宣言は、デフォルト値が列挙リスト内に宣言されていないため、無効です。

{% raw %}
```yaml
version: 2.1

commands:
  list-files:
    parameters:
      os:
        type: enum
        default: "windows" # カンマ区切り列挙リストに含まれていないデフォルト値の宣言は無効です。
        enum: ["darwin", "linux"]
```
 {% endraw %}

#### Executor 型
{: #executor }
{:.no_toc}

`executor` パラメーター型を使用すると、ジョブの呼び出し元が実行する Executor を決定できるようになります。

{% raw %}
```yaml
version: 2.1

executors:
  xenial:
    parameters:
      some-value:
        type: string
        default: foo
    environment:
      SOME_VAR: << parameters.some-value >>
    docker:
      - image: ubuntu:xenial
        auth:
          username: mydockerhub-user
          password: $DOCKERHUB_PASSWORD  # コンテキスト/プロジェクト UI 環境変数の参照
  bionic:
    docker:
      - image: ubuntu:bionic
        auth:
          username: mydockerhub-user
          password: $DOCKERHUB_PASSWORD  # コンテキスト/プロジェクト UI 環境変数の参照

jobs:
  test:
    parameters:
      e:
        type: executor
    executor: << parameters.e >>
    steps:
      - run: some-tests

workflows:
  workflow:
    jobs:
      - test:
          e: bionic
      - test:
          e:
            name: xenial
            some-value: foobar
```
{% endraw %}

#### ステップ型
{: #steps }
{:.no_toc}

ステップ型パラメーターは、ジョブまたはコマンドに、定義済みのステップとユーザー定義のステップを混在させる必要がある場合に使用します。 コマンドまたはジョブの呼び出しに渡すステップは、パラメーターとして渡す場合、提供されるステップが 1 つだけでも必ずシーケンスとして定義します。

{% raw %}
```yaml
version: 2.1

commands:
  run-tests:
    parameters:
      after-deps:
        description: "Steps that will be executed after dependencies are installed, but before tests are run"
        type: steps
        default: []
    steps:
      - run: make deps
      - steps: << parameters.after-deps >>
      - run: make test
```
{% endraw %}

以下の例では、パラメーターとして渡すステップに対し、ジョブの `steps` で `steps` 宣言の値を指定しています。

{% raw %}
```yaml
version: 2.1

commands:
  run-tests:
    parameters:
      after-deps:
        description: "Steps that will be executed after dependencies are installed, but before tests are run"
        type: steps
        default: []
    steps:
      - run: make deps
      - steps: << parameters.after-deps >>
      - run: make test

jobs:
  build:
    machine: true
    steps:
      - run-tests:
          after-deps:
            - run: echo "The dependencies are installed"
            - run: echo "And now I'm going to run the tests"
```
{% endraw %}

上記は以下のとおり解決されます。

{% raw %}
```yaml
version: 2.1
steps:
  - run: make deps
  - run: echo "The dependencies are installed"
  - run: echo "And now I'm going to run the tests"
  - run: make test
```
{% endraw %}

#### 環境変数名型
{: #environment-variable-name }
{:.no_toc}

環境変数名 (`env_var_name`) 型パラメーターは文字列で、POSIX_NAME 正規表現 (スペースや特殊文字の使用不可など) に適合している必要があります。 `env_var_name` は、渡された文字列を環境変数名として使用できるかどうかのチェックを CircleCI で実施できるという点で便利なパラメーター型です。 環境変数の詳細については、「[環境変数の使用]({{ site.baseurl }}/2.0/env-vars/)」を参照してください。

以下の例は、再利用可能な `build` ジョブで AWS S3 にデプロイする場合の `env_var_name` パラメーター型の使用方法を示しています。 この例では、`AWS_ACCESS_KEY` および `AWS_SECRET_KEY` 環境変数に `access-key` および `secret-key` パラメーターを指定して使用しています。 したがって、`s3cmd` を実行するデプロイ ジョブがある場合、必要な認証を使用しつつもカスタム バケットにデプロイする再利用可能コマンドを作成することが可能です。

{% raw %}

パラメーターを使わない `config.yml` ファイルは次のとおりです。
```yaml
version: 2.1

jobs:
  build:
    docker:
    - image: ubuntu:latest
      auth:
        username: mydockerhub-user
        password: $DOCKERHUB_PASSWORD  # コンテキスト/プロジェクト UI 環境変数の参照
    steps:
    - run:
        command: |
          s3cmd --access_key ${FOO_BAR} \
                --secret_key ${BIN_BAZ} \
                ls s3://some/where
workflows:
  workflow:
    jobs:
    - build
```

次に、パラメーターを使って書き換えた `config.yml` ファイルを示します。

```yaml
version: 2.1

jobs:
   build:
     parameters:
       access-key:
         type: env_var_name
         default: AWS_ACCESS_KEY
       secret-key:
         type: env_var_name
         default: AWS_SECRET_KEY
       command:
         type: string
     docker:
       - image: ubuntu:latest
         auth:
           username: mydockerhub-user
           password: $DOCKERHUB_PASSWORD  # コンテキスト/プロジェクト UI 環境変数の参照
     steps:
       - run: |
           s3cmd --access_key ${<< parameters.access-key >>} \\
                 --secret_key ${<< parameters.secret-key >>} \\
                 << parameters.command >>
workflows:
  workflow:
    jobs:
      - build:
          access-key: FOO_BAR
          secret-key: BIN_BAZ
          command: ls s3://some/where
```
{% endraw %}

## 再利用可能なコマンドのオーサリング
{: #authoring-reusable-commands }

コマンドは、`config.yml` ファイルの `commands` キーの下で宣言します。 以下の例では、文字列型パラメーター `to` を受け取る `sayhello` というコマンドを定義しています。

```yaml
version: 2.1

commands:
  sayhello:
    description: "A very simple command for demonstration purposes"
    parameters:
      to:
        type: string
        default: "World"
    steps:
      - run: echo Hello << parameters.to >>
```

### `commands` キー
{: #the-commands-key }


コマンドは、ジョブ内で実行される一連のステップのシーケンスをマップとして定義します。これにより、1 つのコマンド定義を複数のジョブで再利用することができます。

| キー          | 必須 | 種類    | 説明                                                                                                                                                                              |
| ----------- | -- | ----- | ------------------------------------------------------------------------------------------------------------------------------------------------------------------------------- |
| steps       | ○  | シーケンス | コマンドの呼び出し元のジョブ内で実行する一連のステップ。                                                                                                                                                    |
| parameters  | ×  | マップ   | パラメーター キーのマップ。 詳細については「[パラメーターの構文]({{ site.baseurl }}/ja/2.0/reusing-config/#%E3%83%91%E3%83%A9%E3%83%A1%E3%83%BC%E3%82%BF%E3%83%BC%E3%81%AE%E6%A7%8B%E6%96%87)」セクションを参照してください。 |
| description | ×  | 文字列   | コマンドの目的を記述する文字列。 ドキュメントの生成に使用します。                                                                                                                                               |
{: class="table table-striped"}

### 再利用可能なコマンドの呼び出し
{: #invoking-reusable-commands }

再利用可能なコマンドは、ジョブ内のステップとして、特定のパラメーターを使用して呼び出します。 コマンドを使用すると、そのコマンドのステップが、コマンドが呼び出される場所に挿入されます。 コマンドは、ジョブ内の `steps` の下に置かれたシーケンスの一部としてのみ使用できます。

次の例では、上述の `sayhello` コマンドを使用しています。 `myjob` ジョブ内でこのコマンドを呼び出し、`to` パラメーターの値を渡します。

```yaml
version: 2.1

commands:
  sayhello:
    description: "A very simple command for demonstration purposes"
    parameters:
      to:
        type: string
        default: "World"
    steps:
      - run: echo Hello << parameters.to >>

jobs:
  myjob:
    docker:
      - image: "cimg/base:stable"
        auth:
          username: mydockerhub-user
          password: $DOCKERHUB_PASSWORD  # コンテキスト/プロジェクト UI 環境変数の参照
    steps:
      - sayhello: # "sayhello" コマンドを呼び出します。
          to: "Lev"
```

### コマンド内での他のコマンドの呼び出し
{: #invoking-other-commands-in-a-command }

コマンドは、実行のスコープ内で他のコマンドを使用することができます。 たとえば、Orb 内で宣言されているコマンドは、その Orb 内で他のコマンドを使用可能です。 また、インポートした他の Orb で定義されているコマンド (`some-orb/some-command` など) も使用できます。

### 特別なキー
{: #special-keys }

CircleCI では、すべての [circleci.com](http://circleci.com/ja) ユーザーが利用できる特別なキーが複数提供されており、CircleCI Server でデフォルトで使用できます。 その一部をご紹介します。

  * `checkout`
  * `setup_remote_docker`
  * `persist_to_workspace`

**注:** 特別なキーはカスタム コマンドでオーバーライドできます。

### コマンドの使用例
{: #commands-usage-examples }

以下に、`aws-s3` Orb の、`sync` というコマンドを定義する部分を例として示します。

```yaml
version: 2.1
# Aws-s3 orb
commands:
  sync:
    description: "A simple encapsulation of doing an s3 sync"
    parameters:
      from:
        type: string
      to:
        type: string
      overwrite:
        default: false
        type: boolean
    steps:
      - run:
          name: Deploy to S3
          command: aws s3 sync << parameters.from >> << parameters.to >><<# parameters.overwrite >> --delete<</ parameters.overwrite >>"
```

この `sync` コマンドをバージョン 2.1 の `.circleci/config.yml` ファイルで呼び出すには、次の例のようにします。

```yaml
version: 2.1

orbs:
  aws-s3: circleci/aws-s3@1.0.0

jobs:
  deploy2s3:
    docker:
      - image: circleci/<language>:<version TAG>
        auth:
          username: mydockerhub-user
          password: $DOCKERHUB_PASSWORD  # コンテキスト/プロジェクト UI 環境変数の参照
    steps:
      - aws-s3/sync:
          from: .
          to: "s3://mybucket_uri"
          overwrite: true

workflows:
  build-test-deploy:
    jobs:
      - deploy2s3
```

`build` ジョブは以下のように定義します。

```yaml
version: 2.1

orbs:
  aws-cli: circleci/aws-cli@0.1.2
  aws-s3: circleci/aws-s3@1.0.0

jobs:
  build:
    executor: aws-cli/default
    steps:
      - checkout
      - run: mkdir bucket && echo "lorum ipsum" > bucket/build_asset.txt
      - aws-s3/sync:
          from: bucket
          to: "s3://my-s3-bucket-name/prefix"
          overwrite: true
      - aws-s3/copy:
          from: bucket/build_asset.txt
          to: "s3://my-s3-bucket-name"
          arguments: --dryrun
```

## 再利用可能な Executor のオーサリング
{: #authoring-reusable-executors }

Executor はジョブ内のステップを実行するための環境を定義します。 CircleCI の設定で `job` を宣言する際に、実行環境のタイプ (`docker`、`machine`、`macos` など) を定義します。 また、 挿入する環境変数、使用するシェル、使用する `resource_class` のサイズなどの環境パラメーターも定義します。

`jobs` の外側で宣言された Executor は、その宣言のスコープ内のすべてのジョブで使用できます。 そのため、1 つの Executor 定義を複数のジョブで再利用できます。

Executor 定義では、以下のキーを 1 つ以上指定します。

- `docker`、`machine`、`macos`
- `environment`
- `working_directory`
- `shell`
- `resource_class`

次の例では、ジョブ `my-job` を実行するための `my-executor` を定義しています。

```yaml
version: 2.1
executors:
  my-executor:
    docker:
      - image: circleci/ruby:2.5.1-node-browsers
        auth:
          username: mydockerhub-user
          password: $DOCKERHUB_PASSWORD  # コンテキスト/プロジェクト UI 環境変数の参照
jobs:
  my-job:
    executor: my-executor
    steps:
      - run: echo outside the executor
```

### `executors` キー
{: #the-executors-key }

Executor は、ジョブのステップが実行される環境を定義します。1 つの Executor 定義を複数のジョブで 再利用することができます。

| キー                | 必須               | 種類  | 説明                                                                                                                                                                                                         |
| ----------------- | ---------------- | --- | ---------------------------------------------------------------------------------------------------------------------------------------------------------------------------------------------------------- |
| docker            | ○ <sup>(1)</sup> | リスト | `docker` Executor を指定するオプション                                                                                                                                                                               |
| resource_class    | ×                | 文字列 | ジョブ内の各コンテナに割り当てる CPU と RAM の量  (`docker` Executor でのみ使用可能)。 **注:** この機能にアクセスするには有償アカウントが必要です。 有料のコンテナベース プランをお使いの場合は、[サポート チケットをオープン](https://support.circleci.com/hc/ja/requests/new)して機能の利用をリクエストしてください。 |
| machine           | ○ <sup>(1)</sup> | マップ | `machine` Executor を指定するオプション                                                                                                                                                                              |
| macos             | ○ <sup>(1)</sup> | マップ | `macOS` Executor を指定するオプション                                                                                                                                                                                |
| shell             | ×                | 文字列 | すべてのステップで実行コマンドに使用するシェル。 各ステップで `shell` を使用してオーバーライドできます。                                                                                                                                                  |
| working_directory | ×                | 文字列 | ステップを実行するディレクトリ                                                                                                                                                                                            |
| environment       | ×                | マップ | 環境変数の名前と値のマップです。                                                                                                                                                                                           |
{: class="table table-striped"}

例

```yaml
version: 2.1
executors:
  my-executor:
    docker:
      - image: circleci/ruby:2.5.1-node-browsers
        auth:
          username: mydockerhub-user
          password: $DOCKERHUB_PASSWORD  # コンテキスト/プロジェクト UI 環境変数の参照

jobs:
  my-job:
    executor: my-executor
    steps:
      - run: echo outside the executor
```

### 再利用可能な Executor の呼び出し
{: #invoking-reusable-executors }
{:.no_toc}

以下の例では、`executor` の下で `name` キーの値として `my-executor` を渡しています。 この方法は主に、Executor の呼び出しにパラメーターを渡す場合に使用されます。

```yaml
version: 2.1

executors:
  my-executor:
    docker:
      - image: circleci/ruby:2.5.1-node-browsers
        auth:
          username: mydockerhub-user
          password: $DOCKERHUB_PASSWORD  # コンテキスト/プロジェクト UI 環境変数の参照

jobs:
  my-job:
    executor:
      name: my-executor
    steps:
      - run: echo outside the executor
```

Orb では、Orb 内のすべてのコマンドが使用する Executor を定義することも可能です。 これにより、Orb のオーサーにより定義された実行環境内で、その Orb のコマンドを実行できます。

### `config.yml` で宣言した Executor をマトリックス ジョブで使用する例
{: #example-of-using-an-executor-declared-in-configyml-with-matrix-jobs }
{:.no_toc}

次の例では、Node イメージを指定した Docker Executor を、`node-docker` として宣言しています。 image 文字列のタグ部分は、`version` パラメーターを使用してパラメーター化しています。 `version` パラメーターは、`test` ジョブにも設定しています。 こうすることで、ワークフローでこのジョブが呼び出されるときに、ジョブを通じてこのパラメーターを Executor に渡すことができます。

`matrix-tests` ワークフローで `test` ジョブが呼び出されると、このジョブは[マトリックス ジョブ](https://circleci.com/ja/docs/2.0/configuration-reference/#matrix-requires-version-21)により複数回同時実行されます。 その際、実行ごとに異なるパラメーターのセットが使用されます。 これにより、Node アプリケーションを多数のバージョンの Node.js でテストしています。


```yaml
version: 2.1

executors:
  node-docker: # 再利用可能な Executor を宣言します。
    parameters:
      version:
        description: "version tag"
        default: "lts"
        type: string
    docker:
      - image: cimg/node:<<parameters.version>>
        auth:
          username: mydockerhub-user
          password: $DOCKERHUB_PASSWORD  # コンテキスト/プロジェクト UI 環境変数の参照

jobs:
  test:
    parameters:
      version:
        description: "version tag"
        default: "lts"
        type: string
    executor:
      name: node-docker
      version: <<parameters.version>>
    steps:
      - checkout
      - run: echo "how are ya?"

workflows:
  matrix-tests:
    jobs:
      - test:
          matrix:
            parameters:
              version:
                - 13.11.0
                - 12.16.0
                - 10.19.0
```

### Orb で定義されている Executor の使用
{: #using-executors-defined-in-an-orb }
{:.no_toc}

他の Orb の Executor を参照することもできます。 Orb のユーザーは、その Orb の Executor を呼び出すことができます。 たとえば、`foo-orb` で `bar` Executor を定義します。

```yaml
version: 2.1
# foo-orb の yaml
executors:
  bar:
    machine: true
    environment:
      RUN_TESTS: foobar
```

`baz-orb` でも `bar` Executor を定義できます。

```yaml
version: 2.1
# baz-orb の yaml
executors:
  bar:
    docker:
      - image: cimg/base:stable
        auth:
          username: mydockerhub-user
          password: $DOCKERHUB_PASSWORD  # コンテキスト/プロジェクト UI 環境変数の参照
```

どちらの Executor も設定ファイルでは、以下のように使用できます。

```yaml
version: 2.1
# config.yml
orbs:
  foo-orb: somenamespace/foo@1
  baz-orb: someothernamespace/baz@3.3.1
jobs:
  some-job:
    executor: foo-orb/bar  # プレフィックス付き Executor
  some-other-job:
    executor: baz-orb/bar  # プレフィックス付き Executor
```

**注:** `foo-orb/bar` と `baz-orb/bar` は、異なる Executor です。 どちらも、それぞれの Orb に相対的なローカル名 `bar` を持ちますが、独立した Executor であり、異なる Orb で定義されています。

### Executor 呼び出し時のキーのオーバーライド
{: #overriding-keys-when-invoking-an-executor }
{:.no_toc}

`job` での Executor の呼び出し時には、ジョブ自体に含まれるキーは、呼び出された Executor のキーをオーバーライドします。 たとえば、ジョブで `docker` スタンザが宣言されている場合は、 Executor で指定した Docker ではなく、その Docker がジョブ全体で使用されます。

**注:** `environment` 変数のマップは付加的です。 `executors` と `job` で同じ `environment` 変数を定義している場合は、ジョブの値が使用されます。 詳細については、[環境変数の使用に関するページ]({{ site.baseurl }}/ja/2.0/env-vars/#%E5%84%AA%E5%85%88%E9%A0%86%E4%BD%8D)を参照してください。

```yaml
version: 2.1

executors:
  node:
    docker:
      - image: cimg/node:lts
        auth:
          username: mydockerhub-user
          password: $DOCKERHUB_PASSWORD  # コンテキスト/プロジェクト UI 環境変数の参照
    environment:
     ENV: ci

jobs:
  build:
    docker:
      - image: cimg/base:stable
        auth:
          username: mydockerhub-user
          password: $DOCKERHUB_PASSWORD  # コンテキスト/プロジェクト UI 環境変数の参照
    # 以下のテスト Executor は、より明示的な "docker" Executor があれば上書きされます。 任意の環境変数が追加されます。
    executor: node
    steps:
      - run: echo "Node will not be installed."
```

上記の設定は以下のとおり解決されます。

```yaml
version: 2.1
jobs:
  build:
    docker:
      - image: cimg/base:stable
        auth:
          username: mydockerhub-user
          password: $DOCKERHUB_PASSWORD  # コンテキスト/プロジェクト UI 環境変数の参照
    environment:
<<<<<<< HEAD
     ENV: ci       # Executor で設定された値
 
     steps:
=======
     ENV: ci       # executors で設定された値
    steps:
>>>>>>> c07eaa43
      - run: echo "Node will not be installed."
```

## パラメーター化されたジョブのオーサリング
{: #authoring-parameterized-jobs }

必要なパラメーターをサブキーとしてジョブに渡すことで、`config.yml` の ワークフロー定義内で、同じジョブを複数回呼び出すことができます。 使用されている構文の詳細については、上記のパラメーターに関するセクションを参照してください。

`config.yml` でパラメーター化されたジョブを定義して呼び出す例を次に示します。

{% raw %}
```yaml
version: 2.1

jobs:
<<<<<<< HEAD
  sayhello: # パラメーター化されたジョブを定義します。
    description: A job that does very little other than demonstrate what a parameterized job looks like
    parameters:
      saywhat:
        description: "To whom shall we say hello?"
=======
  sayhello: # パラメーター化されたジョブを定義します
    description: パラメーター化されたジョブを例示する以外はほとんど何もしないジョブ
    parameters:
      saywhat:
        description: "だれにあいさつするか"
>>>>>>> c07eaa43
        default: "World"
        type: string
    machine: true
    steps:
      - run: echo "Hello << parameters.saywhat >>"

workflows:
  build:
    jobs:
      - sayhello:# パラメーター化されたジョブを呼び出します。
          saywhat: Everyone
```
{% endraw %}

**注:** 複数のワークフローでパラメーターを使用して同じジョブを複数回呼び出すと、ビルド名が変更されます (例: `sayhello-1`、`sayhello-2` など)。 ビルド名に数字が追加されないようにするには、`name` キーを利用します。 このキーに割り当てる名前は一意である必要があります。重複する場合は、ジョブ名に数字が追加されます。 以下に例を示します。

```yaml
workflows:
  build:
    jobs:
      - sayhello:
          name: build-sayhello
          saywhat: Everyone
  deploy:
    jobs:
      - sayhello:
          name: deploy-sayhello
          saywhat: All
```

### Orb 内で定義されているジョブ
{: #jobs-defined-in-an-orb }

Orb 内で宣言されているジョブは、その Orb 内のコマンドまたはグローバルコマンドを使用できます。 ただし、ジョブ宣言のスコープ外のコマンドを呼び出すことはできません。

**hello-orb**

```yaml
version: 2.1
<<<<<<< HEAD
=======
# hello-orb の yml (一部)
>>>>>>> c07eaa43
jobs:
  sayhello:
    parameters:
      saywhat:
        description: "To whom shall we say hello?"
        default: "World"
        type: string
    machine: true
    steps:
      - say:
          saywhat: "<< parameters.saywhat >>"
commands:
  saywhat:
    parameters:
      saywhat:
        type: string
    steps:
      - run: echo "<< parameters.saywhat >>"
```

**hello-orb を利用する設定ファイル**

```yaml
# config.yml
version: 2.1
orbs:
  hello-orb: somenamespace/hello-orb@volatile
workflows:
  build:
    jobs:
      - hello-orb/sayhello:
          saywhat: Everyone
```

### Executor でのパラメーターの使用
{: #using-parameters-in-executors }
{:.no_toc}

Executor でパラメーターを使用するには、その Executor の下でパラメーターを定義します。 Executor を呼び出すときは、`executor:` 宣言の下で、キーのマップ (各キーに渡すパラメーターの値を指定したもの) としてパラメーターのキーを渡します。

Executor 内のパラメーターには、`string` 型、`enum` 型、`boolean` 型を使用できます。 デフォルト値は、オプションの `default` キーを使用して指定できます。

#### パラメーター化された Executor を使用したビルドの構成例
{: #example-build-configuration-using-a-parameterized-executor }
{:.no_toc}

```yaml
version: 2.1
executors:
  python:
    parameters:
      tag:
        type: string
        default: latest
      myspecialvar:
        type: string
    docker:
      - image: cimg/python:<< parameters.tag >>
        auth:
          username: mydockerhub-user
          password: $DOCKERHUB_PASSWORD  # コンテキスト/プロジェクト UI 環境変数の参照
    environment:
      MYPRECIOUS: << parameters.myspecialvar >>
jobs:
  build:
    executor:
      name: python
      tag: "2.7"
      myspecialvar: "myspecialvalue"
```

上記は以下のとおり解決されます。

```yaml
version: 2.1
jobs:
  build:
    steps: []
    docker:
      - image: cimg/python:2.7
        auth:
          username: mydockerhub-user
          password: $DOCKERHUB_PASSWORD  # コンテキスト/プロジェクト UI 環境変数の参照
    environment:
      MYPRECIOUS: "myspecialvalue"
```

### パラメーターのスコープ
{: #the-scope-of-parameters }
{:.no_toc}

パラメーターは、パラメーターを定義したジョブまたはコマンド内でのみ有効です。 ジョブまたはコマンドから呼び出し元のコマンドにパラメーターを渡す場合は、明示的に渡す必要があります。

```yaml
version: 2.1
jobs:
  sayhello:
    parameters:
      saywhat:
<<<<<<< HEAD
        description: "To whom shall we say hello?"
=======
        description: "だれにあいさつするか"
>>>>>>> c07eaa43
        default: "World"
        type: string
    machine: true
    steps:
      - say:
          # コマンド "say" の "saywhat" パラメーターには 
          # デフォルト値が定義されていないため
          # 手動で渡す必要があります。
          saywhat: << parameters.saywhat >>
commands:
  say:
    parameters:
      saywhat:
        type: string
    steps:
      - run: echo "<< parameters.saywhat >>"
workflows:
  build:
    jobs:
      - sayhello:
          saywhat: Everyone

```

### 同じジョブの複数回の呼び出し
{: #invoking-the-same-job-multiple-times }
{:.no_toc}

1 つの設定ファイルで、同じジョブを複数回呼び出すことができます。 ビルドのインジェストにおける設定ファイルの処理時に、ジョブに名前が付けられていなければ、CircleCI で自動的に名前が生成されます。 `name` キーを使用して、重複するジョブに明示的に名前を付けることもできます。

**注:** 繰り返しジョブがワークフロー内の別のジョブのアップストリームになければならない場合は、その繰り返しジョブに明示的に名前を付ける必要があります。 たとえば、ワークフロー内でジョブ呼び出しの `requires` キーの下で使用するジョブには、明示的に名前を付ける必要があります。

```yaml
version: 2.1
workflows:
  build:
    jobs:
      - loadsay
      # このジョブには、ダウンストリームの依存関係がないため、明示的な名前は必要ありません。
      - sayhello:
          saywhat: Everyone
          requires:
            - loadsay
      # saygoodbye がジョブ依存関係としてこのジョブを要求しているため、このジョブには明示的な名前が必要です。
      - sayhello:
          name: SayHelloChad
          saywhat: Chad
      # 明示的に定義した "sayhello" を使用します。
      - saygoodbye:
          requires:
            - SayHelloChad
```

### 事前ステップと事後ステップの使用
{: #using-pre-and-post-steps }
{:.no_toc}

すべてのジョブ呼び出しは、オプションで 2つの特別な引数、`pre-steps` と `post-steps` を受け取ることができます。 `pre-steps` の下のステップは、ジョブ内の他のすべてのステップよりも前に実行されます。 `post-steps` の下のステップは、他のすべてのステップよりも後に実行されます。

事前ステップと事後ステップを使用すると、特定のジョブ内で、そのジョブを変更せずにいくつかのステップを実行できます。 これは、たとえば、ジョブの実行前にカスタムのセットアップ ステップを実行したいときに便利です。

### 事前ステップと事後ステップの定義
{: #defining-pre-and-post-steps }
{:.no_toc}

以下の例では、`build` ワークフローの `bar` ジョブ内で、事前ステップと事後ステップを定義しています。

```yaml
# config.yml
version: 2.1
jobs:
  bar:
    machine: true
    steps:
      - checkout
      - run:
          command: echo "building"
      - run:
          command: echo "testing"
workflows:
  build:
    jobs:
      - bar:
          pre-steps:
            - run:
                command: echo "install custom dependency"
          post-steps:
            - run:
                command: echo "upload artifact to s3"
```

**注:** ジョブ内の `pre-steps` キーと `post-steps` キーは、バージョン 2.1 以上の設定ファイルで使用可能です。

## 条件付きステップの定義
{: #defining-conditional-steps }

条件付きステップは、設定ファイルのコンパイル時に条件が満たされた場合にのみ、ワークフロー実行前に実行されます。 そのため、たとえば条件を使用して環境変数をチェックすることはできません。 環境変数は、実行環境のシェルでステップが実行されるまで挿入されないからです。

条件付きステップは、通常のステップがパラメーター値を入力として使用できる箇所ならどこにでも配置することができます。

たとえば、`myorb/foo: { dostuff: true }` として呼び出された場合*には*一連のステップを実行するが、`myorb/foo: { dostuff: false }` として呼び出された場合は実行しないといったコマンドを Orb で定義できます。

さらに、Orb のオーサーであれば、ジョブまたはコマンドの `steps` キーで条件付きステップを定義することもできます。

```yaml
# config.yml 内
version: 2.1
jobs:
  myjob:
    parameters:
      preinstall-foo:
        type: boolean
        default: false
    machine: true
    steps:
      - run: echo "preinstall is << parameters.preinstall-foo >>"
      - when:
          condition: << parameters.preinstall-foo >>
          steps:
            - run: echo "preinstall"
      - unless:
          condition: << parameters.preinstall-foo >>
          steps:
            - run: echo "don't preinstall"
workflows:
  workflow:
    jobs:
      - myjob:
          preinstall-foo: false
      - myjob:
          preinstall-foo: true
      - myjob # 空の文字列は false
```

**注:** 条件付きステップは、バージョン 2.1 以上の設定ファイルで使用可能です。

### **`when` ステップ**
{: #the-when-step }

`when` キーの下に、`condition` サブキーと `steps` サブキーを記述します。 `steps` サブキーは、条件が true 値であると評価された場合にのみ実行されます。

| キー        | 必須 | 種類    | 説明                                                                                      |
| --------- | -- | ----- | --------------------------------------------------------------------------------------- |
| condition | ○  | ロジック  | [ロジック ステートメント](https://circleci.com/docs/2.0/configuration-reference/#logic-statements) |
| steps     | ○  | シーケンス | 条件が true 値のときに実行するステップのリスト                                                              |
{: class="table table-striped"}

### **`unless` ステップ**
{: #the-unless-step }

`unless` キーの下に、`condition` サブキーと `steps` サブキーを記述します。 `steps` サブキーは、条件が false 値であると評価された場合にのみ実行されます。

| キー        | 必須 | 種類    | 説明                                                                                      |
| --------- | -- | ----- | --------------------------------------------------------------------------------------- |
| condition | ○  | ロジック  | [ロジック ステートメント](https://circleci.com/docs/2.0/configuration-reference/#logic-statements) |
| steps     | ○  | シーケンス | 条件が false 値のときに実行するステップのリスト                                                             |
{: class="table table-striped"}

## インライン Orb の作成
{: #writing-inline-orbs }

再利用可能な設定ファイル要素を設定ファイル内で直接定義する場合、それらの要素をインライン Orb 内にラップすることもできます。 インライン Orb は、開発に役立つほか、ローカル設定ファイル内で名前を共有する要素の名前空間を作成するときにも便利です。

インライン Orb を記述するには、設定ファイル内の Orb 宣言セクションにその Orb のキーを置き、その下に Orb エレメントを置きます。 たとえば、ある Orb を別の Orb 内にインポートして使用する (インライン Orb) 場合の設定ファイルは以下のようになります。 ここでは、インライン Orb `my-orb` に `node` Orb をインポートしています。

```yaml
version: 2.1

orbs:
  my-orb:
    orbs:
      node: circleci/node@3.0
    commands:
      my_command:
        steps:
          - run: echo "Run my tests"
    jobs:
      my_job:
        executor: node/default # Node Orb の Executor
        steps:
          - checkout
          - my_command
          - store_test_results:
              path: test-results

workflows:
  main:
    jobs:
      - my-orb/my_job

```

## 関連項目
{: #see-also }

<<<<<<< HEAD
- CircleCI で使用できる設定例は、「[サンプルの設定例]({{site.baseurl}}/2.0/sample-config/)」でご覧いただけます。
- 設定ファイル内で CircleCI Orb を使用するための詳しいレシピは、「[設定クックブック]({{site.baseurl}}/2.0/configuration-cookbook/)」で紹介しています。
- CircleCI 設定ファイルで使用できるデータベースの構成例については、「[データベースの設定例]({{site.baseurl}}/2.0/postgres-config/)」を参照してください。
=======
- CircleCI で使用できる構成例は、「[2.0 config.yml のサンプル ファイル]({{site.baseurl}}/ja/2.0/sample-config/)」でご覧いただけます。
- 設定ファイル内で CircleCI Orbs を使用するための詳しいレシピは、「[構成クックブック]({{site.baseurl}}/ja/2.0/configuration-cookbook/)」で紹介しています。
- CircleCI 設定ファイルで使用できるデータベースの構成例については、「[データベースの構成例]({{site.baseurl}}/ja/2.0/postgres-config/)」を参照してください。
>>>>>>> c07eaa43
<|MERGE_RESOLUTION|>--- conflicted
+++ resolved
@@ -788,14 +788,8 @@
           username: mydockerhub-user
           password: $DOCKERHUB_PASSWORD  # コンテキスト/プロジェクト UI 環境変数の参照
     environment:
-<<<<<<< HEAD
-     ENV: ci       # Executor で設定された値
- 
-     steps:
-=======
      ENV: ci       # executors で設定された値
     steps:
->>>>>>> c07eaa43
       - run: echo "Node will not be installed."
 ```
 
@@ -811,19 +805,11 @@
 version: 2.1
 
 jobs:
-<<<<<<< HEAD
-  sayhello: # パラメーター化されたジョブを定義します。
-    description: A job that does very little other than demonstrate what a parameterized job looks like
-    parameters:
-      saywhat:
-        description: "To whom shall we say hello?"
-=======
   sayhello: # パラメーター化されたジョブを定義します
     description: パラメーター化されたジョブを例示する以外はほとんど何もしないジョブ
     parameters:
       saywhat:
         description: "だれにあいさつするか"
->>>>>>> c07eaa43
         default: "World"
         type: string
     machine: true
@@ -863,10 +849,7 @@
 
 ```yaml
 version: 2.1
-<<<<<<< HEAD
-=======
 # hello-orb の yml (一部)
->>>>>>> c07eaa43
 jobs:
   sayhello:
     parameters:
@@ -966,11 +949,7 @@
   sayhello:
     parameters:
       saywhat:
-<<<<<<< HEAD
-        description: "To whom shall we say hello?"
-=======
         description: "だれにあいさつするか"
->>>>>>> c07eaa43
         default: "World"
         type: string
     machine: true
@@ -1166,12 +1145,6 @@
 ## 関連項目
 {: #see-also }
 
-<<<<<<< HEAD
-- CircleCI で使用できる設定例は、「[サンプルの設定例]({{site.baseurl}}/2.0/sample-config/)」でご覧いただけます。
-- 設定ファイル内で CircleCI Orb を使用するための詳しいレシピは、「[設定クックブック]({{site.baseurl}}/2.0/configuration-cookbook/)」で紹介しています。
-- CircleCI 設定ファイルで使用できるデータベースの構成例については、「[データベースの設定例]({{site.baseurl}}/2.0/postgres-config/)」を参照してください。
-=======
 - CircleCI で使用できる構成例は、「[2.0 config.yml のサンプル ファイル]({{site.baseurl}}/ja/2.0/sample-config/)」でご覧いただけます。
 - 設定ファイル内で CircleCI Orbs を使用するための詳しいレシピは、「[構成クックブック]({{site.baseurl}}/ja/2.0/configuration-cookbook/)」で紹介しています。
-- CircleCI 設定ファイルで使用できるデータベースの構成例については、「[データベースの構成例]({{site.baseurl}}/ja/2.0/postgres-config/)」を参照してください。
->>>>>>> c07eaa43
+- CircleCI 設定ファイルで使用できるデータベースの構成例については、「[データベースの構成例]({{site.baseurl}}/ja/2.0/postgres-config/)」を参照してください。