--- conflicted
+++ resolved
@@ -56,10 +56,6 @@
 
 == Windows セルフホストランナーの Continuous モードと Single task モード
 
-<<<<<<< HEAD
-By default, Windows self-hosted runners run in <<runner-config-reference#runner-mode,single task mode>> in order to ensure high reliablity of the underlying technology that the self-hosted runner uses to execute jobs. This is the **recommended mode** for Windows self-hosted runners.
-=======
 Windows セルフホストランナーはデフォルトでは、セルフホストランナーがジョブの実行に使用する基盤テクノロジーの信頼性を高めるために、 <<runner-config-reference#runner-mode,Single task モード>> で実行されます。 Windows セルフホストランナーではこちらが、*推奨モード*です。 
->>>>>>> c8466ed4
 
 A Windows self-hosted runner *can* be run in `continuous` mode, however, doing so eliminates the guarantee of a clean job environment.  ジョブが期待どおりに実行されず、失敗する可能性があります。