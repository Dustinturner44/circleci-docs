--- conflicted
+++ resolved
@@ -234,15 +234,11 @@
 #### **`docker`** / **`machine`** / **`macos`** (_executor_)
 {: #docker-machine-macos-windows-executor }
 
-<<<<<<< HEAD
 CircleCI ではジョブを実行する実行環境を複数ご用意しています。 実行環境を指定するには、_Executor_を選択し、イメージとリソースクラスを指定します。 Executor により、ジョブを実行する基盤テクノロジーや環境、オペレーションシステムが決まります。
 
 `docker` (Linux)、`machine` (LinuxVM、Windows、GPU、Arm)、または `macos` Executor を使って実行ジョブを設定し、必要なツールとパッケージを使ってイメージとリソースクラスを指定します。
 
-実行環境やイメージに関する詳細は、[実行環境の概要]({{ site.baseurl }}/ja/2.0/executor-intro/)をご覧ください。
-=======
-CircleCIでは、複数の実行環境を用意しており、 これらを _Executor_ と呼んでいます。 Executor では、ジョブを実行する基盤テクノロジーまたは環境を定義します。 `docker`、`machine`、`macos`、または `windows` の Executor で実行するジョブをセットアップし、必要なツールとパッケージを含むイメージを指定します。 Executor の詳細については、 [実行環境]({{ site.baseurl }}/ja/executor-intro/) のページをご覧ください。
->>>>>>> de0fd5ee
+実行環境やイメージに関する詳細は、[実行環境の概要]({{ site.baseurl }}/ja/executor-intro/)をご覧ください。
 
 #### `docker`
 {: #docker }
@@ -429,30 +425,6 @@
       xcode: "12.5.1"
 ```
 
-<<<<<<< HEAD
-=======
-#### **`windows`**
-{: #windows }
-
-CircleCI は、Windows 上でのジョブ実行をサポートしています。 Windows 仮想マシンでジョブを実行するには、`windows` キーをジョブ設定の最上位に追加する必要があります。 Orb を使用すると、Windows ジョブを簡単にセットアップできます。 Windows ジョブを実行する際の前提条件と、Windows マシンで提供される機能の詳細については、「[Windows での Hello World]({{ site.baseurl }}/ja/hello-world-windows)」を参照してください。
-
-**例:** Windows Executor を使用して単純なジョブを実行する場合
-
-```yaml
-version: 2.1
-
-orbs:
-  win: circleci/windows@4.1.1
-
-jobs:
-  build:
-    executor: win/default
-    steps:
-      - checkout
-      - run: echo 'Hello, Windows'
-```
-
->>>>>>> de0fd5ee
 #### **`branches` – 廃止予定**
 {: #branches-deprecated }
 
@@ -516,24 +488,8 @@
       ... // other config
 ```
 
-<<<<<<< HEAD
 ##### Linux VM 実行環境
 {: #linuxvm-execution-environment }
-=======
-`resource_class` を使用して[ランナーインスタンス]({{site.baseurl}}/ja/runner-overview/#section=configuration)を設定することもできます。
-
-例えば下記のようにします。
-
-```yaml
-jobs:
-  job_name:
-    machine: true
-    resource_class: my-namespace/my-runner
-```
-
-##### Machine Executor (Linux)
-{: #machine-executor-linux }
->>>>>>> de0fd5ee
 
 {% include snippets/ja/machine-resource-table.md %}
 
@@ -647,12 +603,8 @@
         - run: Write-Host 'Hello, Windows'
 ```
 
-<<<<<<< HEAD
 ##### GPU 実行環境 (Linux)
 {: #gpu-execution-environment-linux }
-=======
-Windows Executor の詳細と例については、[Windows 実行環境の利用]({{ site.baseurl }}/ja/using-windows/) を参照してください。
->>>>>>> de0fd5ee
 
 {% include snippets/ja/gpu-linux-resource-table.md %}
 
@@ -931,17 +883,10 @@
 
 `when` キーや `unless` キーを使うことで条件付きのステップを作ることができます。 `when` キーの下に、`condition` サブキーと `steps` サブキーを記述します。 `when` ステップの用途として考えられるのは、事前に Workflows を実行して確認した（コンパイルの時点で決定される）条件に基づいて実行するために、コマンドとジョブの設定をカスタマイズする、といったものです。 詳細は「コンフィグを再利用する」の[「条件付きステップ」]({{ site.baseurl }}/ja/reusing-config/#defining-conditional-steps)を参照してください。
 
-<<<<<<< HEAD
-| キー        | 必須 | タイプ   | 説明                                                                             |
-| --------- | -- | ----- | ------------------------------------------------------------------------------ |
-| condition | ○  | ロジック  | [ロジック ステートメント]({{site.baseurl}}/ja/2.0/configuration-reference/#logic-statements) |
-| steps     | ○  | シーケンス | 条件が true のときに実行されるステップの一覧                                                      |
-=======
 | キー        | 必須 | タイプ   | 説明                                                                                |
 | --------- | -- | ----- | --------------------------------------------------------------------------------- |
 | condition | ○  | ロジック  | [ロジック ステートメント]({{site.baseurl}}/ja/configuration-reference/#logic-statements) |
 | steps     | ○  | シーケンス | 条件が true のときに実行されるステップの一覧                                                         |
->>>>>>> de0fd5ee
 {: class="table table-striped"}
 
 **例**
