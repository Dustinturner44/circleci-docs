---
layout: classic-docs
title: CircleCI の設定
short-title: CircleCI の設定
description: .circleci/config.yml に関するリファレンス
order: 20
redirect_from: /2.0/configuration/
readtime: false
version:
  - クラウド
  - Server v3.x
  - Server v2.x
suggested:
  - 
    title: 6 つの設定オプション
    link: https://circleci.com/ja/blog/six-optimization-tips-for-your-config/
  - 
    title: ダイナミックコンフィグの紹介
    link: https://discuss.circleci.com/t/intro-to-dynamic-config-via-setup-workflows/39868
  - 
    title: ダイナミックコンフィグの使用
    link: https://circleci.com/ja/blog/building-cicd-pipelines-using-dynamic-config/
  - 
    title: ローカル CLI を使用した設定の確認
    link: https://support.circleci.com/hc/ja/articles/360006735753?input_string=configuration+error
  - 
    title: ジョブをトリガーする方法
    link: https://support.circleci.com/hc/en-us/articles/360041503393?input_string=changes+in+v2+api
---

このドキュメントは、`.circleci/config.yml` ファイルで使用される CircleCI 2.x 設定キーのリファレンスガイドです。

`config.yml` の全体は「[サンプルコード](#サンプル-コード)」で確認できます。

---

* 目次
{:toc}


## **`setup`**
{: #setup }

| キー    | 必須 | タイプ   | 説明                                                                                  |
| ----- | -- | ----- | ----------------------------------------------------------------------------------- |
| setup | ×  | ブール値型 | config.yaml で[ダイナミック コンフィグ]({{ site.baseurl }}/ja/2.0/dynamic-config/)機能を使用するように指定します。 |
{: class="table table-striped"}

`setup` フィールドを指定すると、プライマリ `.circleci` 親ディレクトリ外部にある設定ファイルのトリガー、パイプライン パラメーターの更新、およびカスタマイズされた設定ファイルの生成を、条件に従って実行できます。

## **`version`**
{: #version }

| キー      | 必須 | タイプ  | 説明                                                                                                                                                                           |
| ------- | -- | ---- | ---------------------------------------------------------------------------------------------------------------------------------------------------------------------------- |
| version | ○  | 文字列型 | `2`、`2.0`、または `2.1`。`.circleci/config.yml` ファイルの簡素化、再利用、パラメータ化ジョブの利用に役立つバージョン 2.1 の新しいキーの概要については、[設定ファイルの再利用に関するドキュメント]({{ site.baseurl }}/ja/2.0/reusing-config/)を参照してください。 |
{: class="table table-striped"}

`version` フィールドは、将来的にサポートの終了や 破壊的変更に対して警告するかどうかの判断に用いられます。

## **`orbs`** (version: 2.1 が必須)
{: #orbs-requires-version-21 }

| キー        | 必須 | 型   | 説明                                                                                                                                                                         |
| --------- | -- | --- | -------------------------------------------------------------------------------------------------------------------------------------------------------------------------- |
| orbs      | ×  | マップ | ユーザーが選択した名前から Orb 参照 (文字列) または Orb 定義 (マップ) へのマップ。 Orb 定義は、2.1 設定ファイルの Orb 関連サブセットである必要があります。 詳細については、[Orb の作成に関するドキュメント]({{ site.baseurl }}/ja/2.0/creating-orbs/)を参照してください。 |
| executors | ×  | マップ | Executor 定義への文字列のマップ。 後述の [executors]({{ site.baseurl }}/ja/2.0/configuration-reference/#executors-requires-version-21) セクションも参照してください。                                    |
| commands  | ×  | マップ | コマンドを定義するコマンド名のマップ。 下記 [commands]({{ site.baseurl }}/ja/2.0/configuration-reference/#commands-requires-version-21) のセクションを参照してください。                                        |
{: class="table table-striped"}

以下の例は、承認済みの `circleci` 名前空間に置かれた `hello-build` という名前の Orb を呼び出します。

```yaml
version: 2.1
orbs:
    hello: circleci/hello-build@0.0.5
workflows:
    "Hello Workflow":
        jobs:
          - hello/hello-build
```
`circleci/hello-build@0.0.5` が完全認証された Orb の参照先ですが、この例では `hello` がその Orb の参照名となります。 Orb の詳細については[こちら](https://circleci.com/ja/orbs/)を参照してください。 [Orb の使用]({{site.baseurl}}/ja/2.0/orb-intro/) および [Orb のオーサリング]({{site.baseurl}}/ja/2.0/orb-author-intro/) に関するドキュメントもご覧ください。 パブリック Orb のリストは、[Orb レジストリ](https://circleci.com/ja/developer/orbs)をご覧ください。

## **`commands`** (version: 2.1 が必須)
{: #commands-requires-version-21 }

commands では、ジョブ内で実行する一連のステップをマップとして定義します。これにより、複数のジョブで 1 つのコマンド定義を再利用できます。 詳細については、[再利用可能な設定ファイルリファレンスガイド]({{ site.baseurl }}/ja/2.0/reusing-config/)を参照してください。

| キー          | 必須 | タイプ   | 説明                                                                                                                                                               |
| ----------- | -- | ----- | ---------------------------------------------------------------------------------------------------------------------------------------------------------------- |
| steps       | ○  | シーケンス | コマンドの呼び出し元のジョブ内で実行される一連のステップ。                                                                                                                                    |
| parameters  | ×  | マップ   | パラメーター キーのマップ。 詳細は「[コンフィグを再利用する]({{ site.baseurl }}/ja/2.0/reusing-config/)」内の「[パラメーター構文]({{ site.baseurl }}/ja/2.0/reusing-config/#parameter-syntax)」を参照してください。 |
| description | ×  | 文字列型  | コマンドの目的を記述する文字列。                                                                                                                                                 |
{: class="table table-striped"}

例

```yaml
commands:
  sayhello:
    description: "デモ用の簡単なコマンド"
    parameters:
      to:
        type: string
        default: "Hello World"
    steps:
      - run: echo << parameters.to >>
```

## **`parameters`** (version: 2.1 が必須)
{: #parameters-requires-version-21 }
設定ファイル内で使用するパイプラインパラメーターが宣言されます。 使用方法の詳細については、[パイプラインの値とパラメーター]({{ site.baseurl }}/ja/2.0/pipeline-variables#pipeline-parameters-in-configuration)を参照してください。

| キー         | 必須 | タイプ | 説明                                                                                                                            |
| ---------- | -- | --- | ----------------------------------------------------------------------------------------------------------------------------- |
| parameters | ×  | マップ | パラメーター キーのマップ。 `文字列`、`ブール値`、`整数`、`列挙型`がサポートされています。 [パラメーターの構文]({{ site.baseurl }}/ja/2.0/reusing-config/#パラメーターの構文)を参照してください。 |
{: class="table table-striped"}

## **`executors`** (version: 2.1 が必須)
{: #executors-requires-version-21 }

Executor は、ジョブステップの実行環境を定義するものです。Executor を 1 つ定義すると複数のジョブで再利用できます。

| キー                | 必須               | 型    | 説明                                                                                                                                 |
| ----------------- | ---------------- | ---- | ---------------------------------------------------------------------------------------------------------------------------------- |
| docker            | ○ <sup>(1)</sup> | リスト  | [docker Executor](#docker) 用のオプション。                                                                                                |
| resource_class    | ×                | 文字列型 | ジョブ内の各コンテナに割り当てられる CPU と RAM の量                                                                                                    |
| machine           | ○ <sup>(1)</sup> | マップ  | [machine Executor](#machine) 用のオプション。                                                                                              |
| macos             | ○ <sup>(1)</sup> | マップ  | [macOS Executor](#macos) 用のオプション。                                                                                                  |
| windows           | ○ <sup>(1)</sup> | マップ  | 現在、[Windows Executor](#windows) は Orb に対応しています。 [こちらの Orb](https://circleci.com/developer/ja/orbs/orb/circleci/windows) を参照してください。 |
| shell             | ×                | 文字列型 | すべてのステップで実行コマンドに使用するシェル。 各ステップ内の `shell` でオーバーライドできます (デフォルト設定については、[デフォルトのシェル オプション](#デフォルトのシェル-オプション)を参照してください)。                 |
| working_directory | ×                | 文字列型 | ステップを実行するディレクトリ。 絶対パスとして解釈されます。                                                                                                    |
| environment       | ×                | マップ  | 環境変数の名前と値のマップです。                                                                                                                   |
{: class="table table-striped"}

<sup>(1)</sup> 各ジョブにいずれか 1 つの Executor タイプを指定する必要があります。 2 つ以上指定するとエラーが発生します。

例

```yaml
version: 2.1
executors:
  my-executor:
    docker:
      - image: cimg/ruby:3.0.3-browsers
        auth:
          username: mydockerhub-user
          password: $DOCKERHUB_PASSWORD  # コンテキスト/プロジェクト UI 環境変数の参照

jobs:
  my-job:
    executor: my-executor
    steps:
      - run: echo outside the executor
```

パラメーター付き Executor の例は、[設定の再利用]({{ site.baseurl }}/ja/2.0/reusing-config/)の[Executor でパラメーターを使う]({{site.baseurl}}/ja/2.0/reusing-config/#using-parameters-in-executors) のセクションをご覧ください。

## **`jobs`**
{: #jobs }

ワークフローは 1 つ以上の一意の名前付きジョブで構成し、 それらのジョブは `jobs` マップで指定します。[2.0 config.yml のサンプル]({{ site.baseurl }}/ja/2.0/sample-config/)で `jobs` マップの例を 2 つ紹介しています。 ジョブの名前がマップのキーとなり、ジョブを記述するマップが値となります。

**注:** ジョブの最大実行時間は、Free プランでは 1 時間、Performance プランでは 3 時間、Scale プランでは 5 時間となります。 ジョブがタイムアウトする場合は、より大きな[リソースクラス]({{site.baseurl}}/ja/2.0/configuration-reference/#resourceclass)の使用や、[並列実行]({{site.baseurl}}/ja/2.0/parallelism-faster-jobs)を検討してください。  また、料金プランのアップグレードや、[ワークフロー]({{ site.baseurl }}/ja/2.0/workflows/)を利用した複数のジョブの同時実行も可能です。

### **<`job_name`>**
{:job-name}

各ジョブは、キーとなるジョブ名と値となるマップで構成されます。 名前は、その `jobs` リスト内で一意である必要があります。 値となるマップでは下記の属性を使用できます。

| キー                | 必須               | タイプ  | 説明                                                                                                                                                                                                                                                                                                                                                                                                                                      |
| ----------------- | ---------------- | ---- | --------------------------------------------------------------------------------------------------------------------------------------------------------------------------------------------------------------------------------------------------------------------------------------------------------------------------------------------------------------------------------------------------------------------------------------- |
| docker            | ○ <sup>(1)</sup> | リスト  | [docker Executor](#docker) 用のオプション。                                                                                                                                                                                                                                                                                                                                                                                                     |
| machine           | ○ <sup>(1)</sup> | マップ  | [machine Executor](#machine) 用のオプション。                                                                                                                                                                                                                                                                                                                                                                                                   |
| macos             | ○ <sup>(1)</sup> | マップ  | [macOS Executor](#macos) 用のオプション。                                                                                                                                                                                                                                                                                                                                                                                                       |
| shell             | ×                | 文字列型 | すべてのステップで実行コマンドに使用するシェル。 各ステップ内の `shell` でオーバーライドできます (デフォルト設定については、[デフォルトのシェル オプション](#デフォルトのシェル-オプション)を参照してください)。                                                                                                                                                                                                                                                                                                                      |
| parameters        | ×                | マップ  | `ワークフロー`において `job` を明示的に構成可能にする[パラメーター](#parameters)。                                                                                                                                                                                                                                                                                                                                                                                   |
| steps             | ○                | リスト  | 実行する[ステップ](#steps)のリスト。                                                                                                                                                                                                                                                                                                                                                                                                                 |
| working_directory | ×                | 文字列型 | ステップを実行するディレクトリ。 絶対パスとして解釈されます。 デフォルトは `~/project` となります（この `project` は文字列リテラルで、特定のプロジェクト名ではありません）。 ジョブ内の実行プロセスは、このディレクトリを参照するために環境変数 `$CIRCLE_WORKING_DIRECTORY` を使えます。 **注:** YAML 設定ファイルに記述したパスは展開_されません_。`store_test_results.path` を `$CIRCLE_WORKING_DIRECTORY/tests` と設定しても、CircleCI は文字どおり "`$CIRCLE_WORKING_DIRECTORY`" という、`$` 記号を含む名前のディレクトリ内に、サブディレクトリ `test` を格納しようとします。 `working_directory` で指定したディレクトリが存在しないときは自動で作成されます。 |
| parallelism       | ×                | 整数型  | このジョブを実行する並列インスタンスの数 (デフォルトは 1)。                                                                                                                                                                                                                                                                                                                                                                                                        |
| environment       | ×                | マップ  | 環境変数の名前と値のマップです。                                                                                                                                                                                                                                                                                                                                                                                                                        |
| branches          | ×                | マップ  | ワークフローまたはバージョン 2.1 の設定ファイル**以外**の構成に含まれる 1 つのジョブに対し、特定のブランチでの実行を許可またはブロックするルールを定義するマップ (デフォルトではすべてのブランチでの実行が許可されます)。 Workflows やバージョン 2.1 のコンフィグにおけるジョブやブランチに関する設定については [Workflows](#workflows) を参照してください。                                                                                                                                                                                                                              |
| resource_class    | ×                | 文字列型 | ジョブ内の各コンテナに割り当てられる CPU と RAM の量                                                                                                                                                                                                                                                                                                                                                                                                         |
{: class="table table-striped"}

<sup>(1)</sup> 各ジョブにいずれか 1 つの Executor タイプを指定する必要があります。 2 つ以上指定するとエラーが発生します。

#### `environment`
{: #environment }
環境変数の名前と値のマップです。 環境変数の定義と使用について、また様々な設定方法の優先順位については、[環境変数の使用]({{site.baseurl}}/ja/2.0/env-vars/)のページを参照してください。

#### `parallelism`
{: #parallelism }

`parallelism` を 2 以上に設定すると、設定した数の Executor がそれぞれセットアップされ、そのジョブのステップを並列に実行します。 この機能はテストステップを最適化するために使用します。 CircleCI CLI を使って並列コンテナにテス スイートを分割すると、ジョブの実行時間を短縮できます。 ただし、並列実行をするように設定していても 1 つの Executor でしか実行されない場合もあります。 詳しくは[テストの並列実行]({{ site.baseurl }}/ja/2.0/parallelism-faster-jobs/)を参照してください。

例

```yaml
jobs:
  build:
    docker:
      - image: buildpack-deps:trusty
        auth:
          username: mydockerhub-user
          password: $DOCKERHUB_PASSWORD  # context / project UI env-var reference
    environment:
      FOO: bar
    parallelism: 3
    resource_class: large
    working_directory: ~/my-app
    steps:
      - run: go test -v $(go list ./... | circleci tests split)
```

#### `parameters`
{: #parameters }
`parameters` は、[`job` を `workflow` で呼び出す](#jobs-in-workflow)ときに使用できます。

予約されているパラメーター名は以下のとおりです。

* `name`
* `requires`
* `context`
* `type`
* `filters`
* `matrix`
<!-- Others? -->
<!-- branches & type pass `circleci config validate`. Strange -->

詳細については、「[パラメーターの構文]({{ site.baseurl }}/ja/2.0/reusing-config/#parameter-syntax)」<!-- この参照先では、job-parameters に許可されている型については触れていません。-->を参照してください。


#### **`docker`**/**`machine`**/**`macos`**/**`windows`** (_Executor_)
{: #docker-machine-macos-windows-executor }

CircleCIでは、複数の実行環境を用意しており、 これらを _Executor_ と呼んでいます。 Executor では、ジョブを実行する基盤テクノロジーまたは環境を定義します。 `docker`、`machine`、`macos`、または `windows` の Executor で実行するジョブをセットアップし、必要なツールとパッケージを含むイメージを指定します。 Learn more about executors in the [Introduction to Execution Environments]({{ site.baseurl }}/2.0/executor-intro/).

#### `docker`
{: #docker }

`docker` キーは下記の要素を用いて設定します。

| キー          | 必須 | タイプ       | 説明                                                                                                                                                                                 |
| ----------- | -- | --------- | ---------------------------------------------------------------------------------------------------------------------------------------------------------------------------------- |
| image       | ○  | 文字列型      | 使用するカスタム Docker イメージの名前。 ジョブで最初に記述した `image` は、すべてのステップを実行するプライマリコンテナとなります。                                                                                                        |
| name        | ×  | 文字列型      | `name` では、セカンダリサービスコンテナにアクセスする際の名前を定義します。   デフォルトはどのサービスも `localhost` 上で直接見える状態になっています。  これは、例えば同じサービスのバージョン違いを複数立ち上げるときなど、localhost とは別のホスト名を使いたい場合に役立ちます。                        |
| entrypoint  | ×  | 文字列またはリスト | コンテナのローンチ時に実行するコマンド。 `entrypoint` は、イメージの [`ENTRYPOINT`](https://docs.docker.com/engine/reference/builder/#entrypoint) をオーバーライドします。                                                |
| command     | ×  | 文字列またはリスト | コンテナのローンチ時に PID 1 として使用するコマンド (または entrypoint の引数)。 `command` は、イメージの `COMMAND` をオーバーライドします。 イメージに `ENTRYPOINT` がある場合は、それに渡す引数として扱われます。イメージに `ENTRYPOINT` がない場合は、実行するコマンドとして扱われます。 |
| user        | ×  | 文字列型      | Docker コンテナ内でコマンドを実行するユーザー。                                                                                                                                                        |
| environment | ×  | マップ       | 環境変数の名前と値のマップです。 `environment` 設定は、ジョブステップではなく Docker コンテナによって実行されるエントリポイントとコマンドに適用されます。                                                                                           |
| auth        | ×  | マップ       | 標準の `docker login` 認証情報を用いたレジストリの認証情報。                                                                                                                                             |
| aws_auth    | ×  | マップ       | AWS Elastic Container Registry (ECR) の認証情報。                                                                                                                                        |
{: class="table table-striped"}

[プライマリコンテナ]({{ site.baseurl }}/ja/2.0/glossary/#primary-container) (リストの最初にあるコンテナ) については、設定ファイルで `command` も `entrypoint` も指定されていない場合、イメージ内のすべての `ENTRYPOINT` と `COMMAND` が無視されます。 というのも、プライマリコンテナは通常 `steps` の実行のみに使用されるもので `ENTRYPOINT` 用ではなく、`ENTRYPOINT` は大量のリソースを消費したり、予期せず終了したりする可能性があるためです \[カスタムイメージ\]({{ site.baseurl }}/ja/2.0/custom-images/#adding-an-entrypoint) はこの動作を無効にし、強制的に `ENTRYPOINT` を実行する場合があります。

タグやハッシュ値でイメージのバージョンを指定することもできます。 公式の Docker レジストリ（デフォルトは Docker Hub）のパブリックイメージはどんなものでも自由に使えます。 Learn more about specifying images on the [Using the Docker Execution Environment]({{ site.baseurl }}/2.0/using-docker) page.

Docker Hub など、一部のレジストリでは、匿名ユーザーによる Docker のプル回数に上限が設定されている場合があります。  こうした場合にプライベートイメージとパブリックイメージをプルするには、認証を行うことをお勧めします。 ユーザー名とパスワードは `auth` フィールドで指定できます。  詳細については、「[Docker の認証付きプルの使用]({{ site.baseurl }}/ja/2.0/private-images/)」を参照してください。

例

```yaml
jobs:
  build:
    docker:
      - image: buildpack-deps:trusty # primary container
        auth:
          username: mydockerhub-user
          password: $DOCKERHUB_PASSWORD  # context / project UI env-var reference
        environment:
          ENV: CI

      - image: mongo:2.6.8
        auth:
          username: mydockerhub-user
          password: $DOCKERHUB_PASSWORD  # context / project UI env-var reference
        command: [--smallfiles]

      - image: postgres:14.2
        auth:
          username: mydockerhub-user
          password: $DOCKERHUB_PASSWORD  # context / project UI env-var reference
        environment:
          POSTGRES_USER: user

      - image: redis@sha256:54057dd7e125ca41afe526a877e8bd35ec2cdd33b9217e022ed37bdcf7d09673
        auth:
          username: mydockerhub-user
          password: $DOCKERHUB_PASSWORD  # context / project UI env-var reference

      - image: acme-private/private-image:321
        auth:
          username: mydockerhub-user
          password: $DOCKERHUB_PASSWORD  # context / project UI env-var reference
```

[AWS ECR](https://aws.amazon.com/ecr/) にホストしているイメージを使うには AWS 認証情報での認証が必要です。 デフォルトでは、CircleCI はプロジェクト環境変数で指定した `AWS_ACCESS_KEY_ID` と `AWS_SECRET_ACCESS_KEY` を AWS 認証情報に使用します。 下記のように `aws_auth` フィールドを用いて認証情報をセットすることも可能です。

```yaml
jobs:
  build:
    docker:
      - image: account-id.dkr.ecr.us-east-1.amazonaws.com/org/repo:0.1
        aws_auth:
          aws_access_key_id: AKIAQWERVA  # 文字列リテラル値を指定するか
          aws_secret_access_key: $ECR_AWS_SECRET_ACCESS_KEY  # UI から設定したプロジェクトの環境変数を参照するように指定します
```

#### **`machine`**
{: #machine }

The machine executor is configured using the `machine` key, which takes a map:

<<<<<<< HEAD
| キー                     | 必須 | タイプ   | 説明                                                                                                                                                                                                                                         |
| ---------------------- | -- | ----- | ------------------------------------------------------------------------------------------------------------------------------------------------------------------------------------------------------------------------------------------ |
| イメージ                   | ○  | 文字列型  | 使用する仮想マシンイメージ。 View [available images](#available-linux-machine-images). **注:** このキーは、オンプレミス環境における　Linux VM では**サポートされません**。 プライベート環境における `michine` Executor のイメージのカスタマイズに関する詳細は、[VM サービス]({{ site.baseurl }}/ja/2.0/vm-service)を参照してください。 |
| docker_layer_caching | ×  | ブール値型 | `true` に設定すると、[Docker レイヤー キャッシュ]({{ site.baseurl }}/2.0/docker-layer-caching)が有効になります。                                                                                                                                                    |
=======
| キー                     | 必須 | タイプ   | 説明                                                                                                                                                                                                                          |
| ---------------------- | -- | ----- | --------------------------------------------------------------------------------------------------------------------------------------------------------------------------------------------------------------------------- |
| イメージ                   | ○  | 文字列型  | 使用する仮想マシンイメージ。 [使用可能なイメージ](#使用可能な-machine-イメージ)を参照してください。 **注:** このキーは、オンプレミス環境における　Linux VM では**サポートされません**。 プライベート環境における `michine` Executor のイメージのカスタマイズに関する詳細は、[VM サービス]({{ site.baseurl }}/ja/2.0/vm-service)を参照してください。 |
| docker_layer_caching | ×  | ブール値型 | `true` に設定すると、[Docker レイヤー キャッシュ]({{ site.baseurl }}/ja/2.0/docker-layer-caching)が有効になります。                                                                                                                                     |
>>>>>>> a90c0e50
{: class="table table-striped"}


例

```yaml
version: 2.1
jobs:
  build:
    machine:
      image: ubuntu-2004:202010-01
    steps:
      - checkout
      - run:
          name: "テスト"
          command: echo "Hi"
```

##### 使用可能な Linux `machine` イメージ
{: #available-linux-machine-images }

**設定ファイルでイメージを指定することを強くおすすめします。**CircleCI は、`image` フィールドで指定可能なマシン イメージを複数サポートしています。 イメージの一覧は、Developer Hub の [Ubuntu 20.04 ページ](https://circleci.com/developer/machine/image/ubuntu-2004) で確認できます。 各イメージで使用可能なソフトウェアについての詳細な情報は、 [Discuss フォーラム](https://discuss.circleci.com/tag/machine-images) でご確認ください。

* `ubuntu-2204:2022.04.1` - Ubuntu 22.04, Docker v20.10.14, Docker Compose v2.4.1,
* `ubuntu-2004:2022.04.1` - Ubuntu 22.04, Docker v20.10.14, Docker Compose v2.4.1,
* `ubuntu-2004:202201-02` - Ubuntu 20.04, Docker v20.10.12, Docker Compose v1.29.2, Google Cloud SDK updates
* `ubuntu-2004:202201-01` - Ubuntu 20.04, Docker v20.10.12, Docker Compose v1.29.2
* `ubuntu-2004:202111-02` - Ubuntu 20.04, Docker v20.10.11, Docker Compose v1.29.2, log4j updates
* `ubuntu-2004:202111-01` - Ubuntu 20.04, Docker v20.10.11, Docker Compose v1.29.2,
* `ubuntu-2004:202107-02` - Ubuntu 20.04, Docker v20.10.7, Docker Compose v1.29.2,
* `ubuntu-2004:202104-01` - Ubuntu 20.04、Docker v20.10.6、Docker Compose v1.29.1
* `ubuntu-2004:202101-01` - Ubuntu 20.04、Docker v20.10.2、Docker Compose v1.28.2
* `ubuntu-2004:202010-01` - Ubuntu 20.04、Docker v19.03.13、Docker Compose v1.27.4 (`ubuntu-2004:202008-01` はエイリアス)

* `ubuntu-1604:202104-01` - Ubuntu 16.04、Docker v19.03.15、Docker Compose v1.29.1 (最終版のリリース)
* `ubuntu-1604:202101-01` - Ubuntu 16.04、Docker v19.03.14、Docker Compose v1.28.2 (最新版の 1 つ前のリリース)
* `ubuntu-1604:202010-01` - Ubuntu 16.04、Docker v19.03.13、Docker Compose v1.27.4
* `ubuntu-1604:202007-01` - Ubuntu 16.04、Docker v19.03.12、Docker Compose v1.26.1
* `ubuntu-1604:202004-01` - Ubuntu 16.04、Docker v19.03.8、Docker Compose v1.25.5
* `ubuntu-1604:201903-01` - Ubuntu 16.04、Docker v18.09.3、Docker Compose v1.23.1

***注:*** *Ubuntu 16.04 LTS は 2021 年 4 月にサポート期間が終了し、Canonical によるサポートが終了します。 その結果、`ubuntu-1604:202104-01`が CircleCI がリリースする最後の Ubuntu 16.04 イメージとなります。*

Ubuntu 14.04 および 16.04 マシンイメージはすでにサポートが終了し、[2022 年 5 月 31 日に提供を終了します。](https://circleci.com/blog/ubuntu-14-16-image-deprecation/) この 2 つのイメージは、2022 年の 3 月 29 日と 4 月 26 日に、提供を一時的に中断します。 [14.04]({{ site.baseurl }}/ja/2.0/images/linux-vm/14.04-to-20.04-migration/) および [16.04]({{ site.baseurl }}/ja/2.0/images/linux-vm/16.04-to-20.04-migration/) イメージからの移行をお願いいたします。
{: class="alert alert-warning"}

machine Executor は、ジョブまたはワークフローで Docker イメージをビルドするときに便利な [Docker レイヤー キャッシュ]({{ site.baseurl }}/ja/2.0/docker-layer-caching)をサポートします。

##### 使用可能な Linux GPU イメージ
{: #available-linux-gpu-images }

[Linux GPU Executor](#gpu-executor-linux) では、次のイメージが使用可能です。

* `ubuntu-2004-cuda-11.4:202110-01` - CUDA v11.4.2, Docker v20.10.7, nvidia-container-toolkit v1.5.1-1
* `ubuntu-2004-cuda-11.2:202103-01` - CUDA v11.2.1, Docker v20.10.5, nvidia-container-toolkit v1.4.2-1
* `ubuntu-1604-cuda-11.1:202012-01` - CUDA v11.1、Docker v19.03.13、nvidia-container-toolkit v1.4.0-1
* `ubuntu-1604-cuda-10.2:202012-01` - CUDA v10.2、Docker v19.03.13、nvidia-container-toolkit v1.3.0-1
* `ubuntu-1604-cuda-10.1:201909-23` - CUDA v10.1、Docker v19.03.0-ce、nvidia-docker v2.2.2
* `ubuntu-1604-cuda-9.2:201909-23` - CUDA v9.2、Docker v19.03.0-ce、nvidia-docker v2.2.2

##### 使用可能な Windows GPU イメージ
{: #available-windows-gpu-image }

[Windows GPU Executor](#gpu-executor-windows) では、次のイメージが使用可能です。

* `windows-server-2019-nvidia:stable` - Windows Server 2019、CUDA 10.1。 このイメージはデフォルトです。

**例**

```yaml
version: 2.1

jobs:
  build:
    machine:
      image: windows-server-2019-nvidia:stable
```

#### **`macos`**
{: #macos }

CircleCI は [macOS](https://developer.apple.com/macos/) 上でのジョブ実行をサポートしています。macOS アプリケーションや [iOS](https://developer.apple.com/ios/) アプリ、[tvOS](https://developer.apple.com/tvos/) アプリ、さらには [watchOS](https://developer.apple.com/watchos/) アプリのビルド、テスト、デプロイが可能です。 macOS 仮想マシン上でジョブを実行するには、ジョブ設定の最上位に `macos` キーを追加し、使いたい Xcode のバージョンを指定します。

| キー    | 必須 | タイプ  | 説明                                                                                                                                               |
| ----- | -- | ---- | ------------------------------------------------------------------------------------------------------------------------------------------------ |
| xcode | ○  | 文字列型 | 仮想マシンにインストールする Xcode のバージョン。iOS でのテストに関するドキュメントの「[サポートされている Xcode のバージョン]({{ site.baseurl }}/ja/2.0/testing-ios/#サポートされている-xcode-のバージョン)」を参照してください。 |
{: class="table table-striped"}

**例:** macOS 仮想マシンを Xcode バージョン 12.5.1 で使用する場合


```yaml
jobs:
  build:
    macos:
      xcode: "12.5.1"
```

#### **`windows`**
{: #windows }

CircleCI は、Windows 上でのジョブ実行をサポートしています。 Windows 仮想マシンでジョブを実行するには、`windows` キーをジョブ設定の最上位に追加する必要があります。 Orb を使用すると、Windows ジョブを簡単にセットアップできます。 Windows ジョブを実行する際の前提条件と、Windows マシンで提供される機能の詳細については、「[Windows での Hello World]({{ site.baseurl }}/ja/2.0/hello-world-windows)」を参照してください。

**例:** Windows Executor を使用して単純なジョブを実行する場合

```yaml
version: 2.1

orbs:
  win: circleci/windows@2.3.0

jobs:
  build:
    executor: win/default
    steps:
      - checkout
      - run: echo 'Hello, Windows'
```

#### **`branches` – 廃止予定**
{: #branches-deprecated }

**このキーは廃止されます。 [ワークフローのフィルタリング](#jobfilters)機能を使用して、どのジョブがどのブランチに対して実行されるかを制御することができます。**

#### **`resource_class`**
{: #resourceclass }

`resource_class` 機能を使用すると、CPU と RAM のリソース量をジョブごとに構成できます。 下表に示すように、Executor ごとにさまざまなリソース クラスが提供されています。

CircleCI では、すべてのお客様がシステムを安定した状態で利用できるよう、リソース クラスごとに同時処理数のソフト制限を設けています。 Performance プランまたは Custom プランを使用していて、特定のリソース クラスで待機時間が発生している場合は、このソフト制限に達している可能性があります。 [CircleCI サポート](https://support.circleci.com/hc/ja/requests/new) にお客様のアカウントの制限値引き上げを依頼してください。

**注:** リソースクラスを指定しない場合、CircleCI は変更される可能性のあるデフォルト値を使用します。  デフォルト値にするよりもリソースクラスを指定することをお勧めします。

**CircleCI Server をオンプレミスでホスティングしている場合は、利用可能なリソース クラスについてシステム管理者に問い合わせてください**。

##### セルフホストランナー
{: #self-hosted-runner }

`resource_class` を使って[セルフホストランナー インスタンス](https://circleci.com/docs/ja/2.0/runner-overview/#referencing-your-runner-on-a-job)を設定します。

例えば下記のようにします。

```yaml
jobs:
  job_name:
    machine: true
    resource_class: <my-namespace>/<my-runner>
```

##### Docker Executor
{: #docker-executor }

| クラス                    | vCPU | RAM   |
| ---------------------- | ---- | ----- |
| small                  | 1    | 2 GB  |
| medium                 | 2    | 4 GB  |
| medium+                | 3    | 6 GB  |
| large                  | 4    | 8 GB  |
| xlarge                 | 8    | 16 GB |
| 2xlarge<sup>(2)</sup>  | 16   | 32 GB |
| 2xlarge+<sup>(2)</sup> | 20   | 40 GB |
{: class="table table-striped"}

**例**

```yaml
jobs:
  build:
    docker:
      - image: buildpack-deps:trusty
        auth:
          username: mydockerhub-user
          password: $DOCKERHUB_PASSWORD  # context / project UI env-var reference
    resource_class: xlarge
    steps:
      ... // other config
```

`resource_class` を使用して[ランナーインスタンス]({{site.baseurl}}/ja/2.0/runner-overview/#section=configuration)を設定することもできます。

例えば下記のようにします。

```yaml
jobs:
  job_name:
    machine: true
    resource_class: my-namespace/my-runner
```

##### Machine Executor (Linux)
{: #machine-executor-linux }

{% include snippets/ja/machine-resource-table.md %}

**例**

```yaml
jobs:
  build:
    machine:
      image: ubuntu-2004:202010-01 # 推奨 Linux イメージ
    resource_class: large
    steps:
      ... // 他の構成
```

`machine` クラスを使用して[ランナーインスタンス]({{site.baseurl}}/ja/2.0/runner-overview/#section=configuration)を設定することもできます。

```yaml
jobs:
  job_name:
    machine: true
    resource_class: my-namespace/my-runner
```

##### macOS Executor
{: #macos-executor }

| クラス                                | vCPU         | RAM   |
| ---------------------------------- | ------------ | ----- |
| medium (デフォルト)                     | 4 @ 2.7 GHz  | 8 GB  |
| macos.x86.medium.gen2              | 4 @ 3.2 GHz  | 8 GB  |
| large<sup>(3)</sup>                | 8 @ 2.7 GHz  | 16 GB |
| macos.x86.metal.gen1<sup>(4)</sup> | 12 @ 3.2 GHz | 32 GB |
{: class="table table-striped"}

**例**

```yaml
jobs:
  build:
    macos:
      xcode: "12.5.1"
    resource_class: large
    steps:
      ... // その他の設定
```

##### Windows Executor
{: #windows-executor }

| クラス            | vCPU | RAM    | ディスクサイズ |
| -------------- | ---- | ------ | ------- |
| medium (デフォルト) | 4    | 15 GB  | 200 GB  |
| large          | 8    | 30 GB  | 200 GB  |
| xlarge         | 16   | 60 GB  | 200 GB  |
| 2xlarge        | 32   | 128 GB | 200 GB  |
{: class="table table-striped"}

**例**

```yaml
version: 2.1

orbs:
  win: circleci/windows@2.3.0

jobs:
  build:
    executor:
      name: win/default
      size: "medium" # "medium"、"large"、"xlarge"、"2xlarge" のいずれを指定可能
    steps:
      - run: Write-Host 'Hello, Windows'
```

Executor が Windows Orb 内で定義されているため、`windows` ではリソース クラスの設定方法が異なっていることに注意してください。

Windows Executor の詳細と例については、[Windows に関する入門ガイド]({{ site.baseurl }}/ja/2.0/hello-world-windows/) を参照してください。

##### GPU Executor (Linux)
{: #gpu-executor-linux }

| クラス                             | vCPU | RAM | GPU | GPU モデル           | GPU メモリ (GiB) | ディスクサイズ (GiB) |
| ------------------------------- | ---- | --- | --- | ----------------- | ------------- | ------------- |
| gpu.nvidia.small<sup>(2)</sup>  | 4    | 15  | 1   | NVIDIA Tesla P4   | 8             | 300           |
| gpu.nvidia.medium<sup>(2)</sup> | 8    | 30  | 1   | NVIDIA Tesla T4   | 16            | 300           |
| gpu.nvidia.large<sup>(2)</sup>  | 8    | 30  | 1   | NVIDIA Tesla V100 | 16            | 300           |
{: class="table table-striped"}

**例**

```yaml
version: 2.1

jobs:
  build:
    machine:
      image: ubuntu-1604-cuda-10.1:201909-23
    resource_class: gpu.nvidia.small
    steps:
      - run: nvidia-smi
      - run: docker run --gpus all nvidia/cuda:9.0-base nvidia-smi

```

使用可能なイメージの一覧は、[こちらのセクション](#使用可能な-linux-gpu-イメージ)を参照してください。

##### GPU Executor (Windows)
{: #gpu-executor-windows }

| クラス                                     | vCPU | RAM | GPU | GPU モデル         | GPU メモリ (GiB) | ディスクサイズ (GiB) |
| --------------------------------------- | ---- | --- | --- | --------------- | ------------- | ------------- |
| windows.gpu.nvidia.medium<sup>(2)</sup> | 16   | 60  | 1   | NVIDIA Tesla T4 | 16            | 200           |
{: class="table table-striped"}

**例**

```yaml
version: 2.1
orbs:
  win: circleci/windows@2.3.0

jobs:
  build:
    executor: win/gpu-nvidia
    steps:
      - checkout
      - run: '&"C:\Program Files\NVIDIA Corporation\NVSMI\nvidia-smi.exe"'
```

<sup>(2)</sup> _このリソースは、サポート チームによる確認が必要となります。 ご利用の際は、[サポート チケットをオープン](https://support.circleci.com/hc/ja/requests/new)してください。_

<sup>(3)</sup> _このリソースは、年間契約をご購入のお客様のみ使用可能です。 年間プランの詳細については、[サポート チケットをオープン](https://support.circleci.com/hc/ja/requests/new)しお問い合わせください。_

<sup>(4)</sup> _このリソースは、最低 24 時間のリースが必要です。 このリソースクラスの詳細は、[macOS の専有ホスト]({{ site.baseurl }}/ja/2.0/dedicated-hosts-macos)を参照して下さい。</p>

**注:** Java、Erlang など、CPU 数に関する情報を `/proc` ディレクトリから入手する言語では、CircleCI のリソースクラス機能を使用するときに、低速化を防ぐために追加の設定が必要になることがあります。 この問題は使用する CPU コアを 32 個要求したときに発生するもので、1 コアをリクエストしたときよりも実行速度が低下します。 該当する言語を使用しているユーザーは、問題が起こらないよう CPU コア数を決まった範囲に固定するなどして対処してください。

**注:** 割り当てられているメモリ量を確認するには、`grep hierarchical_memory_limit /sys/fs/cgroup/memory/memory.stat` を実行して cgroup メモリ階層制限をチェックしてください。

#### **`steps`**
{: #steps }

ジョブにおける `steps` の設定は、キーと値のペアを 1 つずつ列挙する形で行います。キーはステップのタイプを表し、 値は設定内容を記述するマップか文字列（ステップのタイプによって異なる）のどちらかになります。 下記はマップを記述する場合の例です。

```yaml
jobs:
  build:
    working_directory: ~/canary-python
    environment:
      FOO: bar
    steps:
      - run:
          name: Running tests
          command: make test
```

ここでは `run` がステップのタイプとなります。 `name` 属性は CircleCI 上での表示に使われるものです。 `command` 属性は `run` ステップに特有の、実行するコマンドを定義するものです。

場合によっては steps をより簡便に記述できます。 例えば `run` ステップを下記のように記述することが可能です。

```yml
jobs:
  build:
    steps:
      - run: make test
```

簡略化した表記方法では、実行する `command` を文字列値のようにして、`run` ステップをダイレクトに指定できるようになります。 このとき、省略された他の属性に対してはデフォルトの値が自動で設定されます（例えば `name` 属性には `command` と同じ値が設定されます）。

もう 1 つ、キーと値のペアの代わりにステップ名を文字列として使うシンプルな方法もあります。

```yml
jobs:
  build:
    steps:
      - checkout
```

この例の `checkout` ステップは、プロジェクトのソースコードをジョブの [`working_directory`](#jobs) にチェックアウトします。

通常、ステップは下記にある通りに記述します。

| キー                   | 必須 | タイプ       | 説明                              |
| -------------------- | -- | --------- | ------------------------------- |
| &lt;step_type> | ○  | マップまたは文字列 | ステップの構成マップ、またはステップによって規定された文字列。 |
{: class="table table-striped"}

ステップのなかで利用可能な要素の詳細は下記の通りです。

##### **`run`**
{: #run }

あらゆるコマンドラインプログラムを呼び出すのに使います。設定値を表すマップを記述するか、簡略化した表記方法では、`command` や `name` として扱われる文字列を記述します。 run コマンドはデフォルトでは非ログインシェルで実行されます。そのため、いわゆる dotfiles をコマンド内で明示的に指定するといった工夫が必要になります。

**注:** `run` ステップは、廃止予定の `deploy` ステップに代わるものです。 ジョブの並列実行が 1 つの場合、廃止予定の `deploy` ステップは、 `run` ステップに直接スワップアウトできます。 並列実行が 2 以上の場合は、[`deploy` から `run` への移行](#migration-from-deploy-to-run)を参照してください。
{: class="alert alert-info"}

| キー                  | 必須 | タイプ   | 説明                                                                                                                                                                        |
| ------------------- | -- | ----- | ------------------------------------------------------------------------------------------------------------------------------------------------------------------------- |
| command             | ○  | 文字列型  | シェルから実行するコマンド。                                                                                                                                                            |
| name                | ×  | 文字列型  | CircleCI の UI に表示されるステップのタイトル (デフォルトは `command` 文字列全体)。                                                                                                                   |
| shell               | ×  | 文字列型  | コマンド実行に使用するシェル (デフォルトについては「[デフォルトのシェル オプション](#デフォルトのシェル-オプション)を参照)。                                                                                                       |
| environment         | ×  | マップ   | コマンドに対するローカル スコープとなる追加の環境変数。                                                                                                                                              |
| background          | ×  | ブール値型 | このステップをバックグラウンドで実行するかどうかの設定 (デフォルトは false)。                                                                                                                               |
| working_directory   | ×  | 文字列型  | このステップを実行するディレクトリ。 ジョブの [`working_directory`](#jobs) からの相対パスとして解釈されます。 (デフォルトは `.`)                                                                                       |
| no_output_timeout | ×  | 文字列型  | 出力のないままコマンドを実行できる経過時間。 「20m」「1.25h」「5s」のように、数字の後に単位を付けた文字列で記述します。 「20m」「1.25h」「5s」のように、数字の後に単位を付けた文字列で記述します (デフォルトは 10 分) デフォルトは10分で、最大値は[ジョブの実行が許される最大時間](#jobs)に制限されます。 |
| when                | ×  | 文字列型  | [このステップを有効または無効にする条件](#when-属性)。 値は `always`、`on_success`、または `on_fail` です (デフォルトは `on_success`)。                                                                         |
{: class="table table-striped"}

`run` を宣言するたびに新たなシェルが立ち上がることになります。 複数行の `command` を指定でき、その場合はすべての行が同じシェルで実行されます。

```yml
- run:
    command: |
      echo Running test
      mkdir -p /tmp/test-results
      make test
```

あるステップの完了を待つことなく後続の run ステップを実行したい場合は、[バックグラウンド](#background-commands)でコマンドを実行するように設定することもできます。

###### _デフォルトのシェルオプション_
{: #default-shell-options }

**Linux** で実行するジョブの場合、`shell` オプションのデフォルト値は、`/bin/bash<code> がビルド コンテナに存在すれば `/bin/bash -eo pipefail</code>、 それ以外のパターンでは `/bin/sh -eo pipefail` がデフォルト値となります。 デフォルトのシェルはログイン シェルではありません (`--login` または `-l` は指定されません)。 そのため、このシェルは `~/.bash_profile`、`~/.bash_login`、`~/.profile` といったファイルを**読み込みません**。

**macOS** で実行するジョブの場合、デフォルトのシェルは `/bin/bash --login -eo pipefail` になります。 このシェルは、非対話型のログイン シェルです。 シェルは、`/etc/profile/` を読み込み、続いて `~/.bash_profile` を読み込んでから、各ステップを実行します。

bash を呼び出したときに実行されるファイルの詳細については、[`bash` のマニュアル ページの `INVOCATION` のセクション](https://linux.die.net/man/1/bash)をご覧ください。

`-eo pipefail` というオプションの意味については下記の通りです。

`-e`

> パイプライン (1 つのコマンドで構成される場合を含む)、かっこ「()」で囲まれたサブシェル コマンド、または中かっこ「{}」で囲まれたコマンド リストの一部として実行されるコマンドの 1 つが 0 以外のステータスで終了した場合は、直ちに終了します。

つまり、先述の例で `mkdir` によるディレクトリ作成が失敗し、ゼロ以外の終了ステータスを返したときは、コマンドの実行は中断され、ステップ全体としては失敗として扱われることになります。 それとは反対の挙動にしたいときは、`command` に `set +e` を追加するか、`run` のコンフィグマップでデフォルトの `shell` を上書きします。 例えば下記のようにします。
```yml
- run:
    command: |
      echo Running test
      set +e
      mkdir -p /tmp/test-results
      make test

- run:
    shell: /bin/sh
    command: |
      echo Running test
      mkdir -p /tmp/test-results
      make test
```

`-o pipefail`

> pipefail を有効にすると、パイプラインの戻り値は、0 以外のステータスで終了した最後 (右端) のコマンドのステータス値か、すべてのコマンドが正しく終了した場合に 0 となります。 シェルは、パイプライン内のすべてのコマンドの終了を待って値を返します。

例えば下記のようにします。
```yml
- run: make test | tee test-output.log
```

ここで仮に `make test` が失敗したとすると、`-o pipefail` オプションによりステップ全体が失敗したことになります。 `-o pipefail` がなければ、このステップは常に成功することになります。パイプ全体の結果としては、必ずゼロを返す最後のコマンド（`tee test-output.log`）の返り値で決まるためです。

`make test` が失敗したとしても、パイプの残りの部分が実行されることに注意してください。

このような動作に不都合があるときは、コマンドで `set +o pipefail` を指定するか、`shell` 全体を（最初の例のように）書き換えてください。

通常はデフォルトのオプション（`-eo pipefail`）を使うことを推奨しています。こうすることで、途中のコマンドでエラーがあっても気付くことができ、ジョブが失敗したときのデバッグも容易になります。 CircleCI 上では `run` ステップごとに使用したシェルとアクティブなオプションを表示するのも好都合です。

詳細は[シェルスクリプトを使う]({{ site.baseurl }}/ja/2.0/using-shell-scripts/)を参照してください。

###### _background コマンド_
{: #background-commands }

`background` 属性はコマンドをバックグラウンドで実行するように設定するものです。 `background` 属性を `true` にセットすることで、ジョブ実行においてコマンドの終了を待つことなく、即座に次のステップへと処理を移します。 以下は、Selenium テストにおいてよく必要となる、X 仮想フレームバッファをバックグラウンドで実行するための構成例です。

```yml
- run:
    name: Running X virtual framebuffer
    command: Xvfb :99 -screen 0 1280x1024x24
    background: true

- run: make test
```

###### _省略構文_
{: #shorthand-syntax }

`run` ステップでは大変便利な簡略化構文を利用できます。

```yml
- run: make test

# 簡略化したうえで複数行のコマンドを実行
- run: |
    mkdir -p /tmp/test-results
    make test
```
この例では、`command` と `name` には `run` の文字列値が割り当てられたのと同等となり、`run` におけるコンフィグマップの残りにはデフォルト値が設定されます。

###### `when` 属性
{: #the-when-attribute }

デフォルトでは、CircleCI は `config.yml` で定義された順序通り、ステップが失敗するまで（ゼロ以外の終了コードを返すまで）ジョブステップを 1 つずつ実行します。 コマンドが失敗すると、それ以降のジョブステップは実行されません。

`when` 属性を追加することで、このデフォルトのジョブステップの挙動を変えることができます。ジョブのステータスに応じてステップを続行するか、スキップするかを選択することも可能になります。

デフォルト値である `on_success` は、それまでのステップが全て成功している（終了コード 0 を返した）ときのみ処理を続けます。

`always` はそれまでのステップの終了ステータスにかかわらず処理を続けます。 前のステップが成功したか否かに関係なく処理を続けたいタスクがあるときに都合の良い設定です。 例えば、ログやコードカバレッジのデータをどこかのサーバーにアップロードするようなジョブステップに利用できます。

`on_fail` は直前のステップが失敗した（ゼロ以外の終了コードを返した）ときにのみ処理を続行するものです。 デバッグを支援するなんらかの診断データを保存したいとき、あるいはメールやチャットなどで失敗に関する通知をしたいときなどに `on_fail` が使えます。

**注:** `store_artifacts`、`store_test_results` などの一部のステップは、**それより前のステップが失敗しても** (0 以外の終了コードが返された場合でも) 常に実行されます。 ただし、ジョブがキャンセル要求により**強制終了**された場合、または実行時間がグローバル タイムアウト上限である 5 時間に達した場合、`when` 属性、`store_artifacts`、`store_test_results` は実行されません。

```yml
- run:
    name: CodeCov.io データのアップロード
    command: bash <(curl -s https://codecov.io/bash) -F unittests
    when: always # 成功しても失敗しても、コード カバレッジの結果をアップロードします
```



###### `step` 内からのジョブの終了
{: #ending-a-job-from-within-a-step }

`run: circleci-agent step halt` を使用することで、ジョブを失敗させずに終了できます。 これは、条件に従ってジョブを実行する必要がある場合に便利です。

以下の例では、`halt` を使用して、`develop` ブランチでジョブが実行されないようにしています。

```yml
run: |
    if [ "$CIRCLE_BRANCH" = "develop" ]; then
        circleci-agent step halt
    fi
```

**例**

```yaml
steps:
  - run:
      name: Testing application
      command: make test
      shell: /bin/bash
      working_directory: ~/my-app
      no_output_timeout: 30m
      environment:
        FOO: bar

  - run: echo 127.0.0.1 devhost | sudo tee -a /etc/hosts

  - run: |
      sudo -u root createuser -h localhost --superuser ubuntu &&
      sudo createdb -h localhost test_db

  - run:
      name: Upload Failed Tests
      command: curl --data fail_tests.log http://example.com/error_logs
      when: on_fail
```

##### **`when` ステップ** (version: 2.1 が必須)
{: #the-when-step-requires-version-21 }

`when` キーや `unless` キーを使うことで条件付きのステップを作ることができます。 `when` キーの下に、`condition` サブキーと `steps` サブキーを記述します。 `when` ステップの用途として考えられるのは、事前に Workflows を実行して確認した（コンパイルの時点で決定される）条件に基づいて実行するために、コマンドとジョブの設定をカスタマイズする、といったものです。 詳細は「コンフィグを再利用する」の[「条件付きステップ」]({{ site.baseurl }}/ja/2.0/reusing-config/#defining-conditional-steps)を参照してください。

| キー        | 必須 | タイプ   | 説明                                                                             |
| --------- | -- | ----- | ------------------------------------------------------------------------------ |
| condition | ○  | ロジック  | [ロジック ステートメント]({{site.baseurl}}/ja/2.0/configuration-reference/#logic-statements) |
| steps     | ○  | シーケンス | 条件が true のときに実行されるステップの一覧                                                      |
{: class="table table-striped"}

**例**

```yml
version: 2.1

jobs: # conditional steps may also be defined in `commands:`
  job_with_optional_custom_checkout:
    parameters:
      custom_checkout:
        type: string
        default: ""
    machine:
      image: ubuntu-2004:202107-02
    steps:
      - when:
          condition: <<parameters.custom_checkout>>
          steps:
            - run: echo "my custom checkout"
      - unless:
          condition: <<parameters.custom_checkout>>
          steps:
            - checkout
workflows:
  build-test-deploy:
    jobs:
      - job_with_optional_custom_checkout:
          custom_checkout: "any non-empty string is truthy"
      - job_with_optional_custom_checkout
```

##### **`checkout`**
{: #checkout }

設定済みの `path` (デフォルトは `working_directory`) にソース コードをチェックアウトするために使用する特別なステップです。 コードのチェックアウトを簡便にすることを目的にしたヘルパー関数である、というのが特殊としている理由です。 HTTPS 経由で git を実行する場合はこのステップは使えません。ssh 経由でチェックアウトするのと同じ設定を行う必要があります。

| キー   | 必須 | タイプ  | 説明                                                                                |
| ---- | -- | ---- | --------------------------------------------------------------------------------- |
| path | ×  | 文字列型 | チェックアウト ディレクトリ。 ジョブの [`working_directory`](#jobs) からの相対パスとして解釈されます  (デフォルトは `.`)。 |
{: class="table table-striped"}

`path` が既に存在する場合、次のように動作します。
 * Ubuntu 16.04、Docker v18.09.3、Docker Compose v1.23.1
 * Git リポジトリ以外 - ステップは失敗します。

単純に `checkout` する場合は、ステップタイプは属性なしで文字列を記述するだけです。

```yml
- checkout
```

**注:** CircleCI は、サブモジュールをチェックアウトしません。 そのプロジェクトにサブモジュールが必要なときは、下記の例のように適切なコマンドを実行する `run` ステップを追加してください。

```yml
- checkout
- run: git submodule sync
- run: git submodule update --init
```

このコマンドは、SSH 経由で GitHub や Bitbucket を操作するために必要な認証キーを自動的に挿入します。この詳細は、カスタム チェックアウト コマンドを実装する際に役に立つ[インテグレーション ガイド]({{ site.baseurl }}/ja/2.0/gh-bb-integration/#ssh-ホストの信頼性の確立)で解説しています。

**注:** `checkout` ステップは、自動ガベージ コレクションをスキップするように Git を構成します。 [restore_cache](#restore_cache) キーで `.git` ディレクトリをキャッシュしていて、そのディレクトリ配下のデータ量を最小限にするのにガベージコレクションも実行したい場合は、先に [run](#run) ステップで `git gc` コマンドを実行しておく方法があります。

##### **`setup_remote_docker`**
{: #setupremotedocker }

Docker コマンド実行用のリモート Docker 環境を作成します。 詳細は [Docker コマンドを実行する]({{ site.baseurl }}/ja/2.0/building-docker-images/)を参照してください。

| キー                     | 必須 | タイプ  | 説明                                                                                                                                                   |
| ---------------------- | -- | ---- | ---------------------------------------------------------------------------------------------------------------------------------------------------- |
| docker_layer_caching | ×  | ブール値 | `True` に設定すると、リモート Docker 環境で [Docker レイヤーキャッシュ]({{ site.baseurl }}/ja/2.0/docker-layer-caching/) が有効になります (デフォルトは `false`)。                         |
| version                | ×  | 文字列型 | 使用する Docker のバージョン文字列 (デフォルトは `17.09.0-ce`)。 サポートされている Docker バージョンについては、[こちら]({{site.baseurl}}/ja/2.0/building-docker-images/#docker-のバージョン)を参照してください。 |
{: class="table table-striped"}

**注:**

- `setup_remote_docker` は、`machine` Executor と互換性がありません。 `machine` Executor における Docker レイヤーキャッシングの方法について、詳細は「Docker レイヤーキャッシング」の「[Machine Executor]({{ site.baseurl }}/ja/2.0/docker-layer-caching/#machine-executor)」を参照してください。
- 現在、プライベート クラウドまたはデータセンターにインストールされている CircleCI では、`version` キーがサポートされていません。 リモート環境にインストールされている Docker のバージョンについては、システム管理者に問い合わせてください。

##### **`save_cache`**
{: #savecache }

CircleCI のオブジェクトストレージにある、依存関係やソースコードのようなファイル、ディレクトリのキャッシュを生成し、保存します。 キャッシュはその後のジョブで[復元](#restore_cache)することができます。 詳細については、[依存関係のキャッシュ]({{site.baseurl}}/ja/2.0/caching/)を参照してください。

保存期間は、[CircleCI Web アプリ](https://app.circleci.com/)の **Plan > Usage Controls** からカスタマイズ可能です。

| キー    | 必須 | タイプ  | 説明                                                                                                |
| ----- | -- | ---- | ------------------------------------------------------------------------------------------------- |
| paths | ○  | リスト  | キャッシュに追加するディレクトリのリスト。                                                                             |
| key   | ○  | 文字列型 | このキャッシュの一意の識別子。                                                                                   |
| name  | ×  | 文字列型 | CircleCI の UI に表示されるステップのタイトル (デフォルトは「Saving Cache」)。                                             |
| when  | ×  | 文字列型 | [このステップを有効または無効にする条件](#when-属性)。 値は `always`、`on_success`、または `on_fail` です (デフォルトは `on_success`)。 |
{: class="table table-striped"}

`key` で割り当てたキャッシュは、一度書き込むと書き換えられません。

**注:** `key` に指定した値が既存のキャッシュの識別子と重複する場合、そのキャッシュは変更されないまま、ジョブの実行が次のステップに進みます。

新しいキャッシュを格納する際に、`key` に特別なテンプレートの値を含めることも可能です。

| テンプレート                                                 | 説明                                                                                                                                                                                                                                                                                                                                    |
| ------------------------------------------------------ | ------------------------------------------------------------------------------------------------------------------------------------------------------------------------------------------------------------------------------------------------------------------------------------------------------------------------------------- |
| {% raw %}`{{ .Branch }}`{% endraw %}                   | 現在ビルド中の VCS ブランチ。                                                                                                                                                                                                                                                                                                                     |
| {% raw %}`{{ .BuildNum }}`{% endraw %}                 | このビルドの CircleCI ビルド番号。                                                                                                                                                                                                                                                                                                                |
| {% raw %}`{{ .Revision }}`{% endraw %}                 | 現在ビルド中の VCS リビジョン。                                                                                                                                                                                                                                                                                                                    |
| {% raw %}`{{ .CheckoutKey }}`{% endraw %}              | リポジトリのチェックアウトに使用する SSH キー。                                                                                                                                                                                                                                                                                                            |
| {% raw %}`{{ .Environment.variableName }}`{% endraw %} | 環境変数 `variableName` ([CircleCI からエクスポートされた環境変数]({{site.baseurl}}/ja/2.0/env-vars/#circleci-environment-variable-descriptions)、または特定の[コンテキスト]({{site.baseurl}}/ja/2.0/contexts)に追加された環境変数がサポートされ、任意の環境変数は使用できません)。                                                                                                                           |
| {% raw %}`{{ checksum "filename" }}`{% endraw %}       | filename で指定したファイルの内容の SHA256 ハッシュを Base64 エンコードした値。 リポジトリにコミットするファイルのみを指定できます。絶対パス、または現在の作業ディレクトリからの相対パスで参照できます。 依存関係マニフェスト ファイル (`package-lock.json`、`pom.xml`、`project.clj` など) の使用をお勧めします。 `restore_cache` と `save_cache` の間でこのファイルが変化しないのが重要なポイントです。ファイル内容が変化すると、`restore_cache` のタイミングで使われるファイルとは異なるキャッシュキーを元にしてキャッシュを保存するためです。 |
| {% raw %}`{{ epoch }}`{% endraw %}                     | UNIX エポックからの秒数で表される現在時刻。                                                                                                                                                                                                                                                                                                              |
| {% raw %}`{{ arch }}`{% endraw %}                      | OS と CPU の情報。  OS や CPU アーキテクチャに合わせてコンパイル済みバイナリをキャッシュするような場合に用います。`darwin amd64` あるいは `linux i386/32-bit` のような文字列になります。                                                                                                                                                                                                               |
{: class="table table-striped"}

ステップの処理では、以上のようなテンプレートの部分は実行時に値が置き換えられ、その置換後の文字列が`キー`の値として使われます。

テンプレートの例
 * {% raw %}`myapp-{{ checksum "package-lock.json" }}`{% endraw %} - `package-lock.json` ファイルの内容が変わるたびにキャッシュが再生成されます。 このプロジェクトのさまざまなブランチで同じキャッシュ キーが生成されます。
 * {% raw %}`myapp-{{ .Branch }}-{{ checksum "package-lock.json" }}`{% endraw %} - 上の例と同じように、ファイルの内容が変わるたびにキャッシュが再生成されますが、各ブランチで個別のキャッシュが生成されます。
 * {% raw %}`myapp-{{ epoch }}`{% endraw %} - ジョブを実行するごとに個別のキャッシュが生成されます。

キャッシュの `key` にテンプレート値を埋め込む場合、キャッシュの保存に制限がかかることに注意してください。CircleCI のストレージにキャッシュをアップロードするのに通常より時間がかかります。 そのため、実際に変更があったときにのみ新しいキャッシュを生成し、ジョブ実行のたびに新たなキャッシュを作らないように `key` を使うのがコツです。

<div class="alert alert-info" role="alert">
<b>ヒント:</b> キャッシュは変更不可なので、すべてのキャッシュ キーの先頭にプレフィックスとしてバージョン名 (<code class="highlighter-rouge">v1-...</code> など) を付加すると便利です。 こうすれば、プレフィックスのバージョン番号を増やしていくだけで、キャッシュ全体を再生成できます。
</div>

**例**

{% raw %}
```yml
- save_cache:
    key: v1-myapp-{{ arch }}-{{ checksum "project.clj" }}
    paths:
      - /home/ubuntu/.m2
```
{% endraw %}

**備考:**
- `save_cache` パスは現在のところ、ワイルドカードをサポートしていません。 お客様やお客様の組織にとってワイルドカードが有益でしたら、[Ideas board](https://ideas.circleci.com/cloud-feature-requests/p/support-wildcards-in-savecachepaths) にご意見をお寄せください。

- インスタンスによっては、特定のワークスペースをキャッシュに保存する回避策もあります。

{% raw %}
```yml
- save_cache:
    key: v1-{{ checksum "yarn.lock" }}
    paths:
      - node_modules/workspace-a
      - node_modules/workspace-c
```
{% endraw %}

##### **`restore_cache`**
{: #restorecache }

`key` に設定されている内容を元に、あらかじめ保存されていたキャッシュを復元します。 先に [`save_cache` ステップ](#save_cache)を利用して、この key に該当するキャッシュを保存しておかなければなりません。 詳細については、[キャッシュに関するドキュメント]({{ site.baseurl }}/ja/2.0/caching/)を参照してください。

| キー   | 必須               | タイプ  | 説明                                                        |
| ---- | ---------------- | ---- | --------------------------------------------------------- |
| key  | ○ <sup>(1)</sup> | 文字列型 | 復元するキャッシュ キーを 1 つだけ指定します。                                 |
| keys | ○ <sup>(1)</sup> | リスト  | 復元するキャッシュを検索するためのキャッシュ キーのリスト。 最初に一致したキーのみが復元されます。        |
| name | ×                | 文字列型 | CircleCI の UI に表示されるステップのタイトル (デフォルトは "Restoring Cache")。 |
{: class="table table-striped"}

<sup>(1)</sup> 少なくとも 1 つの属性を指定する必要があります。 `key` と `keys` の両方が指定されたときは、`key` の内容がまず始めに検証され、次に `keys` の内容が検証されます。

既存のキーを対象に前方一致で検索が行われます。

**注:** 複数が一致する場合は、一致度の高さに関係なく、**一致する最新のもの**が使われます。

以下に例を示します。

```yml
steps:
  - save_cache:
      key: v1-myapp-cache
      paths:
        - ~/d1

  - save_cache:
      key: v1-myapp-cache-new
      paths:
        - ~/d2

  - run: rm -f ~/d1 ~/d2

  - restore_cache:
      key: v1-myapp-cache
```

この例では、`v1-myapp-cache-new` で示したキャッシュがリストアされます。最初のキー（`v1-myapp-cache`）にもマッチはしていますが、これが`v1-myapp-cache` というプレフィックスで検索したときに一番最後にマッチしたからです。

key の詳しい書式については、[`save_cache` ステップ](#save_cache)の `key` セクションをご覧ください。

CircleCI が `keys` のリストを処理するときは、最初にマッチした既存のキャッシュを復元します。 通常は、より特定度の高いキー (たとえば、`package-lock.json` ファイルの正確なバージョンに対応するキー) を最初に記述し、より汎用的なキー (たとえば、プロジェクトの任意のキャッシュが対象となるキー) をその後に記述します。 キーに該当するキャッシュが存在しない場合は、警告が表示され、ステップがスキップされます。

元々のキャッシュの保存場所に復元されるため、restore_cache では path の指定は不要です。

**例**

{% raw %}
```yml
- restore_cache:
    keys:
      - v1-myapp-{{ arch }}-{{ checksum "project.clj" }}
      # 「project.clj」の本来のバージョンのキャッシュが見つからなかったら、今あるなかで最新のキャッシュを使う
      - v1-myapp-

# ... アプリケーションのビルドやテストのステップをここに記述する

# キャッシュは「project.clj」のバージョンごとに一度だけ保存する
- save_cache:
    key: v1-myapp-{{ arch }}-{{ checksum "project.clj" }}
    paths:
      - /foo
```
{% endraw %}

##### **`deploy` - 廃止予定**
{: #deploy-deprecated }

現在のプロセスに関しては、[実行](#run)をご覧ください。 並列実行が 2 以上の場合は、[`deploy` から `run` への移行](#migration-from-deploy-to-run)を参照してください。

##### **`deploy` から `run` への移行**

**注: **廃止予定の `deploy` ステップが使われている設定ファイルは、変更_する必要があります_。ジョブに並列実行が使われているかいないかに関わらず、`deploy` ステップの_すべての_インスタンスを削除する必要があります。

*[並列実行]({{site.baseurl}}/ja/2.0/parallelism-faster-jobs/)が 1 つの場合*、`deploy` キーと [`run`](#run) キーをスワップアウトします。 移行に必要な処理はこれだけです。

*ジョブの[並列実行](https://circleci.com/docs/ja/2.0/parallelism-faster-jobs/)が 2 つ以上の場合*、`deploy` ステップは直接置き換えられません。 1 つのワークフローで、テストジョブとデプロイジョブの 2 つのジョブを別々に作成することを推奨します。 テストジョブではテストをが並列で実行され、デプロイジョブはテストジョブに依存します。 テストジョブの並列実行が 2 つ以上の場合、以前の `deploy` ステップのコマンドが ‘run’  に置き換えられ 、並列実行は行われません。 以下のサンプルをご覧ください。

**例**

以下の例では 2 つ以上の並列実行を含む設定ファイルで、廃止予定の `deploy` ステップを置き換えています。(このコードは廃止されるため、コピーしないでください)。

```yml
# Example of deprecated syntax, do not copy
version: 2.1
jobs:
  deploy-step-job:
    docker:
      - image: cimg/base:stable
    parallelism: 3
    steps:
      - checkout
      - run:
          name: "Say hello"
          command: "echo Hello, World!"
      - run:
          name: "Write random data"
          command: openssl rand -hex 4 > rand_${CIRCLE_NODE_INDEX}.txt
      - run:
          name: "Emulate doing things"
          command: |
            if [[ "$CIRCLE_NODE_INDEX" != "0" ]]; then
              sleep 30
            fi
      - deploy: #deprecated deploy step, do not copy
          command: |
            echo "this is a deploy step which needs data from the rand"
            cat rand_*.txt

workflows:
  deploy-step-workflow:
    jobs:
      - deploy-step-job
```

完全に外部リソースに依存している場合 (たとえば、Docker コンテナがレジストリにプッシュされるなど)、上記の `deploy` ステップをジョブとして抽出します。これには`doing-things-job` を完了させる必要があります。 `doing-things-job` では 並列実行を 3 つ使用し、`deploy-step-job` では実際のデプロイを実行します。 以下のサンプルを参照してください。

```yml
version: 2.1
jobs:
  doing-things-job:
    docker:
      - image: cimg/base:stable
    parallelism: 3
    steps:
      - checkout
      - run:
          name: "Say hello"
          command: "echo Hello, World!"
      - run:
          name: "Write random data"
          command: openssl rand -hex 4 > rand_${CIRCLE_NODE_INDEX}.txt
      - run:
          name: "Emulate doing things"
          command: |
            if [[ "$CIRCLE_NODE_INDEX" != "0" ]]; then
              sleep 30
            fi
  # create a new job with the deploy step in it
  deploy-job:
    docker:
      - image: cimg/base:stable
    steps:
      - run: # change "deploy" to "run"
          command: |
            echo "this is a deploy step"

workflows:
  deploy-step-workflow:
    jobs:
      - doing-things-job
      # add your new job and make it depend on the 
      # "doing-things-job"
      - deploy-job:
          requires:
            - doing-things-job
```

`deploy-job` の `doing-things-job` からファイルが必要な場合は、[ワークスペース]({{site.baseurl}}/ja/2.0/workspaces/)を使います。 これにより、2 つのジョブでファイルを共用でき、 `deploy-job` がファイルにアクセスできるようになります。 以下のサンプルを参照してください。

```yml
version: 2.1
jobs:
  doing-things-job:
    docker:
      - image: cimg/base:stable
    parallelism: 3
    steps:
      - checkout
      - run:
          name: "Say hello"
          command: "echo Hello, World!"
      - run:
          name: "Write random data"
          command: openssl rand -hex 4 > rand_${CIRCLE_NODE_INDEX}.txt
      - run:
          name: "Emulate doing things"
          command: |
            if [[ "$CIRCLE_NODE_INDEX" != "0" ]]; then
              sleep 30
            fi
      # save the files your deploy step needs
      - persist_to_workspace:
          root: .     # relative path to our working directory
          paths:      # file globs which will be persisted to the workspace
           - rand_*

  deploy-job:
    docker:
      - image: cimg/base:stable
    steps:
      # attach the files you persisted in the doing-things-job
      - attach_workspace:
          at: . # relative path to our working directory
      - run:
          command: |
            echo "this is a deploy step"

workflows:
  deploy-step-workflow:
    jobs:
      - doing-things-job
      - deploy-job:
          requires:
            - doing-things-job
```

このサンプルでは "fan-in" ワークフロー (詳細は、[ワークフロー]({{site.baseurl}}/ja/2.0/workflows/#fan-outfan-in-workflow-example) を参照)を効果的に使用しています。 廃止される `deploy` ステップは、近い将来のある時点でサポートが終了する予定です。 お客様の設定の移行のために十分な時間をお取りする予定です。

##### **`store_artifacts`**
{: #storeartifacts }

Web アプリまたは API からアクセスできるアーティファクト (ログ、バイナリなど) を格納するステップです。 詳細については、[アーティファクトに関するドキュメント]({{ site.baseurl }}/ja/2.0/artifacts/)を参照してください。

| キー          | 必須 | タイプ  | 説明                                                                         |
| ----------- | -- | ---- | -------------------------------------------------------------------------- |
| path        | ○  | 文字列型 | ジョブ アーティファクトとして保存するプライマリ コンテナ内のディレクトリ。                                     |
| destination | ×  | 文字列型 | アーティファクト API でアーティファクトの保存先パスに追加するプレフィックス (デフォルトは `path` で指定したファイルのディレクトリ)。 |
{: class="table table-striped"}

ジョブでは複数の `store_artifacts` ステップを指定することもできます。 各ステップで一意のプレフィックスを使用すると、ファイルの上書きを防止できます。

アーティファクトの保存期間は、[CircleCI Web アプリ](https://app.circleci.com/)の **Plan > Usage Controls** からカスタマイズ可能です。

**例**

```yml
- run:
    name: Jekyll サイトのビルド
    command: bundle exec jekyll build --source jekyll --destination jekyll/_site/docs/
- store_artifacts:
    path: jekyll/_site/docs/
    destination: circleci-docs
```

##### **`store_test_results`**
{: #storetestresults }

ビルドのテスト結果をアップロードおよび保存するための特別なステップです。 テスト結果は、CircleCI Web アプリケーションで各ビルドの**テスト サマリー**セクションに表示されます。 テスト結果を保存すると、テストスイートのタイミング分析に役立ちます。 テスト結果の保存の詳細は、[テストデータの収集]({{site.baseurl}}/ja/2.0/collect-test-data/)を参照してください。

テスト結果をビルドアーティファクトとして保存することもできます。その方法については [**store_artifacts** ステップ](#storeartifacts)を参照してください。

| キー   | 必須 | タイプ  | 説明                                                                                                                         |
| ---- | -- | ---- | -------------------------------------------------------------------------------------------------------------------------- |
| path | ○  | 文字列型 | JUnit XML または Cucumber JSON のテスト メタデータ ファイルが格納されたサブディレクトリを含むディレクトリ、またはシングル テストへのパス (絶対パス、または `working_directory` からの相対パス)。 |
{: class="table table-striped"}

**例**

ディレクトリ構造

```
test-results
├── jest
│   └── results.xml
├── mocha
│   └── results.xml
└── rspec
    └── results.xml
```

`config.yml` の構文

```yml
- store_test_results:
    path: test-results
```

##### **`persist_to_workspace`**
{: #persisttoworkspace }

一時ファイルを永続化してワークフロー内の別のジョブで使用できるようにするための特別なステップです。 ワークスペースの使用についての詳細は、[ワークスペースを使ったジョブ間でのデータの共有]({{site.baseurl}}/ja/2.0/workspaces)のページを参照してください。

`persist_to_workspace` により、CircleCI Web アプリのストレージカスタマイズコントロールのストレージ設定が適用されます。 カスタマイズ設定がない場合は、`persist_to_workspace` によりデフォルトで 15 日に設定されます。

ワークスペースのストレージ保存期間は、[CircleCI Web アプリ](https://app.circleci.com/)の **Plan > Usage Controls** からカスタマイズ可能です。

| キー    | 必須 | タイプ  | 説明                                                                                                                 |
| ----- | -- | ---- | ------------------------------------------------------------------------------------------------------------------ |
| root  | ○  | 文字列型 | 絶対パス、または `working_directory` からの相対パス。                                                                              |
| paths | ○  | リスト  | 共有ワークスペースに追加する、グロブで認識されるファイル、またはディレクトリへの非グロブ パス。 ワークスペースのルート ディレクトリへの相対パスと解釈され、 ワークスペースのルート ディレクトリ自体を指定することはできません。 |
{: class="table table-striped"}

root キーは、ワークスペースのルート ディレクトリとなる、コンテナ上のディレクトリを指定します。 paths の値は、すべてルート ディレクトリからの相対的パスです。

**root キーの使用例**

下記の構文は `/tmp/dir` 内にある paths で指定している内容を、ワークスペースの `/tmp/dir` ディレクトリ内に相対パスで保持します。

```yml
- persist_to_workspace:
    root: /tmp/dir
    paths:
      - foo/bar
      - baz
```

このステップが完了すると、以下のディレクトリがワークスペースに追加されます。

```
/tmp/dir/foo/bar
/tmp/dir/baz
```

**paths キーの使用例**

```yml
- persist_to_workspace:
    root: /tmp/workspace
    paths:
      - target/application.jar
      - build/*
```

`paths` では、Go 言語の `Glob` 関数をベースにした、[filepath.Match](https://golang.org/pkg/path/filepath/#Match) によるパターンマッチングに対応します。

```
pattern:
        { term }
term:
        '*'　区切り文字を含まない文字シーケンスの全てにマッチする
        '?'　区切り文字を含まないあらゆる文字 1 つにマッチする
        '[' [ '^' ] { character-range } ']'
　　　　　　　　文字クラス（空文字は不可）
        c　文字 c にマッチする（'*'　'?'　'\\'　'[' 以外）
        '\\'c　文字 c にマッチする
character-range:
        c　文字 c にマッチする（'\\'　'-'　']' 以外)
        '\\'c　文字 c にマッチする
        lo '-' hi　lo <= c <= hi の範囲にある文字 c にマッチする
```

Go 言語のドキュメントでは、`/usr/*/bin/ed` のように階層名でパターンを記述できるとしています（/ は区切り文字です）。 **注 :** どのような指定方法でもワークスペースのルートディレクトリへの相対パスとなります。

##### **`attach_workspace`**
{: #attachworkspace }

ワークフローで使用しているワークスペースを現在のコンテナにアタッチするのに利用する特殊なステップです。 ワークスペースのすべての内容がダウンロードされ、ワークスペースがアタッチされているディレクトリにコピーされます。 ワークスペースの使用についての詳細は、[ワークスペースを使ったジョブ間でのデータの共有]({{site.baseurl}}/ja/2.0/workspaces)のページを参照してください。

| キー | 必須 | タイプ  | 説明                    |
| -- | -- | ---- | --------------------- |
| at | ○  | 文字列型 | ワークスペースのアタッチ先のディレクトリ。 |
{: class="table table-striped"}

ワークスペースのストレージ保存期間は、[CircleCI Web アプリ](https://app.circleci.com/)の **Plan > Usage Controls** からカスタマイズ可能です。

**例**

```yml
- attach_workspace:
    at: /tmp/workspace
```

アーティファクト、ワークスペース、キャッシュの保存期間は、[CircleCI Web アプリ](https://app.circleci.com/)の **Plan > Usage Controls** からカスタマイズ可能です。 ここからこれらのオブジェクトのストレージ保存期間をコントロールすることができます。 ストレージ期間が設定されていない場合、デフォルトのストレージ保存期間はアーティファクトは 30 日間、ワークスペースとキャッシュは 15 日間です。
{: class="alert alert-info" }

##### **`add_ssh_keys`**
{: #add-ssh-keys }

プロジェクト設定でコンテナに対して SSH キーを登録する特殊なステップです。 下記のキーを使って SSH に関する設定を行えます。 SSH キーの詳細は、[GitHub と Bitbucket の連携]({{site.baseurl}}/ja/2.0/gh-bb-integration/#deployment-keys-and-user-keys)のページを参照してください。

| キー           | 必須 | タイプ | 説明                                                 |
| ------------ | -- | --- | -------------------------------------------------- |
| fingerprints | ×  | リスト | 追加するキーに対応するフィンガープリントのリスト (デフォルトでは、追加されるすべてのキーが対象)。 |
{: class="table table-striped"}

```yaml
steps:
  - add_ssh_keys:
      fingerprints:
        - "b7:35:a6:4e:9b:0d:6d:d4:78:1e:9a:97:2a:66:6b:be"
```

**注:** CircleCI は追加されたすべての SSH キーに `ssh-agent` を使用して署名しますが、ユーザーは `add_ssh_keys` キーを使用して実際にコンテナにキーを追加する**必要があります**。

##### `pipeline` 値の使用
{: #using-pipeline-values }

パイプライン値はすべてのパイプライン構成で使用でき、事前の宣言なしに利用できます。 利用可能なパイプライン値は次のとおりです。

{% include snippets/ja/pipeline-values.md %}

例えば下記のようにします。

```yaml
version: 2.1
jobs:
  build:
    docker:
      - image: cimg/node:17.2.0
        auth:
          username: mydockerhub-user
          password: $DOCKERHUB_PASSWORD  # context / project UI env-var reference
    environment:
      IMAGETAG: latest
    working_directory: ~/main
    steps:
      - run: echo "This is pipeline ID << pipeline.id >>"
```

#### **`circleci_ip_ranges`**
{: #circleciipranges }

ジョブで使用される IP アドレスを、明確に定義された範囲のみに限定できます。 詳しくは  [IPアドレスの範囲]({{ site.baseurl }}/ja/2.0/ip-ranges/)をご確認ください。

**例**

```yaml
version: 2.1

jobs:
  build:
    circleci_ip_ranges: true # opts the job into the IP ranges feature
    docker:
      - image: curlimages/curl
    steps:
      - run: echo “Hello World”
workflows:
  build-workflow:
    jobs:
      - build
```

**注:**

- IP アドレスの範囲機能をご利用いただくには、有料の [Performance プランまたは Scale プラン](https://circleci.com/ja/pricing/)のご契約が必要です。

## **`workflows`**
{: #workflows }
あらゆるジョブの自動化に用います。 各ワークフローは、キーとなるワークフロー名と、値となるマップで構成します。 名前は、その `config.yml` 内で一意である必要があります。 ワークフロー構成の最上位のキーは `version` と `jobs` です。 詳細については、[ワークフローを使ったジョブのスケジュール実行]({{site.baseurl}}/ja/2.0/workflows)のページを参照してください。

### **`version`** (v2.1 の設定ファイルでは不要)
{: #workflow-version }
ワークフローの `version` フィールドは、サポートの終了または互換性を損なう変更について注意を促すために記述します。

| キー      | 必須                       | タイプ  | 説明                    |
| ------- | ------------------------ | ---- | --------------------- |
| version | 設定ファイルのバージョンが `2` の場合は Y | 文字列型 | 現在は `2` を指定する必要があります。 |
{: class="table table-striped"}

### **<`workflow_name`>**
{: #lessworkflownamegreater }

ワークフローに付与する一意の名前です。

#### **`triggers`**
{: #triggers }
ワークフローを実行するトリガーを指定します。 デフォルトの動作では、ブランチにプッシュされたときにワークフローがトリガーされます。

| キー       | 必須 | タイプ | 説明                           |
| -------- | -- | --- | ---------------------------- |
| triggers | ×  | 配列  | 現在は `schedule` を指定する必要があります。 |
{: class="table table-striped"}

##### **`schedule`**
{: #schedule }

<div class="alert alert-warning" role="alert">
  <strong>ワークフローのスケジュール実行は 2022 年 6 月 3 日より段階的に廃止される予定です。</strong>既存のワークフローのスケジュール実行をパイプラインのスケジュール実行に移行する方法については、パイプラインのスケジュール実行のページの<a href="{{site.baseurl}}/ja/2.0/scheduled-pipelines/#get-started">移行ガイド</a>を参照してください。または、パイプラインのスケジュール実行を初めから設定してください。
</div>

ワークフローでは、一定時刻に実行を指示する `schedule` を記述することもできます。利用者の少ない毎日夜12時にビルドする、といったことが可能です。

```yml
workflows:
   version: 2
   nightly:
     triggers:
       - schedule:
           cron: "0 0 * * *"
           filters:
             branches:
               only:
                 - main
                 - beta
     jobs:
       - test
```
###### **`cron`**
{: #cron }
`cron` キーは POSIX 準拠の `crontab` の構文で定義します。

| キー   | 必須 | タイプ  | 説明                                                                                            |
| ---- | -- | ---- | --------------------------------------------------------------------------------------------- |
| cron | ○  | 文字列型 | [crontab のマニュアル ページ](http://pubs.opengroup.org/onlinepubs/7908799/xcu/crontab.html)を参照してください。 |
{: class="table table-striped"}

###### **`filters`**
{: #filters }
トリガーのフィルターでは、`branches` キーを使用できます。

| キー      | 必須 | タイプ | 説明                |
| ------- | -- | --- | ----------------- |
| filters | ○  | マップ | 実行するブランチを定義するマップ。 |
{: class="table table-striped"}

###### **`branches`**
{: #branches }

`branches` キーは、*現在のブランチ*について、スケジュール実行すべきかどうかを制御します。この*現在のブランチ*とは、`trigger` スタンザがある `config.yml` ファイルを含むブランチです。 つまり、`main` ブランチにプッシュすると、`main` の [ワークフロー]({{ site.baseurl }}/ja/2.0/workflows/#using-contexts-and-filtering-in-your-workflows)のみをスケジュール実行します。

Branches can have the keys `only` and `ignore` which each map to a single string naming a branch. 文字列を `/` で囲み、正規表現を使ってブランチ名をマッチさせたり、文字列のリストを作ってマップさせることも可能です。 正規表現は、文字列**全体**に一致する必要があります。

- `only` を指定した場合、一致するブランチでジョブが実行されます。
- `ignore` を指定した場合、一致するブランチではジョブは実行されません。
- `only` と `ignore` のどちらも指定していない場合、全てのブランチでジョブを実行します。 If both `only` and `ignore` are specified, the `only` is used and `ignore` will have no effect.

| キー       | 必須 | タイプ            | 説明                     |
| -------- | -- | -------------- | ---------------------- |
| branches | ○  | マップ            | 実行するブランチを定義するマップ。      |
| only     | ○  | 文字列、または文字列のリスト | 単一のブランチ名、またはブランチ名のリスト。 |
| ignore   | ×  | 文字列、または文字列のリスト | 単一のブランチ名、またはブランチ名のリスト。 |
{: class="table table-striped"}

#### **`jobs`**
{: #jobs-in-workflow }
ジョブでは、`requires`、`name`、`context`、`type`、`filters` の各キーを使用できます。

| キー   | 必須 | タイプ | 説明                   |
| ---- | -- | --- | -------------------- |
| jobs | ○  | リスト | 依存関係に従って実行するジョブのリスト。 |
{: class="table table-striped"}

##### **<`job_name`>**
{: #job-name-in-workflow }

`config.yml` ファイルで定義するジョブの名前です。

###### **`requires`**
{: #requires }
デフォルトでは、複数のジョブは並行処理されます。そのため、ジョブ名を使って必要な依存関係の処理を明確にしておく必要があります。

| キー       | 必須 | タイプ | 説明                                                                                                                                                                                   |
| -------- | -- | --- | ------------------------------------------------------------------------------------------------------------------------------------------------------------------------------------ |
| requires | ×  | リスト | そのジョブを開始するために成功する必要があるジョブのリスト。 メモ: 現在のワークフローで依存関係としてリストされているジョブが (フィルター機能などの影響で) 実行されなかった場合、他のジョブの requires オプションでは、これらのジョブの必須設定は無視されます。 しかし、ジョブのすべての依存関係がフィルター処理されると、そのジョブは実行されません。 |
{: class="table table-striped"}

###### **`name`**
{: #name }
`name` キーを使用すると、任意の数のワークフローで再利用可能なジョブを呼び出すことができます。 このキーを使うと、ジョブ名に番号は付与されません (例: sayhello-1、sayhello-2)。 この `name` キーに割り当てる名前は一意である必要があります。重複する場合は、ジョブ名に数字が付与されます。

| キー   | 必須 | タイプ  | 説明                                                                                    |
| ---- | -- | ---- | ------------------------------------------------------------------------------------- |
| name | ×  | 文字列型 | ジョブ名の代替名。 ジョブを複数回呼び出す場合に便利です。 同じジョブを複数回呼び出したいとき、あるジョブで同じ内容のジョブが必要なときなどに有効です (2.1 のみ)。 |
{: class="table table-striped"}

###### **`context`**
{: #context }
ジョブは、組織において設定したグローバル環境変数を使えるようにすることも可能です。設定画面で context を追加する方法については[コンテキスト]({{ site.baseurl }}/ja/2.0/contexts)を参照してください。

| キー      | 必須 | タイプ     | 説明                                                                                                                                                                      |
| ------- | -- | ------- | ----------------------------------------------------------------------------------------------------------------------------------------------------------------------- |
| context | ×  | 文字列/リスト | コンテキストの名前。 初期のデフォルト名は `org-global` です。 各コンテキスト名は一意である必要があります。 CircleCI Server を使用している場合、ワークフローごとに使用できるコンテキストは 1 つのみです。 **注:** 一意のコンテキストは、すべてのワークフローを合わせて 100 個まで使用できます。 |
{: class="table table-striped"}

###### **`type`**
{: #type }
`approval` の `type` を指定することで、その後のジョブを続行する前に手動の承認操作を求めることができるようになります。 詳細については、[ワークフローを使ったジョブのスケジュール実行]({{site.baseurl}}/ja/2.0/workflows)のページを参照してください。

下記の例にある通り、ワークフローが `type: approval` キーを処理するまで、ジョブは依存関係通りの順番で実行されます。

```yml
      - hold:
          type: approval
          requires:
            - test1
            - test2
      - deploy:
          requires:
            - hold
```
**注 :** `hold` というジョブ名は、メインの設定に入れないようにしてください。

###### **`filters`**
{: #jobfilters }

ジョブのフィルタリングでは、`branches` キーまたは `tags` キーを使用できます。

**注 :** ワークフローではジョブレベルのブランチは無視されます。 ジョブレベルでブランチを指定していて後でワークフローを追加する場合は、ジョブレベルのブランチを削除し、代わりにそれを `config.yml` のワークフローセクションで以下のように宣言する必要があります。

| キー      | 必須 | タイプ | 説明                |
| ------- | -- | --- | ----------------- |
| filters | ×  | マップ | 実行するブランチを定義するマップ。 |
{: class="table table-striped"}

以下に、CircleCI ドキュメントに含まれるサンプルから、正規表現を使用して PDF ドキュメントの作成ワークフローのみを実行するフィルターの使い方を示します。

```yaml
# ...
workflows:
  build-deploy:
    jobs:
      - js_build
      - build_server_pdfs: # << the job to conditionally run based on the filter-by-branch-name.
          filters:
            branches:
              only: /server\/.*/
```

上記のスニペットでは、`build_server_pdfs` ジョブは、ビルド対象のブランチのパスが "server/" から始まる場合にのみ実行されます。

設定ファイルでの正規表現の使い方の詳細については、[ワークフローを使ってジョブのスケジュール実行]({{ site.baseurl }}/ja/2.0/workflows/#using-regular-expressions-to-filter-tags-and-branches)を参照してください。

###### **`branches`**
{: #branches }

branches では、ブランチ名を指す文字列をマップさせるための `only` キーと `ignore` キーが使えます。 スラッシュで囲むことで正規表現でブランチに一致させたり、そのような文字列のリストでマップさせたりできます。 正規表現は、文字列**全体**に一致する必要があります。

- `only` を指定した場合、一致するブランチでジョブが実行されます。
- `ignore` を指定した場合、一致するブランチではジョブは実行されません。
- `only` と `ignore` のいずれも指定していない場合、すべてのブランチでジョブが実行されます。
- `only` と `ignore` の両方を指定した場合、`ignore` よりも `only` が先に処理されます。

| キー       | 必須 | タイプ            | 説明                     |
| -------- | -- | -------------- | ---------------------- |
| branches | ×  | マップ            | 実行するブランチを定義するマップ。      |
| only     | ×  | 文字列、または文字列のリスト | 単一のブランチ名、またはブランチ名のリスト。 |
| ignore   | ×  | 文字列、または文字列のリスト | 単一のブランチ名、またはブランチ名のリスト。 |
{: class="table table-striped"}

###### **`tags`**
{: #tags }

CircleCI は明示的にタグフィルターを指定しない限り、タグに対してワークフローは実行しません。 さらに、ジョブが (直接的または間接的に) 他のジョブを必要とする場合は、それらのジョブにタグフィルターを指定する必要があります。

tags では `only` キーと `ignore` キーが使えます。 スラッシュで囲むことで正規表現でタグに一致させたり、そのような文字列のリストでマップさせたりできます。 正規表現は、文字列**全体**に一致する必要があります。 CircleCI では軽量版と注釈付き版のどちらのタグにも対応しています。

- `only` の値にマッチするタグはすべてジョブを実行します。
- `ignore` の値にマッチするタグはすべてジョブを実行しません。
- `only` と `ignore` のどちらも指定していない場合、すべてのタグのジョブがスキップされます。
- `only` と `ignore` の両方を指定した場合は、`only` を処理してから `ignore` の処理に移ります。

| キー     | 必須 | タイプ            | 説明                 |
| ------ | -- | -------------- | ------------------ |
| tags   | ×  | マップ            | 実行するタグを定義するマップ。    |
| only   | ×  | 文字列、または文字列のリスト | 単一のタグ名、またはタグ名のリスト。 |
| ignore | ×  | 文字列、または文字列のリスト | 単一のタグ名、またはタグ名のリスト。 |
{: class="table table-striped"}

詳細については、ワークフローに関するドキュメントの「[Git タグに対応するワークフローを実行する]({{ site.baseurl }}/ja/2.0/workflows/#executing-workflows-for-a-git-tag)」を参照してください。

###### **`matrix`** (version: 2.1 が必須)
{: #matrix-requires-version-21 }
`matrix` スタンザを使用すると、パラメーター化したジョブを、引数を変えながら複数回実行できます。 詳細については、[設定クックブック]({{site.baseurl}}/ja/2.0/configuration-cookbook/#use-matrix-jobs-to-run-multiple-os-tests)のサンプルを参照してください。

**注**: `matrix` スタンザを使用するには、パラメーター化したジョブを使用する必要があります。

| キー         | 必須 | タイプ  | 説明                                                               |
| ---------- | -- | ---- | ---------------------------------------------------------------- |
| parameters | ○  | マップ  | ジョブの呼び出しで使用するすべてのパラメーター名と値のマップ                                   |
| exclude    | ×  | リスト  | マトリックスから除外する引数マップのリスト                                            |
| alias      | ×  | 文字列型 | マトリックスのエイリアス。別のジョブの `requires` スタンザで使用できます。 デフォルト値は実行するジョブの名前です。 |
{: class="table table-striped"}

**例**

以下に、マトリックス ジョブの基本的な使用例を示します。

```yaml
workflows:
  workflow:
    jobs:
      - build:
          matrix:
            parameters:
              version: ["0.1", "0.2", "0.3"]
              platform: ["macos", "windows", "linux"]
```

上記コードは 9 つの `build` ジョブに展開されます。

```yaml
workflows:
  workflow:
    jobs:
      - build:
          name: build-macos-0.1
          version: 0.1
          platform: macos
      - build:
          name: build-macos-0.2
          version: 0.2
          platform: macos
      - build:
          name: build-macos-0.3
          version: 0.3
          platform: macos
      - build:
          name: build-windows-0.1
          version: 0.1
          platform: windows
      - ...
```

###### マトリックスから一部のパラメーターを除外する
{: #excluding-sets-of-parameters-from-a-matrix }

一部の値を_除き_、あらゆる引数の組み合わせについてジョブを実行したいことがあります。 これを行うには、`exclude` スタンザを使用します。

```yaml
workflows:
  workflow:
    jobs:
      - build:
          matrix:
            parameters:
              a: [1, 2, 3]
              b: [4, 5, 6]
            exclude:
              - a: 3
                b: 5
```

上記のマトリックスは、パラメーター `a` と `b` の組み合わせのうち、`{a: 3, b: 5}` の組み合わせを除いた 8 個のジョブに展開されます。

###### 依存関係とマトリックスジョブ
{: #dependencies-and-matrix-jobs }

マトリックス全体 (マトリックス内のすべてのジョブ) に `requires` キーを適用するには、マトリックスの `alias` を指定します。 `alias` のデフォルト値は、呼び出すジョブの名前です。

```yaml
workflows:
  workflow:
    jobs:
      - deploy:
          matrix:
            parameters:
              version: ["0.1", "0.2"]
      - another-job:
          requires:
            - deploy
```

上記の場合、`another-job` を実行するには、マトリックス内の deploy ジョブが完了している必要があります。

また、マトリックス ジョブのパラメーター値を `<< matrix.* >>` で公開し、より複雑なワークフローを作成することもできます。 たとえば、次のコードでは、`deploy` ジョブをマトリックス化したうえで、それぞれのジョブが、`build` マトリックス内の対応するジョブが完了してから実行されるようにしています。

```yaml
workflows:
  workflow:
    jobs:
      - build:
          name: build-v<< matrix.version >>
          matrix:
            parameters:
              version: ["0.1", "0.2"]
      - deploy:
          name: deploy-v<< matrix.version >>
          matrix:
            parameters:
              version: ["0.1", "0.2"]
          requires:
            - build-v<< matrix.version >>
```

上記ワークフローは次のように展開されます。

```yaml
workflows:
  workflow:
    jobs:
      - build:
          name: build-v0.1
          version: 0.1
      - build:
          name: build-v0.2
          version: 0.2
      - deploy:
          name: deploy-v0.1
          version: 0.1
          requires:
            - build-v0.1
      - deploy:
          name: deploy-v0.2
          version: 0.2
          requires:
            - build-v0.2
```

###### **`pre-steps`** と **`post-steps`** (version: 2.1 が必須)
{: #pre-steps-and-post-steps-requires-version-21 }

ワークフローでは、すべてのジョブ呼び出しは、オプションで 2つの特別な引数 `pre-steps` と `post-steps` を受け取ることができます。

`pre-steps` の下のステップは、ジョブ内の他のすべてのステップよりも前に実行されます。 `post-steps` の下のステップは、他のすべてのステップよりも後に実行されます。

事前・事後ステップを使用すると、特定のジョブ内で、そのジョブを変更せずにいくつかのステップを実行できます。 これは、たとえば、ジョブの実行前にカスタムのセットアップステップを実行したいときに便利です。

```yaml
version: 2.1

jobs:
  bar:
    machine:
      image: ubuntu-2004:202107-02
    steps:
      - checkout
      - run:
          command: echo "building"
      - run:
          command: echo "testing"

workflows:
  build:
    jobs:
      - bar:
          pre-steps: # steps to run before steps defined in the job bar
            - run:
                command: echo "install custom dependency"
          post-steps: # steps to run after steps defined in the job bar
            - run:
                command: echo "upload artifact to s3"
```

##### **ワークフローでの `when` の使用**
{: #using-when-in-workflows }

v2.1 設定ファイルでは、ワークフロー宣言内で真偽値を取る `when` 句を[ロジックステートメント]({{site.baseurl}}/ja/2.0/configuration-reference/#logic-statements)と共に使用して (逆の条件となる `unless` 句も使用可)、そのワークフローを実行するかどうかを決めることができます。

以下の設定例では、パイプラインパラメーター `run_integration_tests` を使用して `integration_tests` ワークフローの実行を制御しています。

```yaml
version: 2.1

parameters:
  run_integration_tests:
    type: boolean
    default: false

workflows:
  integration_tests:
    when: << pipeline.parameters.run_integration_tests >>
    jobs:
      - mytestjob

jobs:
...
```

この例では、`POST` 本体に以下が含まれた状態でパイプラインがトリガーされたときに、テストが明示的に呼び出されない限りは `integration_tests` ワークフローは実行されないようにしています。

```json
{
    "parameters": {
        "run_integration_tests": true
    }
}
```

Workflows の詳細な例と概念については「[ジョブの実行を Workflow で制御する]({{ site.baseurl }}/ja/2.0/workflows)」を参照してください。

## ロジックステートメント
{: #logic-statements }

一部のダイナミックコンフィグ機能では、ロジックステートメントを引数として使用できます。 ロジックステートメントとは、設定ファイルのコンパイル時 (ワークフローの実行前) に真偽の評価が行われるステートメントです。 ロジックステートメントには次のものがあります。

| Type                                                                                                | Arguments             | `true` if                              | Example                                                                  |
|-----------------------------------------------------------------------------------------------------+-----------------------+----------------------------------------+--------------------------------------------------------------------------|
| YAML literal                                                                                        | None                  | is truthy                              | `true`/`42`/`"a string"`                                                 |
| YAML alias                                                                                          | None                  | resolves to a truthy value             | *my-alias                                                                |
| [Pipeline Value]({{site.baseurl}}/ja/2.0/pipeline-variables/#pipeline-values)                          | None                  | resolves to a truthy value             | `<< pipeline.git.branch >>`                                              |
| [Pipeline Parameter]({{site.baseurl}}/ja/2.0/pipeline-variables/#pipeline-parameters-in-configuration) | None                  | resolves to a truthy value             | `<< pipeline.parameters.my-parameter >>`                                 |
| and                                                                                                 | N logic statements    | all arguments are truthy               | `and: [ true, true, false ]`                                             |
| or                                                                                                  | N logic statements    | any argument is truthy                 | `or: [ false, true, false ]`                                             |
| not                                                                                                 | 1 logic statement     | the argument is not truthy             | `not: true`                                                              |
| equal                                                                                               | N values              | all arguments evaluate to equal values | `equal: [ 42, << pipeline.number >>]`                                    |
| matches                                                                                             | `pattern` and `value` | `value` matches the `pattern`          | `matches: { pattern: "^feature-.+$", value: << pipeline.git.branch >> }` |
{: class="table table-striped"}

次の論理値は偽とみなされます。

- false
- null
- 0
- NaN
- 空の文字列 ("")
- 引数を持たないステートメント

上記以外の値はすべて真とみなされます。 ただし、空のリストを引数とするロジックステートメントはバリデーションエラーとなるので注意してください。

ロジックステートメントの真偽の評価は常に最上位レベルで行われ、必要に応じて強制することもできます。 また、最大 100 レベルの深さまで、引数の仕様に応じた任意の方法でネストできます。

`matches` の `pattern` には、[Java 正規表現](https://docs.oracle.com/javase/8/docs/api/java/util/regex/Pattern.html)を使用します。 パターンは完全一致で指定する必要があります。前方一致は使用できません。 意図せぬ部分一致を防ぐため、パターンは `^` と `$` で囲むことをお勧めします。

**注:** ワークフローレベルでロジックステートメントを使用する場合、`condition:` キーは含めないようにしてください (`condition` キーは`ジョブ` レベルのロジックステートメント以外では必要ありません)。

### ロジックステートメントの例
{: #logic-statement-examples }

```yaml
workflows:
  my-workflow:
      when:
        or:
          - equal: [ main, << pipeline.git.branch >> ]
          - equal: [ staging, << pipeline.git.branch >> ]

```

```yaml
workflows:
  my-workflow:
    when:
      and:
        - not:
            matches:
              pattern: "^main$"
              value: << pipeline.git.branch >>
        - or:
            - equal: [ canary, << pipeline.git.tag >> ]
            - << pipeline.parameters.deploy-canary >>
```

```yaml
version: 2.1

executors:
  linux-13:
    docker:
      - image: cimg/node:13.13
        auth:
          username: mydockerhub-user
          password: $DOCKERHUB_PASSWORD  # context / project UI env-var reference
  macos: &macos-executor
    macos:
      xcode: 12.5.1

jobs:
  test:
    parameters:
      os:
        type: executor
      node-version:
        type: string
    executor: << parameters.os >>
    steps:
      - checkout
      - when:
          condition:
            equal: [ *macos-executor, << parameters.os >> ]
          steps:
            - run: echo << parameters.node-version >>
      - run: echo 0

workflows:
  all-tests:
    jobs:
      - test:
          os: macos
          node-version: "13.13.0"
```

## サンプル設定ファイル全文
{: #example-full-configuration }

{% raw %}
```yaml
version: 2.1
jobs:
  build:
    docker:
      - image: ubuntu:14.04
        auth:
          username: mydockerhub-user
          password: $DOCKERHUB_PASSWORD  # context / project UI env-var reference

      - image: mongo:2.6.8
        auth:
          username: mydockerhub-user
          password: $DOCKERHUB_PASSWORD  # context / project UI env-var reference
        command: [mongod, --smallfiles]

      - image: postgres:14.2
        auth:
          username: mydockerhub-user
          password: $DOCKERHUB_PASSWORD  # context / project UI env-var reference
        # some containers require setting environment variables
        environment:
          POSTGRES_USER: user

      - image: redis@sha256:54057dd7e125ca41afe526a877e8bd35ec2cdd33b9217e022ed37bdcf7d09673
        auth:
          username: mydockerhub-user
          password: $DOCKERHUB_PASSWORD  # context / project UI env-var reference

      - image: rabbitmq:3.5.4
        auth:
          username: mydockerhub-user
          password: $DOCKERHUB_PASSWORD  # context / project UI env-var reference

    environment:
      TEST_REPORTS: /tmp/test-reports

    working_directory: ~/my-project

    steps:
      - checkout

      - run:
          command: echo 127.0.0.1 devhost | sudo tee -a /etc/hosts

      # Create Postgres users and database
      # Note the YAML heredoc '|' for nicer formatting
      - run: |
          sudo -u root createuser -h localhost --superuser ubuntu &&
          sudo createdb -h localhost test_db

      - restore_cache:
          keys:
            - v1-my-project-{{ checksum "project.clj" }}
            - v1-my-project-

      - run:
          environment:
            SSH_TARGET: "localhost"
            TEST_ENV: "linux"
          command: |
            set -xu
            mkdir -p ${TEST_REPORTS}
            run-tests.sh
            cp out/tests/*.xml ${TEST_REPORTS}

      - run: |
          set -xu
          mkdir -p /tmp/artifacts
          create_jars.sh << pipeline.number >>
          cp *.jar /tmp/artifacts

      - save_cache:
          key: v1-my-project-{{ checksum "project.clj" }}
          paths:
            - ~/.m2

      # Save artifacts
      - store_artifacts:
          path: /tmp/artifacts
          destination: build

      # Upload test results
      - store_test_results:
          path: /tmp/test-reports

  deploy-stage:
    docker:
      - image: ubuntu:14.04
        auth:
          username: mydockerhub-user
          password: $DOCKERHUB_PASSWORD  # context / project UI env-var reference
    working_directory: /tmp/my-project
    steps:
      - run:
          name: Deploy if tests pass and branch is Staging
          command: ansible-playbook site.yml -i staging

  deploy-prod:
    docker:
      - image: ubuntu:14.04
        auth:
          username: mydockerhub-user
          password: $DOCKERHUB_PASSWORD  # context / project UI env-var reference
    working_directory: /tmp/my-project
    steps:
      - run:
          name: Deploy if tests pass and branch is Main
          command: ansible-playbook site.yml -i production

workflows:
  version: 2
  build-deploy:
    jobs:
      - build:
          filters:
            branches:
              ignore:
                - develop
                - /feature-.*/
      - deploy-stage:
          requires:
            - build
          filters:
            branches:
              only: staging
      - deploy-prod:
          requires:
            - build
          filters:
            branches:
              only: main
```
{% endraw %}

## 関連項目
{: #see-also }

[イントロダクション]({{site.baseurl}}/ja/2.0/config-intro/)<|MERGE_RESOLUTION|>--- conflicted
+++ resolved
@@ -313,17 +313,10 @@
 
 The machine executor is configured using the `machine` key, which takes a map:
 
-<<<<<<< HEAD
-| キー                     | 必須 | タイプ   | 説明                                                                                                                                                                                                                                         |
-| ---------------------- | -- | ----- | ------------------------------------------------------------------------------------------------------------------------------------------------------------------------------------------------------------------------------------------ |
-| イメージ                   | ○  | 文字列型  | 使用する仮想マシンイメージ。 View [available images](#available-linux-machine-images). **注:** このキーは、オンプレミス環境における　Linux VM では**サポートされません**。 プライベート環境における `michine` Executor のイメージのカスタマイズに関する詳細は、[VM サービス]({{ site.baseurl }}/ja/2.0/vm-service)を参照してください。 |
-| docker_layer_caching | ×  | ブール値型 | `true` に設定すると、[Docker レイヤー キャッシュ]({{ site.baseurl }}/2.0/docker-layer-caching)が有効になります。                                                                                                                                                    |
-=======
 | キー                     | 必須 | タイプ   | 説明                                                                                                                                                                                                                          |
 | ---------------------- | -- | ----- | --------------------------------------------------------------------------------------------------------------------------------------------------------------------------------------------------------------------------- |
 | イメージ                   | ○  | 文字列型  | 使用する仮想マシンイメージ。 [使用可能なイメージ](#使用可能な-machine-イメージ)を参照してください。 **注:** このキーは、オンプレミス環境における　Linux VM では**サポートされません**。 プライベート環境における `michine` Executor のイメージのカスタマイズに関する詳細は、[VM サービス]({{ site.baseurl }}/ja/2.0/vm-service)を参照してください。 |
 | docker_layer_caching | ×  | ブール値型 | `true` に設定すると、[Docker レイヤー キャッシュ]({{ site.baseurl }}/ja/2.0/docker-layer-caching)が有効になります。                                                                                                                                     |
->>>>>>> a90c0e50
 {: class="table table-striped"}
 
 
