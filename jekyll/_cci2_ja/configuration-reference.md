---
layout: classic-docs
title: CircleCI の設定
short-title: CircleCI の設定
description: .circleci/config.yml に関するリファレンス
order: 20
version:
  - Cloud
  - Server v3.x
  - Server v2.x
<<<<<<< HEAD
=======

>>>>>>> b2e059d8
suggested:
  -
    title: 6 つの構成オプション
    link: https://circleci.com/ja/blog/six-optimization-tips-for-your-config/
  -
    title: ダイナミック コンフィグの紹介
    link: https://discuss.circleci.com/t/intro-to-dynamic-config-via-setup-workflows/39868
  -
    title: ダイナミック コンフィグの使用
    link: https://circleci.com/ja/blog/building-cicd-pipelines-using-dynamic-config/
  -
    title: ローカル CLI を使用した設定のバリデーション
    link: https://support.circleci.com/hc/ja/articles/360006735753?input_string=configuration+error
  -
    title: ジョブをトリガーする方法
    link: https://support.circleci.com/hc/en-us/articles/360041503393?input_string=changes+in+v2+api

  - title: ジョブの最大実行時間の更新について
    link: https://support.circleci.com/hc/ja/articles/4411086979867
    isExperiment: true
  - 
    title: アカウントのパーミッションの更新について
    isExperiment: true
    link: https://support.circleci.com/hc/ja/articles/360048210711
---

`.circleci/config.yml` ファイルで使用される CircleCI 2.x 構成キーのリファレンス ガイドです。

`config.yml` の全体は「[サンプルコード](#サンプル-コード)」で確認できます。

---

* 目次
{:toc}


## **`setup`**
{: #setup }

| キー    | 必須 | タイプ   | 説明                                                                                  |
| ----- | -- | ----- | ----------------------------------------------------------------------------------- |
| setup | ×  | ブール値型 | config.yaml で[ダイナミック コンフィグ]({{ site.baseurl }}/2.0/dynamic-config/)機能を使用するように指定します。 |
{: class="table table-striped"}

`setup` フィールドを指定すると、プライマリ .circleci 親ディレクトリ外部にある設定ファイルのトリガー、パイプライン パラメーターの更新、およびカスタマイズされた設定ファイルの生成を、条件に従って実行できます。

## **`version`**
{: #version }

| キー      | 必須 | タイプ  | 説明                                                                                                                                                                           |
| ------- | -- | ---- | ---------------------------------------------------------------------------------------------------------------------------------------------------------------------------- |
| version | ○  | 文字列型 | `2`、`2.0`、または `2.1`。`.circleci/config.yml` ファイルの簡素化、再利用、パラメータ化ジョブの利用に役立つバージョン 2.1 の新しいキーの概要については、[設定ファイルの再利用に関するドキュメント]({{ site.baseurl }}/ja/2.0/reusing-config/)を参照してください。 |
{: class="table table-striped"}

`version` フィールドは、将来的に非推奨になった場合、もしくは大きな変更があった場合に警告するかどうかの判断に用いられます。

## **`orbs`** (version: 2.1 が必須)
{: #orbs-requires-version-21 }

| キー        | 必須 | 型   | 説明                                                                                                                                                                         |
| --------- | -- | --- | -------------------------------------------------------------------------------------------------------------------------------------------------------------------------- |
| orbs      | ×  | マップ | ユーザーが選択した名前から Orb 参照 (文字列) または Orb 定義 (マップ) へのマップ。 Orb 定義は、2.1 設定ファイルの Orb 関連サブセットである必要があります。 詳細については、[Orb の作成に関するドキュメント]({{ site.baseurl }}/2.0/creating-orbs/)を参照してください。 |
| executors | ×  | マップ | Executor 定義への文字列のマップ。 後述の [executors]({{ site.baseurl }}/ja/2.0/configuration-reference/#executors-requires-version-21) セクションも参照してください。                                    |
| commands  | ×  | マップ | コマンドを定義するコマンド名のマップ。 下記 [commands]({{ site.baseurl }}/ja/2.0/configuration-reference/#commands-requires-version-21) のセクションを参照してください。                                        |
{: class="table table-striped"}

以下の例は、承認済みの `circleci` 名前空間に置かれた `hello-build` という名前の Orb を呼び出します。

<<<<<<< HEAD
```yaml
=======
```yml
>>>>>>> b2e059d8
version: 2.1
orbs:
    hello: circleci/hello-build@0.0.5
workflows:
    "Hello Workflow":
        jobs:
          - hello/hello-build
```
`circleci/hello-build@0.0.5` がそもそもの Orb の参照先ですが、この例では `hello` がその Orb の参照名となります。 Orb の詳細については[こちら](https://circleci.com/ja/orbs/)を参照してください。

## **`commands`** (version: 2.1 が必須)
{: #commands-requires-version-21 }

commands では、ジョブ内で実行する一連のステップをマップとして定義します。これにより、複数のジョブで [1 つのコマンド定義を再利用]({{ site.baseurl }}/ja/2.0/reusing-config/)できます。

| キー          | 必須 | タイプ   | 説明                                                                                                                                                               |
| ----------- | -- | ----- | ---------------------------------------------------------------------------------------------------------------------------------------------------------------- |
| steps       | ○  | シーケンス | コマンドの呼び出し元のジョブ内で実行される一連のステップ。                                                                                                                                    |
| parameters  | ×  | マップ   | パラメーター キーのマップ。 詳細は「[コンフィグを再利用する]({{ site.baseurl }}/ja/2.0/reusing-config/)」内の「[パラメーター構文]({{ site.baseurl }}/ja/2.0/reusing-config/#parameter-syntax)」を参照してください。 |
| description | ×  | 文字列型  | コマンドの目的を記述する文字列。                                                                                                                                                 |
{: class="table table-striped"}

例

```yaml
commands:
  sayhello:
    description: "デモ用の簡単なコマンド"
    parameters:
      to:
        type: string
        default: "Hello World"
    steps:
      - run: echo << parameters.to >>
```

## **`parameters`** (version: 2.1 が必須)
{: #parameters-requires-version-21 }
設定ファイル内で使用するパイプライン パラメーターを定義します。 使用方法の詳細については、[パイプライン変数に関するドキュメント]({{ site.baseurl }}/ja/2.0/pipeline-variables#pipeline-marameters-in-configuration)を参照してください。

| キー         | 必須 | タイプ | 説明                                                                                                                            |
| ---------- | -- | --- | ----------------------------------------------------------------------------------------------------------------------------- |
| parameters | ×  | マップ | パラメーター キーのマップ。 `文字列`、`ブール値`、`整数`、`列挙型`がサポートされています。 [パラメーターの構文]({{ site.baseurl }}/ja/2.0/reusing-config/#パラメーターの構文)を参照してください。 |
{: class="table table-striped"}

## **`executors`** (version: 2.1 が必須)
{: #executors-requires-version-21 }

Executors は、ジョブステップの実行環境を定義するものです。executor を 1 つ定義するだけで複数のジョブで再利用できます。

| キー                | 必須               | 型    | 説明                                                                                                                                 |
| ----------------- | ---------------- | ---- | ---------------------------------------------------------------------------------------------------------------------------------- |
| docker            | ○ <sup>(1)</sup> | リスト  | [docker Executor](#docker) 用のオプション。                                                                                                |
| resource_class    | ×                | 文字列型 | ジョブ内の各コンテナに割り当てられる CPU と RAM の量                                                                                                    |
| machine           | ○ <sup>(1)</sup> | マップ  | [machine Executor](#machine) 用のオプション。                                                                                              |
| macos             | ○ <sup>(1)</sup> | マップ  | [macOS Executor](#macos) 用のオプション。                                                                                                  |
| windows           | ○ <sup>(1)</sup> | マップ  | 現在、[Windows Executor](#windows) は Orb に対応しています。 [こちらの Orb](https://circleci.com/developer/ja/orbs/orb/circleci/windows) を参照してください。 |
| shell             | ×                | 文字列型 | すべてのステップで実行コマンドに使用するシェル。 各ステップ内の `shell` でオーバーライドできます (デフォルト設定については、[デフォルトのシェル オプション](#デフォルトのシェル-オプション)を参照してください)。                 |
| working_directory | ×                | 文字列型 | ステップを実行するディレクトリ。 絶対パスとして解釈されます。                                                                                                    |
| environment:      | ×                | マップ  | 環境変数の名前と値のマップです。                                                                                                                   |
{: class="table table-striped"}

<sup>(1)</sup> 各ジョブにいずれか 1 つの Executor タイプを指定する必要があります。 2 つ以上指定するとエラーが発生します。

例

```yaml
version: 2.1
executors:
  my-executor:
    docker:
      - image: cimg/ruby:3.0.3-browsers
        auth:
          username: mydockerhub-user
          password: $DOCKERHUB_PASSWORD  # コンテキスト/プロジェクト UI 環境変数の参照

jobs:
  my-job:
    executor: my-executor
    steps:
      - run: echo outside the executor
```

パラメーター付き Executor の例は「[コンフィグを再利用する]({{ site.baseurl }}/ja/2.0/reusing-config/)」の「[Executor でパラメーターを使う](https://circleci.com/docs/ja/2.0/reusing-config/#using-parameters-in-executors)」をご覧ください。

## **`jobs`**
{: #jobs }

ワークフローは 1 つ以上の一意の名前付きジョブで構成し、 それらのジョブの指定は `jobs` マップで行います。「[config.yml のサンプル]({{ site.baseurl }}/ja/2.0/sample-config/)」では `job` マップの 2 通りの例を紹介しています。 マップにおけるキーがジョブの名前となり、値はジョブの中身を記述するマップとします。

**注:** ジョブの最大実行時間は、Free プランは 1 時間、Performance プランは 3 時間、Scale プランは 5 時間となります。 ジョブがタイムアウトする場合は、より大きな[リソースクラス]({{site.baseurl}}/2.0/configuration-reference/#resourceclass)の使用や、[並列処理]({{site.baseurl}}/2.0/parallelism-faster-jobs)を検討してください。  また、料金プランのアップグレードや、[ワークフロー]({{ site.baseurl }}/2.0/workflows/)を利用した複数ジョブの同時実行も可能です。

### **<`job_name`>**
{:job-name}

1 つ 1 つのジョブはそれぞれ名前となるキーと、値となるマップからなります。 名前は、その `jobs` リスト内で一意である必要があります。 値となるマップでは下記の属性を使用できます。

| キー                | 必須               | タイプ  | 説明                                                                                                                                                                                                                                                                                                                                                                                                                                      |
| ----------------- | ---------------- | ---- | --------------------------------------------------------------------------------------------------------------------------------------------------------------------------------------------------------------------------------------------------------------------------------------------------------------------------------------------------------------------------------------------------------------------------------------- |
| docker            | ○ <sup>(1)</sup> | リスト  | [docker Executor](#docker) 用のオプション。                                                                                                                                                                                                                                                                                                                                                                                                     |
| machine           | ○ <sup>(1)</sup> | マップ  | [machine Executor](#machine) 用のオプション。                                                                                                                                                                                                                                                                                                                                                                                                   |
| macos             | ○ <sup>(1)</sup> | マップ  | [macOS Executor](#macos) 用のオプション。                                                                                                                                                                                                                                                                                                                                                                                                       |
| shell             | ×                | 文字列型 | すべてのステップで実行コマンドに使用するシェル。 各ステップ内の `shell` でオーバーライドできます (デフォルト設定については、[デフォルトのシェル オプション](#デフォルトのシェル-オプション)を参照してください)。                                                                                                                                                                                                                                                                                                                      |
| parameters        | ×                | マップ  | `ワークフロー`において `job` を明示的に構成可能にする[パラメーター](#parameters)。                                                                                                                                                                                                                                                                                                                                                                                   |
| steps             | ○                | リスト  | 実行する[ステップ](#steps)のリスト。                                                                                                                                                                                                                                                                                                                                                                                                                 |
| working_directory | ×                | 文字列型 | ステップを実行するディレクトリ。 絶対パスとして解釈されます。 デフォルトは `~/project` となります（この `project` は文字列リテラルで、特定のプロジェクト名ではありません）。 ジョブ内の実行プロセスは、このディレクトリを参照するために環境変数 `$CIRCLE_WORKING_DIRECTORY` を使えます。 **注:** YAML 設定ファイルに記述したパスは展開_されません_。`store_test_results.path` を `$CIRCLE_WORKING_DIRECTORY/tests` と設定しても、CircleCI は文字どおり "`$CIRCLE_WORKING_DIRECTORY`" という、`$` 記号を含む名前のディレクトリ内に、サブディレクトリ `test` を格納しようとします。 `working_directory` で指定したディレクトリが存在しないときは自動で作成されます。 |
| parallelism       | ×                | 整数型  | このジョブを実行する並列インスタンスの数 (デフォルトは 1)。                                                                                                                                                                                                                                                                                                                                                                                                        |
| environment:      | ×                | マップ  | 環境変数の名前と値のマップです。                                                                                                                                                                                                                                                                                                                                                                                                                        |
| branches          | ×                | マップ  | ワークフローまたはバージョン 2.1 の設定ファイル**以外**の構成に含まれる 1 つのジョブに対し、特定のブランチでの実行を許可またはブロックするルールを定義するマップ (デフォルトではすべてのブランチでの実行が許可されます)。 Workflows やバージョン 2.1 のコンフィグにおけるジョブやブランチに関する設定については [Workflows](#workflows) を参照してください。                                                                                                                                                                                                                              |
| resource_class    | ×                | 文字列型 | ジョブ内の各コンテナに割り当てられる CPU と RAM の量                                                                                                                                                                                                                                                                                                                                                                                                         |
{: class="table table-striped"}

<sup>(1)</sup> 各ジョブにいずれか 1 つの Executor タイプを指定する必要があります。 2 つ以上指定するとエラーが発生します。

#### `environment`
{: #environment }
環境変数の名前と値のマップです。 CircleCI の設定画面でセットした環境変数を上書きするのに使えます。


#### `parallelism`
{: #parallelism }

`parallelism` を 2 以上に設定すると、設定した数の Executor がそれぞれセットアップされ、そのジョブのステップを並列に実行します。 これにより、テストステップを最適化できます。CircleCI CLI を使用して並列コンテナにテストスイートを分割すると、ジョブの実行時間を短縮できます。 ただし、並列処理をするように設定していても 1 つの Executor でしか実行されない場合もあります。 詳しくは[パラレルジョブ]({{ site.baseurl }}/ja/2.0/parallelism-faster-jobs/)を参照してください。

例

```yaml
jobs:
  build:
    docker:
      - image: buildpack-deps:trusty
        auth:
          username: mydockerhub-user
          password: $DOCKERHUB_PASSWORD  # context / project UI env-var reference
    environment:
      FOO: bar
    parallelism: 3
    resource_class: large
    working_directory: ~/my-app
    steps:
      - run: go test -v $(go list ./... | circleci tests split)
```

#### `パラメーター`
{: #parameters }
`parameters` は、[この`ジョブ`を`ワークフロー`で呼び出す](#jobs-in-workflow)ときに使用できます。

予約されているパラメーター名は以下のとおりです。

* `name`
* `requires`
* `context`
* `type`
* `filters`
* `matrix`
<!-- Others? -->
<!-- branches & type pass `circleci config validate`. Strange -->

詳細については、「[パラメーターの構文]({{ site.baseurl }}/2.0/reusing-config/#parameter-syntax)」<!-- この参照先では、job-parameters に許可されている型については触れていません。-->を参照してください。


#### **`docker`**/**`machine`**/**`macos`**/**`windows`** (_Executor_)
{: #docker-machine-macos-windows-executor }

「Executor」は、端的に言えば「ステップを処理する場所」です。 CircleCI では Executor として一度に必要な分の Docker コンテナを起動するか、仮想マシンを利用することで、最適な環境を構築できます。 詳しくは「[Executor タイプの選び方]({{ site.baseurl}}/ja/2.0/executor-types/)」を参照してください。

#### `docker`
{: #docker }
{:.no_toc}

`docker` キーは下記の要素を用いて設定します。

| キー           | 必須 | タイプ       | 説明                                                              |
| ------------ | -- | --------- | --------------------------------------------------------------- |
| image        | ○  | 文字列型      | 使用するカスタム Docker イメージの名前。                                        |
| name         | ×  | 文字列型      | 他から参照するためのコンテナの名前。  デフォルトでは、`localhost` を通してコンテナ サービスにアクセスできます。 |
| entrypoint   | ×  | 文字列またはリスト | コンテナのローンチ時に実行するコマンド。                                            |
| command      | ×  | 文字列またはリスト | コンテナのローンチ時にルート プロセスとなる PID 1 として使用するコマンド (または entrypoint の引数)。  |
| user         | ×  | 文字列型      | Docker コンテナ内でコマンドを実行するユーザー。                                     |
| environment: | ×  | マップ       | 環境変数の名前と値のマップ。                                                  |
| auth         | ×  | マップ       | 標準の `docker login` 認証情報を用いたレジストリの認証情報。                          |
| aws_auth     | ×  | マップ       | AWS Elastic Container Registry (ECR) の認証情報。                     |
{: class="table table-striped"}

ジョブで最初に記述した `image` は、すべてのステップを実行するプライマリコンテナとなります。

`entrypoint` は、イメージの `ENTRYPOINT` をオーバーライドします。

ファイル内で最初に記述する `image` が、すべてのステップを実行するプライマリ コンテナ イメージとなります。

[プライマリ コンテナ]({{ site.baseurl }}/2.0/glossary/#primary-container) (リストの最初にあるコンテナ) については、設定ファイルで `command` も `entrypoint` も指定されていない場合、イメージ内のすべての `ENTRYPOINT` と `CMD` が無視されます。 というのも、プライマリ コンテナは通常 `steps` の実行のみに使用されるもので `ENTRYPOINT` 用ではなく、`ENTRYPOINT` は大量のリソースを消費したり、予期せず終了したりする可能性があるためです ([カスタム イメージはこの挙動を無効にし、`ENTRYPOINT` を強制的に実行する場合があります]({{ site.baseurl }}/2.0/custom-images/#adding-an-entrypoint))。 ジョブの `steps` はプライマリ コンテナでのみ実行されます。

`name` では、セカンダリサービスコンテナにアクセスする際の名前を定義します。   デフォルトはどのサービスも `localhost` 上で直接見える状態になっています。  これは、例えば同じサービスのバージョン違いを複数立ち上げるときなど、localhost とは別のホスト名を使いたい場合に役立ちます。

`environment` 設定は、ジョブ ステップではなく Docker コンテナによって実行される ENTRYPOINT と CMD に適用されます。

タグやハッシュ値でイメージのバージョンを指定することもできます。 公式の Docker レジストリ（デフォルトは Docker Hub）のパブリックイメージはどんなものでも自由に使えます。 詳しくは 「[Executor タイプ]({{ site.baseurl }}/ja/2.0/executor-types)」を参照してください。

Docker Hub など、一部のレジストリでは、匿名ユーザーによる Docker のプル回数に上限が設定されている場合があります。  こうした場合にプライベート イメージとパブリック イメージをプルするには、認証を行うことをお勧めします。 ユーザー名とパスワードは `auth` フィールドで指定できます。  詳細については、「[Docker の認証付きプルの使用]({{ site.baseurl }}/2.0/private-images/)」を参照してください。

例

```yaml
jobs:
  build:
    docker:
      - image: buildpack-deps:trusty # プライマリ コンテナ
        auth:
          username: mydockerhub-user
          password: $DOCKERHUB_PASSWORD  # コンテキスト/プロジェクト UI 環境変数の参照
        environment:
          ENV: CI

      - image: mongo:2.6.8
        auth:
          username: mydockerhub-user
          password: $DOCKERHUB_PASSWORD  # コンテキスト/プロジェクト UI 環境変数の参照
        command: [--smallfiles]

      - image: postgres:9.4.1
        auth:
          username: mydockerhub-user
          password: $DOCKERHUB_PASSWORD  # コンテキスト/プロジェクト UI 環境変数の参照
        environment:
          POSTGRES_USER: root

      - image: redis@sha256:54057dd7e125ca41afe526a877e8bd35ec2cdd33b9217e022ed37bdcf7d09673
        auth:
          username: mydockerhub-user
          password: $DOCKERHUB_PASSWORD  # コンテキスト/プロジェクト UI 環境変数の参照

      - image: acme-private/private-image:321
        auth:
          username: mydockerhub-user
          password: $DOCKERHUB_PASSWORD  #  コンテキスト/プロジェクト UI 環境変数の参照
```

[AWS ECR](https://aws.amazon.com/ecr/) にホストしているイメージを使うには AWS 認証情報での認証が必要です。 デフォルトでは、CircleCI はプロジェクト環境変数で指定した `AWS_ACCESS_KEY_ID` と `AWS_SECRET_ACCESS_KEY` を AWS 認証情報に使用します。 下記のように [`aws_auth` フィールド]({{ site.baseurl }}/ja/2.0/configuration-reference/#docker-machine-macos-windows-executor)を用いて認証情報をセットすることも可能です。

```yaml
jobs:
  build:
    docker:
      - image: account-id.dkr.ecr.us-east-1.amazonaws.com/org/repo:0.1
        aws_auth:
          aws_access_key_id: AKIAQWERVA  # 文字列リテラル値を指定するか
          aws_secret_access_key: $ECR_AWS_SECRET_ACCESS_KEY  # UI から設定したプロジェクトの環境変数を参照するように指定します
```

バージョン 2.1 を使用している場合、[宣言済みのコマンド]({{ site.baseurl }}/2.0/reusing-config/)をジョブで再利用できます。 以下の例では `sayhello` コマンドを呼び出しています。

```yaml
jobs:
  myjob:
    docker:
      - image: cimg/node:17.2.0
        auth:
          username: mydockerhub-user
          password: $DOCKERHUB_PASSWORD  # コンテキスト/プロジェクト UI 環境変数の参照
    steps:
      - sayhello:
          to: "Lev"
```

#### **`machine`**
{: #machine }
{:.no_toc}

[machine Executor]({{ site.baseurl }}/ja/2.0/executor-types) は `machine` キーとともに下記の要素を用いて設定します。

| キー                     | 必須 | 種類    | 説明                                                                                                                                                                                                                                            |
| ---------------------- | -- | ----- | --------------------------------------------------------------------------------------------------------------------------------------------------------------------------------------------------------------------------------------------- |
| image                  | ○  | 文字列型  | 使用する VM イメージ。 [使用可能なイメージ](#使用可能な-machine-イメージ)を参照してください。 **注:** このキーは、オンプレミス環境では**サポートされません**。 ユーザーのサーバーにインストールされた CircleCI 上の `machine` Executor イメージをカスタマイズする方法については、\[VM サービスに関するドキュメントを参照してください\] ({{ site.baseurl }}/ja/2.0/vm-service)。 |
| docker_layer_caching | ×  | ブール値型 | `true` に設定すると、[Docker レイヤー キャッシュ]({{ site.baseurl }}/2.0/docker-layer-caching)が有効になります。                                                                                                                                                       |
{: class="table table-striped"}


例

```yaml
version: 2.1
jobs:
  build:
    machine:
      image: ubuntu-2004:202010-01
    steps:
      - checkout
      - run:
          name: "テスト"
          command: echo "Hi"
```

##### 使用可能な `machine` イメージ
{: #available-machine-images }

**設定ファイルでイメージを指定することを強くおすすめします。**CircleCI は、`image` フィールドで指定可能なマシン イメージを複数サポートしています。 イメージの一覧は、developer hub の [Ubuntu 20.04 ページ](https://circleci.com/developer/ja/machine/image/ubuntu-2004)で確認できます。 最新の利用可能なイメージの一覧については、[Discuss](https://discuss.circleci.com/t/linux-machine-executor-images-october-q4-update/37847) を参照してください。

* `ubuntu-2004:202111-02` - Ubuntu 20.04, Docker v20.10.11, Docker Compose v1.29.2, log4j updates
* `ubuntu-2004:202111-01` - Ubuntu 20.04, Docker v20.10.11, Docker Compose v1.29.2,
* `ubuntu-2004:202107-02` - Ubuntu 20.04, Docker v20.10.7, Docker Compose v1.29.2,
* `ubuntu-2004:202104-01` - Ubuntu 20.04、Docker v20.10.6、Docker Compose v1.29.1
* `ubuntu-2004:202101-01` - Ubuntu 20.04、Docker v20.10.2、Docker Compose v1.28.2
* `ubuntu-2004:202010-01` - Ubuntu 20.04、Docker v19.03.13、Docker Compose v1.27.4 (`ubuntu-2004:202008-01` はエイリアス)

* `ubuntu-1604:202104-01` - Ubuntu 16.04、Docker v19.03.15、Docker Compose v1.29.1 (最終版のリリース)
* `ubuntu-1604:202101-01` - Ubuntu 16.04、Docker v19.03.14、Docker Compose v1.28.2 (最新版の 1 つ前のリリース)
* `ubuntu-1604:202010-01` - Ubuntu 16.04、Docker v19.03.13、Docker Compose v1.27.4
* `ubuntu-1604:202007-01` - Ubuntu 16.04、Docker v19.03.12、Docker Compose v1.26.1
* `ubuntu-1604:202004-01` - Ubuntu 16.04、Docker v19.03.8、Docker Compose v1.25.5
* `ubuntu-1604:201903-01` - Ubuntu 16.04、Docker v18.09.3、Docker Compose v1.23.1

***注意:*** *Ubuntu 16.04 LTS は 2021 年 4 月にサポート期間が終了し、Canonical によるサポートが終了します。 その結果、`ubuntu-1604:202104-01`がCircleCIにリリースされる最終的なUbuntu 16.04のイメージとなります。 2021年4月以降のリリースやサポートを受けるためには、最新のUbuntu 20.04イメージにアップグレードすることをお勧めします。 *</p>

machine Executor は、ジョブや Workflows で Docker イメージをビルドする際に効果的な [Docker レイヤーキャッシュ]({{ site.baseurl }}/2.0/docker-layer-caching)をサポートしています。

##### 使用可能な Linux GPU イメージ
{: #available-linux-gpu-images }

[Linux GPU Executor](#gpu-executor-linux) では、次のイメージが使用可能です。

* `ubuntu-2004-cuda-11.4:202110-01` - CUDA v11.4.2, Docker v20.10.7, nvidia-container-toolkit v1.5.1-1
* `ubuntu-2004-cuda-11.2:202103-01` - CUDA v11.2.1, Docker v20.10.5, nvidia-container-toolkit v1.4.2-1
* `ubuntu-1604-cuda-11.1:202012-01` - CUDA v11.1、Docker v19.03.13、nvidia-container-toolkit v1.4.0-1
* `ubuntu-1604-cuda-10.2:202012-01` - CUDA v10.2、Docker v19.03.13、nvidia-container-toolkit v1.3.0-1
* `ubuntu-1604-cuda-10.1:201909-23` - CUDA v10.1、Docker v19.03.0-ce、nvidia-docker v2.2.2
* `ubuntu-1604-cuda-9.2:201909-23` - CUDA v9.2、Docker v19.03.0-ce、nvidia-docker v2.2.2

##### 使用可能な Windows GPU イメージ
{: #available-windows-gpu-image }

[Windows GPU Executor](#gpu-executor-windows) では、次のイメージが使用可能です。

* `windows-server-2019-nvidia:stable` - Windows Server 2019、CUDA 10.1。 このイメージはデフォルトです。

**例**

```yaml
version: 2.1
workflows:
  main:
    jobs:
      - build
jobs:
  build:
    machine:
      image: windows-server-2019-nvidia:stable
      docker_layer_caching: true    # デフォルトは false
```

#### **`macos`**
{: #macos }
{:.no_toc}

CircleCI は [macOS](https://developer.apple.com/macos/) 上でのジョブ実行をサポートしています。macOS アプリケーションや [iOS](https://developer.apple.com/ios/) アプリ、[tvOS](https://developer.apple.com/tvos/) アプリ、さらには [watchOS](https://developer.apple.com/watchos/) アプリのビルド、テスト、デプロイが可能です。 macOS 仮想マシン上でジョブを実行するには、ジョブ設定の最上位に `macos` キーを追加し、使いたい Xcode のバージョンを指定します。

| キー    | 必須 | タイプ  | 説明                                                                                                                                               |
| ----- | -- | ---- | ------------------------------------------------------------------------------------------------------------------------------------------------ |
| xcode | ○  | 文字列型 | 仮想マシンにインストールする Xcode のバージョン。iOS でのテストに関するドキュメントの「[サポートされている Xcode のバージョン]({{ site.baseurl }}/2.0/testing-ios/#サポートされている-xcode-のバージョン)」を参照してください。 |
{: class="table table-striped"}

**例:** macOS 仮想マシンを Xcode バージョン 12.5.1 で使用する場合


```yaml
jobs:
  build:
    macos:
      xcode: "12.5.1"
```

#### **`windows`**
{: #windows }
{:.no_toc}

CircleCI は、Windows 上でのジョブ実行をサポートしています。 Windows マシンでジョブを実行するには、`windows` キーをジョブ構成の最上位に追加する必要があります。 Orb を使用すると、Windows ジョブを簡単にセットアップできます。 Windows ジョブを実行する際の前提条件と、Windows マシンで提供される機能の詳細については、「[Windows での Hello World]({{ site.baseurl }}/2.0/hello-world-windows)」を参照してください。


**例:** Windows Executor を使用して単純なジョブを実行する場合

```yaml
version: 2.1

orbs:
  win: circleci/windows@2.3.0

jobs:
  build:
    executor: win/default
    steps:
      - checkout
      - run: echo 'Hello, Windows'
```

#### **`branches` – 非推奨**
{: #branches-deprecated }

**このキーは非推奨になりました。 [ワークフローのフィルタリング](#jobfilters)機能を使用して、どのジョブがどのブランチに対して実行されるかを制御することができます。**

ワークフローを**設定せず**、バージョン 2.1 ではなく 2.0 の設定ファイルを使用している場合は、一部のブランチの実行を許可またはブロックするルールを定義できます。 [ワークフロー]({{ site.baseurl }}/2.0/workflows/#using-contexts-and-filtering-in-your-workflows)を使用している場合、ジョブレベルのブランチは無視されるため、`config.yml` ファイルの workflows セクションで設定する必要があります。 バージョン 2.1 の設定では、ワークフローを追加することでフィルタリングが可能です。 詳しくは後述の [ワークフロー](#workflows) を参照してください。 ジョブレベルの `branches` キーは下記の要素を用いて設定します。

| キー     | 必須 | タイプ | 説明              |
| ------ | -- | --- | --------------- |
| only   | ×  | リスト | 実行するブランチのみのリスト。 |
| ignore | ×  | リスト | 無視するブランチのリスト。   |
{: class="table table-striped"}

`only` や `ignore` に記述する内容は、完全一致のフルネームおよび正規表現で表すことができます。 正規表現は、文字列**全体**に一致する必要があります。 例えば下記のようにします。

```yml
jobs:
  build:
    branches:
      only:
        - main
        - /rc-.*/
```

この場合は、"main" ブランチと、正規表現 "rc-.*" に一致するブランチのみが実行されます。

```yml
jobs:
  build:
    branches:
      ignore:
        - develop
        - /feature-.*/
```

上記の例では「develop」と正規表現「feature-.*」にマッチしたもの以外のすべてのブランチが実行されます。

`ignore` と `only` の両方が同時に指定されていた場合は、`ignore` に関するフィルターのみが考慮されます。

コンフィグのルール設定によって実行されなかったジョブは、実行がスキップされたとして CircleCI の画面上に履歴表示されます。

**すべての**ブランチで確実にジョブを実行するには、`branches` キーを使用しないか、`only` キーに正規表現 `/.*/` を指定してすべてのブランチを対象にします。

#### **`resource_class`**
{: #resourceclass }

`resource_class` 機能を使用すると、CPU と RAM のリソース量をジョブごとに構成できます。 下表に示すように、Executor ごとにさまざまなリソース クラスが提供されています。

CircleCI では、すべてのお客様がシステムを安定した状態で利用できるよう、リソース クラスごとに同時処理数のソフト制限を設けています。 Performance プランまたは Custom プランを使用していて、特定のリソース クラスで待機時間が発生している場合は、このソフト制限に達している可能性があります。 [CircleCI サポート](https://support.circleci.com/hc/ja/requests/new) にお客様のアカウントの制限値引き上げを依頼してください。

**注:** 2021 年 9 月 1 日以降に作成され、リソースクラスが指定されていない新しいプロジェクトに対しては、 お客様の組織に適したデフォルト値を決定します。 デフォルトの使用を避けるには、各ジョブの設定でリソースクラスサイズを明示的に指定してください。

**CircleCI Server をオンプレミスでホスティングしている場合は、利用可能なリソースクラスについてシステム管理者に問い合わせてください**。 詳細については、サーバーの管理に関するドキュメントの[Nomad クライアントのシステム要件]({{ site.baseurl }}/2.0/server-ports/#nomad-clients)と[サーバーのリソースクラス]({{ site.baseurl }}/2.0/customizations/#resource-classes)のセクションを参照してください。

##### Docker Executor
{: #docker-executor }

| クラス                    | vCPU | RAM   |
| ---------------------- | ---- | ----- |
| small                  | 1    | 2 GB  |
| medium                 | 2    | 4 GB  |
| medium+                | 3    | 6 GB  |
| large                  | 4    | 8 GB  |
| xlarge                 | 8    | 16 GB |
| 2xlarge<sup>(2)</sup>  | 16   | 32 GB |
| 2xlarge+<sup>(2)</sup> | 20   | 40 GB |
{: class="table table-striped"}

###### 例
{: #example-usage }
{:.no_toc}

```yaml
jobs:
  build:
    docker:
      - image: buildpack-deps:trusty
        auth:
          username: mydockerhub-user
          password: $DOCKERHUB_PASSWORD  # context / project UI env-var reference
    resource_class: xlarge
    steps:
      ... // other config
```

`resource_class` を使用して[ランナー インスタンス](https://circleci.com/docs/ja/2.0/runner-overview/#referencing-your-runner-on-a-job)を構成することもできます。

たとえば、以下のように記述します。

```yaml
jobs:
  job_name:
    machine: true
    resource_class: my-namespace/my-runner
```

##### machine Executor (Linux)
{: #machine-executor-linux }

{% include snippets/machine-resource-table.md %}

###### 例
{: #example-usage }
{:.no_toc}

```yaml
jobs:
  build:
    machine:
      image: ubuntu-2004:202010-01 # 推奨 Linux イメージ
    resource_class: large
    steps:
      ... // 他の構成
```

`machine` クラスを使用して[ランナー インスタンス](https://circleci.com/docs/ja/2.0/runner-overview/#referencing-your-runner-on-a-job)を構成することも可能です。

例えば下記のようにします。

```yaml
jobs:
  job_name:
    machine: true
    resource_class: my-namespace/my-runner
```

##### macOS Executor
{: #macos-executor }

| クラス                                | vCPU         | RAM   |
| ---------------------------------- | ------------ | ----- |
| medium (デフォルト)                     | 4 @ 2.7 GHz  | 8 GB  |
| macos.x86.medium.gen2              | 4 @ 3.2 GHz  | 8 GB  |
| large<sup>(3)</sup>                | 8 @ 2.7 GHz  | 16 GB |
| macos.x86.metal.gen1<sup>(4)</sup> | 12 @ 3.2 GHz | 32 GB |
{: class="table table-striped"}

###### 例
{: #example-usage }
{:.no_toc}

```yaml
jobs:
  build:
    macos:
      xcode: "12.5.1"
    resource_class: large
    steps:
      ... // 他の構成
```

##### Windows Executor
{: #windows-executor }

| クラス            | vCPU | RAM   |
| -------------- | ---- | ----- |
| medium (デフォルト) | 4    | 15 GB |
| large          | 8    | 30 GB |
| xlarge         | 16   | 60 GB |
| 2xlarge        | 32   | 128GB |
{: class="table table-striped"}

###### 例
{: #example-usage }
{:.no_toc}

```yaml
version: 2.1

orbs:
  win: circleci/windows@2.3.0

jobs:
  build:
    executor:
      name: win/default
      size: "medium" # "medium"、"large"、"xlarge"、"2xlarge" のいずれを指定可能
    steps:
      - run: Write-Host 'Hello, Windows'
```

Executor が Windows Orb 内で定義されているため、`windows` ではリソース クラスの設定方法が異なっていることに注意してください。

Windows Executor の詳細と例については、[Windows に関する入門ガイド]({{ site.baseurl }}/2.0/hello-world-windows/) を参照してください。

##### GPU Executor (Linux)
{: #gpu-executor-linux }

| クラス                             | vCPU | RAM | GPU | GPU モデル         | GPU メモリ (GiB) |
| ------------------------------- | ---- | --- | --- | --------------- | ------------- |
| gpu.nvidia.small<sup>(2)</sup>  | 4    | 15  | 1   | NVIDIA Tesla P4 | 8             |
| gpu.nvidia.medium<sup>(2)</sup> | 8    | 30  | 1   | NVIDIA Tesla T4 | 16            |
{: class="table table-striped"}

###### 例
{: #example-usage }
{:.no_toc}

```yaml
version: 2.1

jobs:
  build:
    machine:
      resource_class: gpu.nvidia.small
      image: ubuntu-1604-cuda-10.1:201909-23
    steps:
      - run: nvidia-smi
      - run: docker run --gpus all nvidia/cuda:9.0-base nvidia-smi
```

使用可能なイメージの一覧は、[こちらのセクション](#使用可能な-linux-gpu-イメージ)を参照してください。

##### GPU Executor (Windows)
{: #gpu-executor-windows }

| クラス                                     | vCPU | RAM | GPU | GPU モデル         | GPU メモリ (GiB) |
| --------------------------------------- | ---- | --- | --- | --------------- | ------------- |
| windows.gpu.nvidia.medium<sup>(2)</sup> | 16   | 60  | 1   | NVIDIA Tesla T4 | 16            |
{: class="table table-striped"}

###### 例
{: #example-usage }
{:.no_toc}

```yaml
version: 2.1
orbs:
  win: circleci/windows@2.3.0

jobs:
  build:
    executor: win/gpu-nvidia
    steps:
      - checkout
      - run: '&"C:\Program Files\NVIDIA Corporation\NVSMI\nvidia-smi.exe"'
```

<sup>(2)</sup> _このリソースは、サポート チームによる確認が必要となります。 ご利用の際は、[サポート チケットをオープン](https://support.circleci.com/hc/ja/requests/new)してください。_

<sup>(3)</sup> _このリソースは、年間契約をご購入のお客様のみ使用可能です。 年間プランの詳細については、[サポート チケットをオープン](https://support.circleci.com/hc/ja/requests/new)しお問い合わせください。

<sup>(4)</sup> _This resource requires a minimum 24-hour lease. See the [Dedicated Host for macOS]({{ site.baseurl }}/2.0/dedicated-hosts-macos) page to learn more about this resource class._

**注:** Java、Erlang など、CPU 数に関する情報を `/proc` ディレクトリから入手する言語では、CircleCI のリソースクラス機能を使用するときに、低速化を防ぐために追加の設定が必要になることがあります。 この問題は使用する CPU コアを 32 個要求したときに発生するもので、1 コアをリクエストしたときよりも実行速度が低下します。 該当する言語を使用しているユーザーは、問題が起こらないよう CPU コア数を決まった範囲に固定するなどして対処してください。


**注:** 割り当てられているメモリ量を確認するには、`grep hierarchical_memory_limit /sys/fs/cgroup/memory/memory.stat` を実行して cgroup メモリ階層制限をチェックしてください。

#### **`steps`**
{: #steps }

ジョブにおける `steps` の設定は、キーと値のペアを 1 つずつ列挙する形で行います。キーはステップのタイプを表し、 値は設定内容を記述するマップか文字列（ステップのタイプによって異なる）のどちらかになります。 下記はマップを記述する場合の例です。

```yaml
jobs:
  build:
    working_directory: ~/canary-python
    environment:
      FOO: bar
    steps:
      - run:
          name: テストの実行
          command: make test
```

ここでは `run` がステップのタイプとなります。 `name` 属性は CircleCI 上での表示に使われるものです。 `command` 属性は `run` ステップに特有の、実行するコマンドを定義するものです。

場合によっては steps をより簡便に記述できます。 例えば `run` ステップを下記のように記述することが可能です。

```yml
jobs:
  build:
    steps:
      - run: make test
```

簡略化した表記方法では、実行する `command` を文字列値のようにして、`run` ステップをダイレクトに指定できるようになります。 このとき、省略された他の属性に対してはデフォルトの値が自動で設定されます（例えば `name` 属性には `command` と同じ値が設定されます）。

もう 1 つ、キーと値のペアの代わりにステップ名を文字列として使うシンプルな方法もあります。

```yml
jobs:
  build:
    steps:
      - checkout
```

この例の `checkout` ステップは、プロジェクトのソースコードをジョブの [`working_directory`](#jobs) にチェックアウトします。

通常、ステップは下記にある通りに記述します。

| キー                   | 必須 | タイプ       | 説明                              |
| -------------------- | -- | --------- | ------------------------------- |
| &lt;step_type> | ○  | マップまたは文字列 | ステップの構成マップ、またはステップによって規定された文字列。 |
{: class="table table-striped"}

ステップのなかで利用可能な要素の詳細は下記の通りです。

##### **`run`**
{: #run }

<<<<<<< HEAD
あらゆるコマンドラインプログラムを呼び出すのに使います。設定値を表すマップを記述するか、簡略化した表記方法では、`command` や `name` として扱われる文字列を記述します。 run コマンドはデフォルトでは非ログインシェルで実行されます。そのため、いわゆる dotfiles をコマンド内で明示的に指定するといった工夫が必要になります。

**注: ** `run` ステップは、廃止予定の `deploy` ステップに代わるものです。 ジョブの並列処理が 1 つの場合、廃止予定の `deploy` ステップは、 `run` ステップに直接スワップアウトできます。 ジョブの並列処理が > 1 つの場合は、[ワークフロー](#workflows)と関連付けられている[フィルタリング]({{site.baseurl}}/2.0/configuration-reference/#jobfilters)および/ または[パイプラインのスケジュール実行]({{site.baseurl}}/2.0/scheduled-pipelines/)を使用します。 詳細は、[ファンアウトとファンインの例]({{site.baseurl}}/2.0/workflows/#fan-outfan-in-workflow-example)を参照して下さい。
{: class="alert alert-info"}

| キー                  | 必須 | タイプ   | 説明                                                                                                                                                                        |
| ------------------- | -- | ----- | ------------------------------------------------------------------------------------------------------------------------------------------------------------------------- |
| command             | ○  | 文字列型  | シェルから実行するコマンド。                                                                                                                                                            |
| name                | ×  | 文字列型  | CircleCI の UI に表示されるステップのタイトル (デフォルトは `command` 文字列全体)。                                                                                                                   |
| shell               | ×  | 文字列型  | コマンド実行に使用するシェル (デフォルトについては「[デフォルトのシェル オプション](#デフォルトのシェル-オプション)を参照)。                                                                                                       |
| environment:        | ×  | マップ   | コマンドに対するローカル スコープとなる追加の環境変数。                                                                                                                                              |
| background          | ×  | ブール値型 | このステップをバックグラウンドで実行するかどうかの設定 (デフォルトは false)。                                                                                                                               |
| working_directory   | ×  | 文字列型  | このステップを実行するディレクトリ。 ジョブの [`working_directory`](#jobs) からの相対パスとして解釈されます  (デフォルトは `.`)                                                                                       |
| no_output_timeout | ×  | 文字列型  | 出力のないままコマンドを実行できる経過時間。 「20m」「1.25h」「5s」のように、数字の後に単位を付けた文字列で記述します。 「20m」「1.25h」「5s」のように、数字の後に単位を付けた文字列で記述します (デフォルトは 10 分) デフォルトは10分で、最大値は[ジョブの実行が許される最大時間](#jobs)に制限されます。 |
| when                | ×  | 文字列型  | [このステップを有効または無効にする条件](#when-属性)。 値は `always`、`on_success`、または `on_fail` です (デフォルトは `on_success`)。                                                                         |
=======
すべてのコマンドライン プログラムの呼び出しに使用します。設定値のマップを記述するか、省略形式で呼び出した場合には `command` と `name` の両方に使用する文字列を記述します。 run コマンドはデフォルトでは非ログインシェルで実行されます。そのため、いわゆる dotfiles をコマンド内で明示的に指定するといった工夫が必要になります。

**注: ** `run` ステップは、廃止予定の `deploy` ステップに代わるものです。 ジョブの並列処理が 1 つの場合、廃止予定の `deploy` ステップは、 `run` ステップに直接スワップアウトできます。 ジョブの並列処理が > 1 つの場合は、[ワークフロー](#workflows)と関連付けられている[フィルタリング]({{site.baseurl}}/2.0/configuration-reference/#jobfilters)および/ または[パイプラインのスケジュール実行]({{site.baseurl}}/2.0/scheduled-pipelines/)を使用します。 詳細は、ファンアウトとファンインの例を参照して下さい。
{: class="alert alert-info"}

| キー                  | 必須 | タイプ  | 説明                                                                                                                                                                        |
| ------------------- | -- | ---- | ------------------------------------------------------------------------------------------------------------------------------------------------------------------------- |
| command             | ○  | 文字列  | シェルから実行するコマンド。                                                                                                                                                            |
| name                | ×  | 文字列  | CircleCI の UI に表示されるステップのタイトル (デフォルトは `command` 文字列全体)。                                                                                                                   |
| shell               | ×  | 文字列  | コマンド実行に使用するシェル (デフォルトについては「[デフォルトのシェル オプション](#デフォルトのシェル-オプション)を参照)。                                                                                                       |
| environment         | ×  | マップ  | コマンドに対するローカル スコープとなる追加の環境変数。                                                                                                                                              |
| background          | ×  | ブール値 | このステップをバックグラウンドで実行するかどうかの設定 (デフォルトは false)。                                                                                                                               |
| working_directory   | ×  | 文字列  | このステップを実行するディレクトリ。 ジョブの [`working_directory`](#jobs) からの相対パスとして解釈されます。  (デフォルトは `.`)                                                                                      |
| no_output_timeout | ×  | 文字列  | 出力のないままコマンドを実行できる経過時間。 「20m」「1.25h」「5s」のように、数字の後に単位を付けた文字列で記述します。 「20m」「1.25h」「5s」のように、数字の後に単位を付けた文字列で記述します (デフォルトは 10 分) デフォルトは10分で、最大値は[ジョブの実行が許される最大時間](#jobs)に制限されます。 |
| when                | ×  | 文字列  | [このステップを有効または無効にする条件](#when-属性)。 値は `always`、`on_success`、または `on_fail` です (デフォルトは `on_success`)。                                                                         |
>>>>>>> b2e059d8
{: class="table table-striped"}

`run` を宣言するたびに新たなシェルが立ち上がることになります。 複数行の `command` を指定でき、その場合はすべての行が同じシェルで実行されます。

```yml
- run:
    command: |
      echo Running test
      mkdir -p /tmp/test-results
      make test
```

あるステップの完了を待つことなく後続の run ステップを実行したい場合は、[バックグラウンド](#background-commands)でコマンドを実行するように設定することもできます。

###### _デフォルトのシェル オプション_
{: #default-shell-options }

**Linux** で実行するジョブの場合、`shell` オプションのデフォルト値は、`/bin/bash<code> がビルド コンテナに存在すれば `/bin/bash -eo pipefail</code>、 それ以外のパターンでは `/bin/sh -eo pipefail` がデフォルト値となります。 デフォルトのシェルはログイン シェルではありません (`--login` または `-l` は指定されません)。 そのため、このシェルは `~/.bash_profile`、`~/.bash_login`、`~/.profile` といったファイルを**読み込みません**。

**macOS** で実行するジョブの場合、デフォルトのシェルは `/bin/bash --login -eo pipefail` になります。 このシェルは、非対話型のログイン シェルです。 シェルは、`/etc/profile/` を読み込み、続いて `~/.bash_profile` を読み込んでから、各ステップを実行します。

bash を呼び出したときに実行されるファイルの詳細については、[`bash` のマニュアル ページの `INVOCATION` のセクション](https://linux.die.net/man/1/bash)をご覧ください。

`-eo pipefail` というオプションの意味については下記の通りです。

`-e`

> パイプライン (1 つのコマンドで構成される場合を含む)、かっこ「()」で囲まれたサブシェル コマンド、または中かっこ「{}」で囲まれたコマンド リストの一部として実行されるコマンドの 1 つが 0 以外のステータスで終了した場合は、直ちに終了します。

つまり、先述の例で `mkdir` によるディレクトリ作成が失敗し、ゼロ以外の終了ステータスを返したときは、コマンドの実行は中断され、ステップ全体としては失敗として扱われることになります。 それとは反対の挙動にしたいときは、`command` に `set +e` を追加するか、`run` のコンフィグマップでデフォルトの `shell` を上書きします。 例えば下記のようにします。
```yml
- run:
    command: |
      echo Running test
      set +e
      mkdir -p /tmp/test-results
      make test

- run:
    shell: /bin/sh
    command: |
      echo Running test
      mkdir -p /tmp/test-results
      make test
```

`-o pipefail`

> pipefail を有効にすると、パイプラインの戻り値は、0 以外のステータスで終了した最後 (右端) のコマンドのステータス値か、すべてのコマンドが正しく終了した場合に 0 となります。 シェルは、パイプライン内のすべてのコマンドの終了を待って値を返します。

例えば下記のようにします。
```yml
- run: make test | tee test-output.log
```

ここで仮に `make test` が失敗したとすると、`-o pipefail` オプションによりステップ全体が失敗したことになります。 `-o pipefail` がなければ、このステップは常に成功することになります。パイプ全体の結果としては、必ずゼロを返す最後のコマンド（`tee test-output.log`）の返り値で決まるためです。

`make test` が失敗したとしても、パイプの残りの部分が実行されることに注意してください。

このような動作に不都合があるときは、コマンドで `set +o pipefail` を指定するか、`shell` 全体を（最初の例のように）書き換えてください。

通常はデフォルトのオプション（`-eo pipefail`）を使うことを推奨しています。こうすることで、途中のコマンドでエラーがあっても気付くことができ、ジョブが失敗したときのデバッグも容易になります。 CircleCI 上では `run` ステップごとに使用したシェルとアクティブなオプションを表示するのも好都合です。

詳細は[シェルスクリプトを使う]({{ site.baseurl }}/2.0/using-shell-scripts/)を参照してください。

###### _バックグラウンド コマンド_
{: #background-commands }

`background` 属性はコマンドをバックグラウンドで実行するように設定するものです。 `background` 属性を `true` にセットすることで、ジョブ実行においてコマンドの終了を待つことなく、即座に次のステップへと処理を移します。 下記の例は Web の UI 検証に用いるツール Selenium のテスト時によく必要とされる、バックグラウンドにおける X virtual framebuffer の実行に関するコンフィグです。

```yml
- run:
    name: X 仮想フレームバッファの実行
    command: Xvfb :99 -screen 0 1280x1024x24
    background: true

- run: make test
```

###### _省略構文_
{: #shorthand-syntax }

`run` ステップでは大変便利な簡略化構文を利用できます。

```yml
- run: make test

# 簡略化したうえで複数行のコマンドを実行
- run: |
    mkdir -p /tmp/test-results
    make test
```
この例では、`command` と `name` には `run` の文字列値が割り当てられたのと同等となり、`run` におけるコンフィグマップの残りにはデフォルト値が設定されます。

###### `when` 属性
{: #the-when-attribute }

デフォルトでは、CircleCI は `config.yml` で定義された順序通り、ステップが失敗するまで（ゼロ以外の終了コードを返すまで）ジョブステップを 1 つずつ実行します。 コマンドが失敗すると、それ以降のジョブステップは実行されません。

`when` 属性を追加することで、このデフォルトのジョブステップの挙動を変えることができます。ジョブのステータスに応じてステップを続行するか、スキップするかを選択することも可能になります。

デフォルト値である `on_success` は、それまでのステップが全て成功している（終了コード 0 を返した）ときのみ処理を続けます。

`always` はそれまでのステップの終了ステータスにかかわらず処理を続けます。 前のステップが成功したか否かに関係なく処理を続けたいタスクがあるときに都合の良い設定です。 例えば、ログやコードカバレッジのデータをどこかのサーバーにアップロードするようなジョブステップに利用できます。

`on_fail` は直前のステップが失敗した（ゼロ以外の終了コードを返した）ときにのみ処理を続行するものです。 デバッグを支援するなんらかの診断データを保存したいとき、あるいはメールやチャットなどで失敗に関する通知をしたいときなどに `on_fail` が使えます。

**メモ:** `store_artifacts`、`store_test_results` などの一部のステップは、**それより前のステップが失敗しても** (0 以外の終了コードが返された場合でも) 常に実行されます。 ただし、ジョブがキャンセル要求により**強制終了**された場合、または実行時間がグローバル タイムアウト上限である 5 時間に達した場合、`when` 属性、`store_artifacts`、`store_test_results` は実行されません。

<<<<<<< HEAD
=======

>>>>>>> b2e059d8
```yml
- run:
    name: CodeCov.io データのアップロード
    command: bash <(curl -s https://codecov.io/bash) -F unittests
    when: always # 成功しても失敗しても、コード カバレッジの結果をアップロードします
```



###### `step` 内からのジョブの終了
{: #ending-a-job-from-within-a-step }

`run: circleci-agent step halt` を使用することで、ジョブを失敗させずに終了できます。 これは、条件に従ってジョブを実行する必要がある場合に便利です。

以下の例では、`halt` を使用して、`develop` ブランチでジョブが実行されないようにしています。

```yml
run: |
    if [ "$CIRCLE_BRANCH" = "develop" ]; then
        circleci-agent step halt
    fi
```

###### 例
{: #example }
{:.no_toc}

```yaml
steps:
  - run:
      name: アプリケーションのテスト
      command: make test
      shell: /bin/bash
      working_directory: ~/my-app
      no_output_timeout: 30m
      environment:
        FOO: bar

  - run: echo 127.0.0.1 devhost | sudo tee -a /etc/hosts

  - run: |
      sudo -u root createuser -h localhost --superuser ubuntu &&
      sudo createdb -h localhost test_db

  - run:
      name: 失敗したテストのアップロード
      command: curl --data fail_tests.log http://example.com/error_logs
      when: on_fail
```

##### **`when` ステップ** (version: 2.1 が必須)
{: #the-when-step-requires-version-21 }

`when` キーや `unless` キーを使うことで条件付きのステップを作ることができます。 `when` キー配下ではサブキーとして `condition` と `steps` が使えます。 `when` ステップの用途として考えられるのは、事前に Workflows を実行して確認した（コンパイルの時点で決定される）条件に基づいて実行するために、コマンドとジョブの設定をカスタマイズする、といったものです。 詳細は「コンフィグを再利用する」の[「条件付きステップ」]({{ site.baseurl }}/2.0/reusing-config/#defining-conditional-steps)を参照してください。

| キー        | 必須 | タイプ   | 説明                                                                                      |
| --------- | -- | ----- | --------------------------------------------------------------------------------------- |
| condition | ○  | ロジック  | [ロジック ステートメント](https://circleci.com/docs/2.0/configuration-reference/#logic-statements) |
| steps     | ○  | シーケンス | 条件が true のときに実行されるステップの一覧                                                               |
{: class="table table-striped"}

###### *例*
{: #example }
{:.no_toc}

```yml
version: 2.1

jobs: # conditional steps may also be defined in `commands:`
  job_with_optional_custom_checkout:
    parameters:
      custom_checkout:
        type: string
        default: ""
    machine:
      image: ubuntu-2004:202107-02
    steps:
      - when:
          condition: <<parameters.custom_checkout>>
          steps:
            - run: echo "my custom checkout"
      - unless:
          condition: <<parameters.custom_checkout>>
          steps:
            - checkout
workflows:
  build-test-deploy:
    jobs:
      - job_with_optional_custom_checkout:
          custom_checkout: "any non-empty string is truthy"
      - job_with_optional_custom_checkout
```

##### **`checkout`**
{: #checkout }

設定済みの `path` (デフォルトは `working_directory`) にソース コードをチェックアウトするために使用する特別なステップです。 コードのチェックアウトを簡便にすることを目的にしたヘルパー関数である、というのが特殊としている理由です。 HTTPS 経由で git を実行する場合はこのステップは使えません。ssh 経由でチェックアウトするのと同じ設定を行う必要があります。

| キー   | 必須 | 型    | 説明                                                                               |
| ---- | -- | ---- | -------------------------------------------------------------------------------- |
| path | ×  | 文字列型 | チェックアウト ディレクトリ。 ジョブの [`working_directory`](#jobs) からの相対パスとして解釈されます  (デフォルトは `.`) |
{: class="table table-striped"}

`path` が既に存在する場合、次のように動作します。
 * Ubuntu 16.04、Docker v18.09.3、Docker Compose v1.23.1
 * Git リポジトリ以外 - ステップは失敗します。

単純に `checkout` する場合は、ステップタイプは属性なしで文字列を記述するだけです。

```yml
- checkout
```

**注:** CircleCI は、サブモジュールをチェックアウトしません。 そのプロジェクトにサブモジュールが必要なときは、下記の例のように適切なコマンドを実行する `run` ステップを追加してください。

<<<<<<< HEAD
=======


>>>>>>> b2e059d8
```yml
- checkout
- run: git submodule sync
- run: git submodule update --init
```

このコマンドは、SSH 経由で GitHub や Bitbucket を操作するために必要な認証キーを自動的に挿入します。この詳細は、カスタム チェックアウト コマンドを実装する際に役に立つ[インテグレーション ガイド]({{ site.baseurl }}/2.0/gh-bb-integration/#ssh-ホストの信頼性の確立)で解説しています。

**注:** `checkout` ステップは、自動ガベージ コレクションをスキップするように Git を構成します。 [restore_cache](#restore_cache) キーで `.git` ディレクトリをキャッシュしていて、そのディレクトリ配下のデータ量を最小限にするのにガベージコレクションも実行したい場合は、先に [run](#run) ステップで `git gc` コマンドを実行しておく方法があります。

##### **`setup_remote_docker`**
{: #setupremotedocker }

Docker コマンド実行用のリモート Docker 環境を作成します。 詳細は [Docker コマンドを実行する]({{ site.baseurl }}/2.0/building-docker-images/)を参照してください。

| キー                     | 必須 | タイプ  | 説明                                                                                                                                                   |
| ---------------------- | -- | ---- | ---------------------------------------------------------------------------------------------------------------------------------------------------- |
| docker_layer_caching | ×  | ブール値 | `True` に設定すると、リモート Docker 環境で [Docker レイヤー キャッシュ]({{ site.baseurl }}/2.0/docker-layer-caching/) が有効になります (デフォルトは `false`)。                           |
| version                | ×  | 文字列  | 使用する Docker のバージョン文字列 (デフォルトは `17.09.0-ce`)。 サポートされている Docker バージョンについては、[こちら]({{site.baseurl}}/2.0/building-docker-images/#docker-のバージョン)を参照してください。 |
{: class="table table-striped"}

**注意:**

- `setup_remote_docker` は、`machine` Executor と互換性がありません。 `machine` Executor における Docker レイヤーキャッシングの方法について、詳細は「Docker レイヤーキャッシング」の「[Machine Executor]({{ site.baseurl }}/2.0/docker-layer-caching/#machine-executor)」を参照してください。
- 現在、プライベート クラウドまたはデータセンターにインストールされている CircleCI では、`version` キーがサポートされていません。 リモート環境にインストールされている Docker のバージョンについては、システム管理者に問い合わせてください。

##### **`save_cache`**
{: #savecache }

CircleCI のオブジェクトストレージにある、依存関係やソースコードのようなファイル、ディレクトリのキャッシュを生成し、保存します。 キャッシュはその後のジョブで[復元](#restore_cache)することができます。 詳細については、[キャッシュに関するドキュメント]({{ site.baseurl }}/2.0/caching/)を参照してください。

| キー    | 必須 | 型   | 説明                                                                                                |
| ----- | -- | --- | ------------------------------------------------------------------------------------------------- |
| paths | ○  | リスト | キャッシュに追加するディレクトリのリスト。                                                                             |
| key   | ○  | 文字列 | このキャッシュの一意の識別子。                                                                                   |
| name  | ×  | 文字列 | CircleCI の UI に表示されるステップのタイトル (デフォルトは「Saving Cache」)。                                             |
| when  | ×  | 文字列 | [このステップを有効または無効にする条件](#when-属性)。 値は `always`、`on_success`、または `on_fail` です (デフォルトは `on_success`)。 |
{: class="table table-striped"}

`key` で割り当てたキャッシュは、一度書き込むと書き換えられません。

**メモ:** `key` に指定した値が既存のキャッシュの識別子と重複する場合、そのキャッシュは変更されないまま、ジョブの実行が次のステップに進みます。

新しいキャッシュを格納する際に、`key` に特別なテンプレートの値を含めることも可能です。

| テンプレート                                                 | 説明                                                                                                                                                                                                                                                                                                                                    |
| ------------------------------------------------------ | ------------------------------------------------------------------------------------------------------------------------------------------------------------------------------------------------------------------------------------------------------------------------------------------------------------------------------------- |
| {% raw %}`{{ .Branch }}`{% endraw %}                   | 現在ビルド中の VCS ブランチ。                                                                                                                                                                                                                                                                                                                     |
| {% raw %}`{{ .BuildNum }}`{% endraw %}                 | このビルドの CircleCI ビルド番号。                                                                                                                                                                                                                                                                                                                |
| {% raw %}`{{ .Revision }}`{% endraw %}                 | 現在ビルド中の VCS リビジョン。                                                                                                                                                                                                                                                                                                                    |
| {% raw %}`{{ .CheckoutKey }}`{% endraw %}              | リポジトリのチェックアウトに使用する SSH 鍵。                                                                                                                                                                                                                                                                                                             |
| {% raw %}`{{ .Environment.variableName }}`{% endraw %} | 環境変数 `variableName` ([CircleCI からエクスポートされる環境変数](https://circleci.com/ja/docs/2.0/env-vars/#circleci-environment-variable-descriptions)、または特定の[コンテキスト](https://circleci.com/ja/docs/2.0/contexts)に追加した環境変数がサポートされ、任意の環境変数は使用できません)。                                                                                                    |
| {% raw %}`{{ checksum "filename" }}`{% endraw %}       | filename で指定したファイルの内容の SHA256 ハッシュを Base64 エンコードした値。 リポジトリにコミットするファイルのみを指定できます。絶対パス、または現在の作業ディレクトリからの相対パスで参照できます。 依存関係マニフェスト ファイル (`package-lock.json`、`pom.xml`、`project.clj` など) の使用をお勧めします。 `restore_cache` と `save_cache` の間でこのファイルが変化しないのが重要なポイントです。ファイル内容が変化すると、`restore_cache` のタイミングで使われるファイルとは異なるキャッシュキーを元にしてキャッシュを保存するためです。 |
| {% raw %}`{{ epoch }}`{% endraw %}                     | UNIX エポックからの秒数で表される現在時刻。                                                                                                                                                                                                                                                                                                              |
| {% raw %}`{{ arch }}`{% endraw %}                      | OS と CPU の情報。  OS や CPU アーキテクチャに合わせてコンパイル済みバイナリをキャッシュするような場合に用います。`darwin amd64` あるいは `linux i386/32-bit` のような文字列になります。                                                                                                                                                                                                               |
{: class="table table-striped"}

ステップの処理では、以上のようなテンプレートの部分は実行時に値が置き換えられ、その置換後の文字列が`キー`の値として使われます。

テンプレートの例
 * {% raw %}`myapp-{{ checksum "package-lock.json" }}`{% endraw %} - `package-lock.json` ファイルの内容が変わるたびにキャッシュが再生成されます。 このプロジェクトのさまざまなブランチで同じキャッシュ キーが生成されます。
 * {% raw %}`myapp-{{ .Branch }}-{{ checksum "package-lock.json" }}`{% endraw %} - 上の例と同じように、ファイルの内容が変わるたびにキャッシュが再生成されますが、各ブランチで個別のキャッシュが生成されます。
 * {% raw %}`myapp-{{ epoch }}`{% endraw %} - ジョブを実行するごとに個別のキャッシュが生成されます。

キャッシュの `key` にテンプレート値を埋め込む場合、キャッシュの保存に制限がかかることに注意してください。CircleCI のストレージにキャッシュをアップロードするのに通常より時間がかかります。 そのため、実際に変更があったときにのみ新しいキャッシュを生成し、ジョブ実行のたびに新たなキャッシュを作らないように `key` を使うのがコツです。

<div class="alert alert-info" role="alert">
<b>ヒント:</b> キャッシュは変更不可なので、すべてのキャッシュ キーの先頭にプレフィックスとしてバージョン名 (<code class="highlighter-rouge">v1-...</code> など) を付加すると便利です。 こうすれば、プレフィックスのバージョン番号を増やしていくだけで、キャッシュ全体を再生成できます。
</div>

###### _例_
{: #example }
{:.no_toc}

{% raw %}
```yml
- save_cache:
    key: v1-myapp-{{ arch }}-{{ checksum "project.clj" }}
    paths:
      - /home/ubuntu/.m2
```
{% endraw %}

**注:**
- `save_cache` パスは現在のところ、ワイルドカードをサポートしていません。 お客様やお客様の組織にとってワイルドカードが有益でしたら、[Ideas board](https://ideas.circleci.com/cloud-feature-requests/p/support-wildcards-in-savecachepaths) にご意見をお寄せください。

- インスタンスによっては、特定のワークスペースをキャッシュに保存する回避策もあります。

{% raw %}
```yml
- save_cache:
    key: v1-{{ checksum "yarn.lock" }}
    paths:
      - node_modules/workspace-a
      - node_modules/workspace-c
```
{% endraw %}

##### **`restore_cache`**
{: #restorecache }

`key` に設定されている内容を元に、あらかじめ保存されていたキャッシュを復元します。 先に [`save_cache` ステップ](#save_cache)を利用して、この key に該当するキャッシュを保存しておかなければなりません。 詳細については、[キャッシュに関するドキュメント]({{ site.baseurl }}/2.0/caching/)を参照してください。

| キー   | 必須               | 型   | 説明                                                        |
| ---- | ---------------- | --- | --------------------------------------------------------- |
| key  | ○ <sup>(1)</sup> | 文字列 | 復元するキャッシュ キーを 1 つだけ指定します。                                 |
| keys | ○ <sup>(1)</sup> | リスト | 復元するキャッシュを検索するためのキャッシュ キーのリスト。 最初に一致したキーのみが復元されます。        |
| name | ×                | 文字列 | CircleCI の UI に表示されるステップのタイトル (デフォルトは "Restoring Cache")。 |
{: class="table table-striped"}

<sup>(1)</sup> 少なくとも 1 つの属性を指定する必要があります。 `key` と `keys` の両方が指定されたときは、`key` の内容がまず始めに検証され、次に `keys` の内容が検証されます。

既存のキーを対象に前方一致で検索が行われます。

**メモ:** 複数が一致する場合は、一致度の高さに関係なく、**一致する最新のもの**が復元されます。

具体的な例は、次のようになります。

```yml
steps:
  - save_cache:
      key: v1-myapp-cache
      paths:
        - ~/d1

  - save_cache:
      key: v1-myapp-cache-new
      paths:
        - ~/d2

  - run: rm -f ~/d1 ~/d2

  - restore_cache:
      key: v1-myapp-cache
```

この例では、`v1-myapp-cache-new` で示したキャッシュが復元されます。最初のキー（`v1-myapp-cache`）にもマッチはしていますが、後の方のキーが `v1-myapp-cache` というプレフィックスで検索したときに一番最後にマッチしたものになるからです。

key の詳しい書式については、[`save_cache` ステップ](#save_cache)の `key` セクションをご覧ください。

CircleCI が `keys` のリストを処理するときは、最初にマッチした既存のキャッシュを復元します。 通常は、より特定度の高いキー (たとえば、`package-lock.json` ファイルの正確なバージョンに対応するキー) を最初に記述し、より汎用的なキー (たとえば、プロジェクトの任意のキャッシュが対象となるキー) をその後に記述します。 キーに該当するキャッシュが存在しない場合は、警告が表示され、ステップがスキップされます。

元々のキャッシュの保存場所に復元されるため、restore_cache では path の指定は不要です。

###### 例
{: #example }
{:.no_toc}

{% raw %}
```yml
- restore_cache:
    keys:
      - v1-myapp-{{ arch }}-{{ checksum "project.clj" }}
      # if cache for exact version of `project.clj` is not present then load any most recent one
      - v1-myapp-

# ... Steps building and testing your application ...

# cache will be saved only once for each version of `project.clj`
- save_cache:
    key: v1-myapp-{{ arch }}-{{ checksum "project.clj" }}
    paths:
      - /foo
```
{% endraw %}

##### **`deploy` - 非推奨**
{: #deploy-deprecated }
{:.no_toc}

現在のプロセスに関しては、[実行](#run)をご覧ください。

##### **`store_artifacts`**
{: #storeartifacts }

Web アプリケーションや API を通じて使う artifacts（ログ、バイナリなど）を保存するステップです。 詳細については、[アーティファクトに関するドキュメント]({{ site.baseurl }}/2.0/artifacts/)を参照してください。

| キー          | 必須 | 型      | 説明                                                                         |
| ----------- | -- | ------ | -------------------------------------------------------------------------- |
| path        | ○  | String | ジョブ アーティファクトとして保存するプライマリ コンテナ内のディレクトリ。                                     |
| destination | ×  | 文字列    | アーティファクト API でアーティファクトの保存先パスに追加するプレフィックス (デフォルトは `path` で指定したファイルのディレクトリ)。 |
{: class="table table-striped"}

ジョブでは複数の `store_artifacts` ステップを指定することもできます。 各ステップで一意のプレフィックスを使用すると、ファイルの上書きを防止できます。

###### 例
{: #example }
{:.no_toc}

```yml
- run:
    name: Jekyll サイトのビルド
    command: bundle exec jekyll build --source jekyll --destination jekyll/_site/docs/
- store_artifacts:
    path: jekyll/_site/docs/
    destination: circleci-docs
```

##### **`store_test_results`**
{: #storetestresults }

ビルドのテスト結果をアップロードおよび保存するための特別なステップです。 テスト結果は、CircleCI Web アプリケーションで各ビルドの「テスト サマリー」セクションに表示されます。 テスト結果を保存すると、テスト スイートのタイミング分析に役立ちます。

テスト結果をビルド アーティファクトとして保存することもできます。 その方法については [**store_artifacts** ステップ](#storeartifacts)を参照してください。

| キー   | 必須 | 型   | 説明                                                                                                                         |
| ---- | -- | --- | -------------------------------------------------------------------------------------------------------------------------- |
| path | ○  | 文字列 | JUnit XML または Cucumber JSON のテスト メタデータ ファイルが格納されたサブディレクトリを含むディレクトリ、またはシングル テストへのパス (絶対パス、または `working_directory` からの相対パス)。 |
{: class="table table-striped"}

###### _例_
{: #example }
{:.no_toc}

ディレクトリ構造

```
test-results
├── jest
│   └── results.xml
├── mocha
│   └── results.xml
└── rspec
    └── results.xml
```

`config.yml` の構文

```yml
- store_test_results:
    path: test-results
```

##### **`persist_to_workspace`**
{: #persisttoworkspace }

Workflows の実行時に、他のジョブが使っていた一時ファイルを保持しておくための特殊なステップです。

**注:** ワークスペースは、作成後最大 15 日間保存されます。 作成から 15 日以上が経過したワークスペースを使用するジョブは、すべて失敗します。これには、ワークフローの部分的な再実行や SSH による個別ジョブの再実行も含まれます。

| キー    | 必須 | 型   | 説明                                                                                                                 |
| ----- | -- | --- | ------------------------------------------------------------------------------------------------------------------ |
| root  | ○  | 文字列 | 絶対パス、または `working_directory` からの相対パス。                                                                              |
| paths | ○  | リスト | 共有ワークスペースに追加する、グロブで認識されるファイル、またはディレクトリへの非グロブ パス。 ワークスペースのルート ディレクトリへの相対パスと解釈され、 ワークスペースのルート ディレクトリ自体を指定することはできません。 |
{: class="table table-striped"}

root キーは、ワークスペースのルート ディレクトリとなる、コンテナ上のディレクトリを指定します。 paths の値は、すべてルート ディレクトリからの相対的パスです。

##### _root キーの例_
{: #example-for-root-key }

下記の構文は `/tmp/dir` 内にある paths で指定している内容を、Workspace の `/tmp/dir` ディレクトリ内に相対パスで保持します。

<<<<<<< HEAD
=======

>>>>>>> b2e059d8
```yml
- persist_to_workspace:
    root: /tmp/dir
    paths:
      - foo/bar
      - baz
```

このステップが完了すると、Workspace には下記のディレクトリが追加されることになります。

```
/tmp/dir/foo/bar
/tmp/dir/baz
```

###### _paths キーの例_
{: #example-for-paths-key }

```yml
- persist_to_workspace:
    root: /tmp/workspace
    paths:
      - target/application.jar
      - build/*
```

`paths` では、Go 言語の `Glob` 関数をベースにした、[filepath.Match](https://golang.org/pkg/path/filepath/#Match) によるパターンマッチングに対応します。

```
pattern:
        { term }
term:
        '*'　区切り文字を含まない文字シーケンスの全てにマッチする
        '?'　区切り文字を含まないあらゆる文字 1 つにマッチする
        '[' [ '^' ] { character-range } ']'
　　　　　　　　文字クラス（空文字は不可）
        c　文字 c にマッチする（'*'　'?'　'\\'　'[' 以外）
        '\\'c　文字 c にマッチする
character-range:
        c　文字 c にマッチする（'\\'　'-'　']' 以外)
        '\\'c　文字 c にマッチする
        lo '-' hi　lo <= c <= hi の範囲にある文字 c にマッチする
```

Go 言語のドキュメントでは、`/usr/*/bin/ed` のように階層名でパターンを記述できるとしています（/ は区切り文字です）。 **注:** すべての要素はワークスペースのルート ディレクトリからの相対パスです。

##### **`attach_workspace`**
{: #attachworkspace }

Workflows で使用している Workspace を現在のコンテナにアタッチするのに利用する特殊なステップです。 ワークスペースのすべての内容がダウンロードされ、ワークスペースがアタッチされているディレクトリにコピーされます。

| キー | 必須 | 型   | 説明                    |
| -- | -- | --- | --------------------- |
| at | ○  | 文字列 | ワークスペースのアタッチ先のディレクトリ。 |
{: class="table table-striped"}

###### _例_
{: #example }
{:.no_toc}

```yml
- attach_workspace:
    at: /tmp/workspace
```

Workflows 1 つ 1 つは、それぞれに一時的な Workspace が関連付けられています。  ワークスペースは、ジョブの実行中にビルドした固有のデータを、同じワークフローの他のジョブに渡すために使用します。 ジョブ内では `persist_to_workspace` ステップで Workspace にファイルを追加でき、さらに `attach_workspace` ステップを呼び出すと、Workspace 内のファイルをアタッチしたファイルシステムにダウンロードできます。 ワークスペースは追加専用です。ジョブは、ワークスペースにファイルを追加することはできますが、ワークスペースからファイルを削除することはできません。 各ジョブでは、そのアップストリームのジョブによってワークスペースに追加された内容を参照することのみ可能です。 ワークスペースをアタッチすると、アップストリーム ジョブがワークフロー グラフに現れる順番で、各アップストリーム ジョブからの「レイヤー」が適用されます。 2 つのジョブが同時に実行される場合、それらのレイヤーが適用される順番は不定になります。 同時に実行した複数のジョブが同じファイル名でデータを保持し Workspace にアタッチするようなケースでは、エラーが発生しますのでご注意ください。

Workflows を再度実行すると、元の Workflow のものと同じ Workspace を引き継ぎます。 失敗したジョブを再度実行したときも、そのジョブは元の Workflows で実行したジョブと同じ Workspace の内容を使えることになります。

Artifacts、Workspace、キャッシュはそれぞれ下記のような違いがあることを頭に入れておいてください。

| タイプ      | 存続期間               | 用途                                                           | 例                                                                                                                                             |
| -------- | ------------------ | ------------------------------------------------------------ | --------------------------------------------------------------------------------------------------------------------------------------------- |
| アーティファクト | 1 か月               | 長期アーティファクトを保存します。                                            | **[Job (ジョブ)]** ページの [Artifacts (アーティファクト)] タブから参照できます。 `tmp/circle-artifacts.<hash>/container` などのディレクトリの下に格納されています。                   |
| ワークスペース  | ワークフローの間 (最長 15 日) | `attach_workspace:` ステップを使用して、ダウンストリーム コンテナにワークスペースをアタッチします。 | `attach_workspace` を実行すると、ワークスペースの内容全体がコピーされ、再構築されます。                                                                                         |
| キャッシュ    | 15 日               | ジョブ実行の高速化に役立つ非必須データ (npm、Gem パッケージなど) を保存します。                | 追加するディレクトリのリストへの `path` と、キャッシュを一意に識別する `key` (ブランチ、ビルド番号、リビジョンなど) を指定した `save_cache` ジョブ ステップ。   `restore_cache` と 適切な `key` を使ってキャッシュを復元する。 |
{: class="table table-striped"}

Workspace や キャッシュ、artifacts に関する詳細は、「[Workflows でデータを保持する。キャッシュ、Artifacts、Workspace 活用のキモ](https://circleci.com/blog/persisting-data-in-workflows-when-to-use-caching-artifacts-and-workspaces/)」を参照してください。

##### **`add_ssh_keys`**
{: #addsshkeys }

プロジェクト設定でコンテナに対して SSH 鍵を登録する特殊なステップです。 下記のキーを使って SSH に関する設定を行えます。

| キー           | 必須 | タイプ | 説明                                               |
| ------------ | -- | --- | ------------------------------------------------ |
| fingerprints | ×  | リスト | 追加する鍵に対応するフィンガープリントのリスト (デフォルトでは、追加されるすべての鍵が対象)。 |
{: class="table table-striped"}

```yaml
steps:
  - add_ssh_keys:
      fingerprints:
        - "b7:35:a6:4e:9b:0d:6d:d4:78:1e:9a:97:2a:66:6b:be"
```

**メモ:** CircleCI は追加されたすべての SSH 鍵に `ssh-agent` を使用して署名しますが、ユーザーは `add_ssh_keys` キーを使用して実際にコンテナに鍵を追加する**必要があります**。

##### `pipeline.` 値の使用
{: #using-pipeline-values }

パイプライン値はすべてのパイプライン構成で使用でき、事前の宣言なしに利用できます。 利用可能なパイプライン値は次のとおりです。

| 値                          | 説明                                            |
| -------------------------- | --------------------------------------------- |
| pipeline.id                | パイプラインを表す、グローバルに一意の ID。                       |
| pipeline.number            | パイプラインを表す、プロジェクトで一意の整数の ID                    |
| pipeline.project.git_url   | 例:  https://github.com/circleci/circleci-docs |
| pipeline.project.type      | 例:  "github"                                  |
| pipeline.git.tag           | パイプラインをトリガーするタグ。                              |
| pipeline.git.branch        | パイプラインをトリガーするブランチ。                            |
| pipeline.git.revision      | 現在の git リビジョン。                                |
| pipeline.git.base_revision | 以前の git リビジョン。                                |
{: class="table table-striped"}

例えば下記のようにします。

```yaml
version: 2.1
jobs:
  build:
    docker:
      - image: cimg/node:17.2.0
        auth:
          username: mydockerhub-user
          password: $DOCKERHUB_PASSWORD  # context / project UI env-var reference
    environment:
      IMAGETAG: latest
    working_directory: ~/main
    steps:
      - run: echo "This is pipeline ID << pipeline.id >>"
```

#### **`circleci_ip_ranges`**
{: #circleciipranges }

ジョブで使用される IP アドレスを、明確に定義された範囲のみに限定できます。 詳しくは  [IPアドレスの範囲]({{ site.baseurl }}/ja/2.0/ip-ranges/)をご確認ください。

###### _例_
{: #example }
{:.no_toc}

```yaml
version: 2.1

jobs:
  build:
    circleci_ip_ranges: true # opts the job into the IP ranges feature
    docker:
      - image: curlimages/curl
    steps:
      - run: echo “Hello World”
workflows:
  build-workflow:
    jobs:
      - build
```

**注意:**

- `only` を指定した場合、一致するブランチでジョブが実行されます。
- IP アドレスの範囲機能は現在、有料プランのお客様にオープンプレビューでご利用いただけます。 具体的な料金や詳細については、機能の一般公開時にお知らせします。

## **`workflows`**
{: #workflows }
あらゆるジョブの自動化に用います。 Workflow 1 つ 1 つはそれぞれ名前となるキーと、値となるマップからなります。 Workflow の名前は `config.yml` ファイル内でユニークでなければなりません。 Workflows の設定でトップレベルに置くべきキーは、`version` と `jobs` になります。

### **`バージョン`**
{: #workflow-version }
Workflows の `version` フィールドは、機能の廃止やベータ版で重大な変更があったときに警告する際の判断材料として使われます。

| キー      | 必須 | タイプ  | 説明                    |
| ------- | -- | ---- | --------------------- |
| version | ○  | 文字列型 | 現在は `2` を指定する必要があります。 |
{: class="table table-striped"}

### **<`workflow_name`>**
{: #lessworkflownamegreater }

Workflow に付けるユニークな名前です。

#### **`triggers`**
{: #triggers }
Workflow の実行契機となるトリガーを指定します。 デフォルトではブランチにプッシュすると Workflow の実行をトリガーするようになっています。

| キー       | 必須 | 型  | 説明                           |
| -------- | -- | -- | ---------------------------- |
| triggers | ×  | 配列 | 現在は `schedule` を指定する必要があります。 |
{: class="table table-striped"}

##### **`schedule`**
{: #schedule }
Workflow では、一定時刻に実行を指示する `schedule` を記述することもできます。利用者の少ない毎日夜12時にビルドする、といったことが可能です。

<<<<<<< HEAD
=======
ワークフローでは、一定時刻に実行を指示する `schedule` を記述することもできます。利用者の少ない毎日夜12時にビルドする、といったことが可能です。



>>>>>>> b2e059d8
```yml
workflows:
   version: 2
   nightly:
     triggers:
       - schedule:
           cron: "0 0 * * *"
           filters:
             branches:
               only:
                 - main
                 - beta
     jobs:
       - test
```
###### **`cron`**
{: #cron }
`cron` キーは POSIX 準拠の `crontab` の構文で定義します。

| キー   | 必須 | タイプ  | 説明                                                                                            |
| ---- | -- | ---- | --------------------------------------------------------------------------------------------- |
| cron | ○  | 文字列型 | [crontab のマニュアル ページ](http://pubs.opengroup.org/onlinepubs/7908799/xcu/crontab.html)を参照してください。 |
{: class="table table-striped"}

###### **`filters`**
{: #filters }
トリガーのフィルターでは、`branches` キーを使用できます。

| キー      | 必須 | タイプ | 説明                |
| ------- | -- | --- | ----------------- |
| filters | ○  | マップ | 実行するブランチを定義するマップ。 |
{: class="table table-striped"}

###### **`branches`**
{: #branches }
{:.no_toc}

`branches` キーは、*現在のブランチ*について、スケジュール実行すべきかどうかを制御します。この*現在のブランチ*とは、`trigger` スタンザがある `config.yml` ファイルを含むブランチです。 つまり、`main` ブランチにプッシュすると、`main` の [ワークフロー]({{ site.baseurl }}/2.0/workflows/#using-contexts-and-filtering-in-your-workflows)のみをスケジュール実行します。

branches では、ブランチ名を指す文字列をマップさせるための `only` キーと `ignore` キーが使えます。 文字列を `/` で囲み、正規表現を使ってブランチ名をマッチさせたり、文字列のリストを作ってマップさせることも可能です。 正規表現は、文字列**全体**に一致する必要があります。

- `only` を指定した場合、一致するブランチでジョブが実行されます。
- `ignore` を指定した場合、一致するブランチではジョブは実行されません。
- `only` と `ignore` のいずれも指定していない場合、すべてのブランチでジョブが実行されます。
- `only` と `ignore` の両方を指定した場合、`ignore` よりも `only` が先に処理されます。

| キー       | 必須 | タイプ            | 説明                     |
| -------- | -- | -------------- | ---------------------- |
| branches | ○  | マップ            | 実行するブランチを定義するマップ。      |
| only     | ○  | 文字列、または文字列のリスト | 単一のブランチ名、またはブランチ名のリスト。 |
| ignore   | ×  | 文字列、または文字列のリスト | 単一のブランチ名、またはブランチ名のリスト。 |
{: class="table table-striped"}

#### **`jobs`**
{: #jobs-in-workflow }
ジョブでは、`requires`、`name`、`context`、`type`、`filters` の各キーを使用できます。

| キー   | 必須 | タイプ | 説明                   |
| ---- | -- | --- | -------------------- |
| jobs | ○  | リスト | 依存関係に従って実行するジョブのリスト。 |
{: class="table table-striped"}

##### **<`job_name`>**
{: #job-name-in-workflow }

`config.yml` ファイルで定義するジョブの名前です。

###### **`requires`**
{: #requires }
デフォルトでは、複数のジョブは並行処理されます。そのため、ジョブ名を使って必要な依存関係の処理を明確にしておく必要があります。

| キー       | 必須 | 型   | 説明                                                                                                                                                                                   |
| -------- | -- | --- | ------------------------------------------------------------------------------------------------------------------------------------------------------------------------------------ |
| requires | ×  | リスト | そのジョブを開始するために成功する必要があるジョブのリスト。 メモ: 現在のワークフローで依存関係としてリストされているジョブが (フィルター機能などの影響で) 実行されなかった場合、他のジョブの requires オプションでは、これらのジョブの必須設定は無視されます。 しかし、ジョブのすべての依存関係がフィルター処理されると、そのジョブは実行されません。 |
{: class="table table-striped"}

###### **`name`**
{: #name }
`name` キーを使用すると、任意の数のワークフローで再利用可能なジョブを呼び出すことができます。 このキーを使うと、ジョブ名に番号は付与されません (例: sayhello-1、sayhello-2)。 この `name` キーに割り当てる名前は一意である必要があります。重複する場合は、ジョブ名に数字が付与されます。

| キー   | 必須 | タイプ  | 説明                                                                                                  |
| ---- | -- | ---- | --------------------------------------------------------------------------------------------------- |
| name | ×  | 文字列型 | ジョブ名の代替名。 何度もジョブを実行する際に都合の良い名前を指定することが可能です。 同じジョブを複数回呼び出したいとき、あるジョブで同じ内容のジョブが必要なときなどに有効です (2.1 のみ)。 |
{: class="table table-striped"}

###### **`context`**
{: #context }
ジョブは、組織において設定したグローバル環境変数を使えるようにすることも可能です。設定画面で context を追加する方法については[コンテキスト]({{ site.baseurl }}/2.0/contexts)を参照してください。

| キー      | 必須 | タイプ     | 説明                                                                                                                                                                      |
| ------- | -- | ------- | ----------------------------------------------------------------------------------------------------------------------------------------------------------------------- |
| context | ×  | 文字列/リスト | コンテキストの名前。 初期のデフォルト名は `org-global` です。 各コンテキスト名は一意である必要があります。 CircleCI Server を使用している場合、ワークフローごとに使用できるコンテキストは 1 つのみです。 **注:** 一意のコンテキストは、すべてのワークフローを合わせて 100 個まで使用できます。 |
{: class="table table-striped"}

###### **`type`**
{: #type }
`approval` の `type` を指定することで、その後のジョブを続行する前に手動の承認操作を求めることができるようになります。 下記の例にある通り、Workflow が `type: approval` キーを処理するまで、ジョブは依存関係通りの順番で実行されます。

<<<<<<< HEAD
=======
`approval` の `type` を指定することで、その後のジョブを続行する前に手動の承認操作を求めることができるようになります。 下記の例にある通り、ワークフローが `type: approval` キーを処理するまで、ジョブは依存関係通りの順番で実行されます。



>>>>>>> b2e059d8
```yml
      - hold:
          type: approval
          requires:
            - test1
            - test2
      - deploy:
          requires:
            - hold
```
**メモ:** このジョブ名 `hold` がメインの構成に存在してはなりません。

###### **`filters`**
{: #jobfilters }
ジョブのフィルターでは、`branches` キーまたは `tags` キーを使用できます。 **メモ:** ワークフローでは、ジョブ レベルのブランチは無視されます。 最初にジョブレベルで branches キーを使っていて、その後 `config.yml` を Workflows を使う内容に移行する場合、ジョブレベルにあった branches は削除して、Workflows セクションのなかで宣言するようにしてください。

| キー      | 必須 | タイプ | 説明                |
| ------- | -- | --- | ----------------- |
| filters | ×  | マップ | 実行するブランチを定義するマップ。 |
{: class="table table-striped"}

以下に、CircleCI ドキュメントに含まれるサンプルから、正規表現を使用して PDF ドキュメントの作成ワークフローのみを実行するフィルターの使い方を示します。

```yaml
# ...
workflows:
  build-deploy:
    jobs:
      - js_build
      - build_server_pdfs: # << the job to conditionally run based on the filter-by-branch-name.
          filters:
            branches:
              only: /server\/.*/
```

上記のスニペットでは、`build_server_pdfs` ジョブは、ビルド対象のブランチのパスが "server/" から始まる場合にのみ実行されます。

設定ファイルでの正規表現の使い方の詳細については、[ワークフローに関するページ]({{ site.baseurl }}/2.0/workflows/#using-regular-expressions-to-filter-tags-and-branches)を参照してください。

###### **`branches`**
{: #branches }
{:.no_toc}
branches では、ブランチ名を指す文字列をマップさせるための `only` キーと `ignore` キーが使えます。 スラッシュで囲むことで正規表現でブランチに一致させたり、そのような文字列のリストでマップさせたりできます。 正規表現は、文字列**全体**に一致する必要があります。

- `only` を指定した場合、一致するブランチでジョブが実行されます。
- `ignore` を指定した場合、一致するブランチではジョブは実行されません。
- `only` と `ignore` のいずれも指定していない場合、すべてのブランチでジョブが実行されます。
- `only` と `ignore` の両方を指定した場合、`ignore` よりも `only` が先に処理されます。

| キー       | 必須 | タイプ            | 説明                     |
| -------- | -- | -------------- | ---------------------- |
| branches | ×  | マップ            | 実行するブランチを定義するマップ。      |
| only     | ×  | 文字列、または文字列のリスト | 単一のブランチ名、またはブランチ名のリスト。 |
| ignore   | ×  | 文字列、または文字列のリスト | 単一のブランチ名、またはブランチ名のリスト。 |
{: class="table table-striped"}

###### **`tags`**
{: #tags }
{:.no_toc}

CircleCI は明示的にタグフィルターを指定しない限り、タグに対してワークフローは実行しません。 また、（直接にしろ間接的にしろ）他のジョブの実行が必要なジョブの場合、そのジョブにはタグフィルターの指定が必須となります。

tags では `only` キーと `ignore` キーが使えます。 スラッシュで囲むことで正規表現でタグに一致させたり、そのような文字列のリストでマップさせたりできます。 正規表現は、文字列**全体**に一致する必要があります。 CircleCI では軽量版と注釈付き版のどちらのタグにも対応しています。

- `only` の値にマッチするタグはすべてジョブを実行します。
- `ignore` の値にマッチするタグはすべてジョブを実行しません。
- `only` と `ignore` のどちらも指定していない場合、すべてのタグのジョブがスキップされます。
- `only` と `ignore` の両方を指定した場合は、`only` を処理してから `ignore` の処理に移ります。

| キー     | 必須 | タイプ            | 説明                 |
| ------ | -- | -------------- | ------------------ |
| tags   | ×  | マップ            | 実行するタグを定義するマップ。    |
| only   | ×  | 文字列、または文字列のリスト | 単一のタグ名、またはタグ名のリスト。 |
| ignore | ×  | 文字列、または文字列のリスト | 単一のタグ名、またはタグ名のリスト。 |
{: class="table table-striped"}

詳細は Workflows ページの「[Git タグを用いて Workflows を実行する]({{ site.baseurl }}/2.0/workflows/#executing-workflows-for-a-git-tag)」を参照してください。

###### **`matrix`** (version: 2.1 が必須)
{: #matrix-requires-version-21 }
`matrix` スタンザを使用すると、パラメーター化したジョブを、引数を変えながら複数回実行できます。

**説明**

マトリックス全体（マトリックス内のすべてのジョブ）を `require` とするには、その `alias` を使用します。 `alias`のデフォルトは、起動されるジョブの名前です。

| キー         | 必須 | タイプ  | 説明                                                               |
| ---------- | -- | ---- | ---------------------------------------------------------------- |
| parameters | ○  | マップ  | ジョブの呼び出しで使用するすべてのパラメーター名と値のマップ                                   |
| exclude    | ×  | リスト  | マトリックスから除外する引数マップのリスト                                            |
| alias      | ×  | 文字列型 | マトリックスのエイリアス。別のジョブの `requires` スタンザで使用できます。 デフォルト値は実行するジョブの名前です。 |
{: class="table table-striped"}

**説明:**

以下に、マトリックス ジョブの基本的な使用例を示します。

```yaml
workflows:
  workflow:
    jobs:
      - build:
          matrix:
            parameters:
              version: ["0.1", "0.2", "0.3"]
              platform: ["macos", "windows", "linux"]
```

上記コードは 9 つの `build` ジョブに展開されます。マトリックスを使わずに記述すると次のようになります。

```yaml
workflows:
  workflow:
    jobs:
      - build:
          name: build-macos-0.1
          version: 0.1
          platform: macos
      - build:
          name: build-macos-0.2
          version: 0.2
          platform: macos
      - build:
          name: build-macos-0.3
          version: 0.3
          platform: macos
      - build:
          name: build-windows-0.1
          version: 0.1
          platform: windows
      - ...
```

###### マトリックスから一部のパラメーターを除外する
{: #excluding-sets-of-parameters-from-a-matrix }
{:.no_toc}
一部の値を_除き_、あらゆる引数の組み合わせについてジョブを実行したいことがあります。 これを行うには、`exclude` スタンザを使用します。

```yaml
workflows:
  workflow:
    jobs:
      - build:
          matrix:
            parameters:
              a: [1, 2, 3]
              b: [4, 5, 6]
            exclude:
              - a: 3
                b: 5
```

上記のマトリックスは、パラメーター `a` と `b` の組み合わせのうち、`{a: 3, b: 5}` の組み合わせを除いた 8 個のジョブに展開されます。

###### 依存関係とマトリックスジョブ
{: #dependencies-and-matrix-jobs }
{:.no_toc}

マトリックス全体 (マトリックス内のすべてのジョブ) に `requires` キーを適用するには、マトリックスの `alias` を指定します。 `alias` のデフォルト値は、呼び出すジョブの名前です。

```yaml
workflows:
  workflow:
    jobs:
      - deploy:
          matrix:
            parameters:
              version: ["0.1", "0.2"]
      - another-job:
          requires:
            - deploy
```

ワークフローでは、すべてのジョブ呼び出しは、オプションで 2つの特別な引数 `pre-steps` と `post-steps` を受け取ることができます。

また、マトリックス ジョブのパラメーター値を `<< matrix.* >>` で公開し、より複雑なワークフローを作成することもできます。 たとえば、次のコードでは、`deploy` ジョブをマトリックス化したうえで、それぞれのジョブが、`build` マトリックス内の対応するジョブが完了してから実行されるようにしています。

```yaml
workflows:
  workflow:
    jobs:
      - build:
          name: build-v<< matrix.version >>
          matrix:
            parameters:
              version: ["0.1", "0.2"]
      - deploy:
          name: deploy-v<< matrix.version >>
          matrix:
            parameters:
              version: ["0.1", "0.2"]
          requires:
            - build-v<< matrix.version >>
```

上記ワークフローは次のように展開されます。

```yaml
workflows:
  workflow:
    jobs:
      - build:
          name: build-v0.1
          version: 0.1
      - build:
          name: build-v0.2
          version: 0.2
      - deploy:
          name: deploy-v0.1
          version: 0.1
          requires:
            - build-v0.1
      - deploy:
          name: deploy-v0.2
          version: 0.2
          requires:
            - build-v0.2
```

###### **`pre-steps`** と **`post-steps`** (version: 2.1 が必須)
{: #pre-steps-and-post-steps-requires-version-21 }
ワークフローでは、すべてのジョブ呼び出しは、オプションで 2つの特別な引数 `pre-steps` と `post-steps` を受け取ることができます。

`pre-steps` の下のステップは、ジョブ内の他のすべてのステップよりも前に実行されます。 `post-steps` の下のステップは、他のすべてのステップよりも後に実行されます。

事前・事後ステップを使用すると、特定のジョブ内で、そのジョブを変更せずにいくつかのステップを実行できます。 これは、たとえば、ジョブの実行前にカスタムのセットアップステップを実行したいときに便利です。

```yaml
version: 2.1

jobs:
  bar:
    machine:
      image: ubuntu-2004:202107-02
    steps:
      - checkout
      - run:
          command: echo "building"
      - run:
          command: echo "testing"

workflows:
  build:
    jobs:
      - bar:
          pre-steps: # steps to run before steps defined in the job bar
            - run:
                command: echo "install custom dependency"
          post-steps: # steps to run after steps defined in the job bar
            - run:
                command: echo "upload artifact to s3"
```

##### **ワークフローでの `when` の使用**
{: #using-when-in-workflows }

CircleCI v2.1 設定ファイルでは、ワークフロー宣言内で真偽値を取る `when` 句を[ロジック ステートメント](https://circleci.com/docs/2.0/configuration-reference/#logic-statements)と共に使用して (逆の条件となる `unless` 句も使用可)、そのワークフローを実行するかどうかを決めることができます。

以下の構成例では、パイプライン パラメーター `run_integration_tests` を使用して `integration_tests` ワークフローの実行を制御しています。

```yaml
version: 2.1

parameters:
  run_integration_tests:
    type: boolean
    default: false

workflows:
  integration_tests:
    when: << pipeline.parameters.run_integration_tests >>
    jobs:
      - mytestjob

jobs:
...
```

この例では、`POST` 本体に以下が含まれた状態でパイプラインがトリガーされたときに、テストが明示的に呼び出されない限りは `integration_tests` ワークフローは実行されないようにしています。

```json
{
    "parameters": {
        "run_integration_tests": true
    }
}
```

Workflows の詳細な例と概念については「[ジョブの実行を Workflow で制御する]({{ site.baseurl }}/2.0/workflows)」を参照してください。

## ロジック ステートメント
{: #logic-statements }

一部のダイナミック コンフィグ機能では、ロジック ステートメントを引数として使用できます。 ロジック ステートメントとは、設定ファイルのコンパイル時 (ワークフローの実行前) に真偽の評価が行われるステートメントです。 ロジック ステートメントには次のものがあります。

<<<<<<< HEAD
| タイプ                                                                                                | 引数             | `true` と評価される条件                              | 例                                                                  | |-----------------------------------------------------------------------------------------------------+-----------------------+----------------------------------------+--------------------------------------------------------------------------| | YAML リテラル                                                                                        | なし                  | 真である                              | `true`/`42`/`"a string"`                                                 | | YAML エイリアス                                                                                          | なし                  | 解決結果が真             | *my-alias                                                                | | [パイプライン値]({{site.baseurl}}/2.0/pipeline-variables/#pipeline-values)                          | なし                  | 解決結果が真             | `<< pipeline.git.branch >>`                                             | | [パイプライン パラメーター]({{site.baseurl}}/2.0/pipeline-variables/#pipeline-parameters-in-configuration) | なし                  | 解決結果が真             | `<< pipeline.parameters.my-parameter >>`                                 | | and                                                                                                 | N 個のロジック ステートメント    | すべての引数が真               | `and: [ true, true, false ]`                                             | | or                                                                                                  | N 個のロジック ステートメント    | いずれかの引数が真                 | `or: [ false, true, false ]`                                             | | not                                                                                                 | 1 個のロジック ステートメント     | 引数が偽             | `not: true`                                                              | | equal                                                                                               | N 個の値              | すべての引数の評価結果が等しい | `equal: [ 42, << pipeline.number >>]`                                    | | matches                                                                                             | `pattern` および `value` | `value` が `pattern` に一致する          | `matches: { pattern: "^feature-.+$", value: << pipeline.git.branch >> }` |
=======
| Type                                                                                                | Arguments             | `true` if                              | Example                                                                  |
|-----------------------------------------------------------------------------------------------------+-----------------------+----------------------------------------+--------------------------------------------------------------------------|
| YAML literal                                                                                        | None                  | is truthy                              | `true`/`42`/`"a string"`                                                 |
| YAML alias                                                                                          | None                  | resolves to a truthy value             | *my-alias                                                                |
| [Pipeline Value]({{site.baseurl}}/2.0/pipeline-variables/#pipeline-values)                          | None                  | resolves to a truthy value             | `<< pipeline.git.branch >>`                                              |
| [Pipeline Parameter]({{site.baseurl}}/2.0/pipeline-variables/#pipeline-parameters-in-configuration) | None                  | resolves to a truthy value             | `<< pipeline.parameters.my-parameter >>`                                 |
| and                                                                                                 | N logic statements    | all arguments are truthy               | `and: [ true, true, false ]`                                             |
| or                                                                                                  | N logic statements    | any argument is truthy                 | `or: [ false, true, false ]`                                             |
| not                                                                                                 | 1 logic statement     | the argument is not truthy             | `not: true`                                                              |
| equal                                                                                               | N values              | all arguments evaluate to equal values | `equal: [ 42, << pipeline.number >>]`                                    |
| matches                                                                                             | `pattern` and `value` | `value` matches the `pattern`          | `matches: { pattern: "^feature-.+$", value: << pipeline.git.branch >> }` |
>>>>>>> b2e059d8
{: class="table table-striped"}

次の論理値は偽とみなされます。

- false
- null
- 0
- NaN
- 空の文字列 ("")
- 引数を持たないステートメント

上記以外の値はすべて真とみなされます。 ただし、空のリストを引数とするロジック ステートメントはバリデーション エラーとなるので注意してください。

ロジック ステートメントの真偽の評価は常に最上位レベルで行われ、必要に応じて強制することもできます。 また、最大 100 レベルの深さまで、引数の仕様に応じた任意の方法でネストできます。

`matches` の `pattern` には、[Java 正規表現](https://docs.oracle.com/javase/8/docs/api/java/util/regex/Pattern.html)を使用します。 パターンは完全一致で指定する必要があります。前方一致は使用できません。 意図せぬ部分一致を防ぐため、パターンは `^` と `$` で囲むことをお勧めします。

**メモ:** ワークフロー レベルでロジック ステートメントを使用する場合、`condition:` キーは含めないようにしてください (`condition` キーは`ジョブ` レベルのロジック ステートメント以外では必要ありません)。

### ロジック ステートメントの例
{: #logic-statement-examples }

```yaml
workflows:
  my-workflow:
      when:
        or:
          - equal: [ main, << pipeline.git.branch >> ]
          - equal: [ staging, << pipeline.git.branch >> ]

```

```yaml
workflows:
  my-workflow:
    when:
      and:
        - not:
            matches:
              pattern: "^main$"
              value: << pipeline.git.branch >>
        - or:
            - equal: [ canary, << pipeline.git.tag >> ]
            - << pipeline.parameters.deploy-canary >>
```

```yaml
version: 2.1

executors:
  linux-13:
    docker:
      - image: cimg/node:13.13
        auth:
          username: mydockerhub-user
          password: $DOCKERHUB_PASSWORD  # context / project UI env-var reference
  macos: &macos-executor
    macos:
      xcode: 12.5.1

jobs:
  test:
    parameters:
      os:
        type: executor
      node-version:
        type: string
    executor: << parameters.os >>
    steps:
      - checkout
      - when:
          condition:
            equal: [ *macos-executor, << parameters.os >> ]
          steps:
            - run: echo << parameters.node-version >>
      - run: echo 0

workflows:
  all-tests:
    jobs:
      - test:
          os: macos
          node-version: "13.13.0"
```

## サンプル設定ファイル全文
{: #example-full-configuration }

{% raw %}
```yaml
version: 2.1
jobs:
  build:
    docker:
      - image: ubuntu:14.04
        auth:
          username: mydockerhub-user
          password: $DOCKERHUB_PASSWORD  # context / project UI env-var reference

      - image: mongo:2.6.8
        auth:
          username: mydockerhub-user
          password: $DOCKERHUB_PASSWORD  # context / project UI env-var reference
        command: [mongod, --smallfiles]

      - image: postgres:9.4.1
        auth:
          username: mydockerhub-user
          password: $DOCKERHUB_PASSWORD  # context / project UI env-var reference
        # some containers require setting environment variables
        environment:
          POSTGRES_USER: root

      - image: redis@sha256:54057dd7e125ca41afe526a877e8bd35ec2cdd33b9217e022ed37bdcf7d09673
        auth:
          username: mydockerhub-user
          password: $DOCKERHUB_PASSWORD  # context / project UI env-var reference

      - image: rabbitmq:3.5.4
        auth:
          username: mydockerhub-user
          password: $DOCKERHUB_PASSWORD  # context / project UI env-var reference

    environment:
      TEST_REPORTS: /tmp/test-reports

    working_directory: ~/my-project

    steps:
      - checkout

      - run:
          command: echo 127.0.0.1 devhost | sudo tee -a /etc/hosts

      # Create Postgres users and database
      # Note the YAML heredoc '|' for nicer formatting
      - run: |
          sudo -u root createuser -h localhost --superuser ubuntu &&
          sudo createdb -h localhost test_db

      - restore_cache:
          keys:
            - v1-my-project-{{ checksum "project.clj" }}
            - v1-my-project-

      - run:
          environment:
            SSH_TARGET: "localhost"
            TEST_ENV: "linux"
          command: |
            set -xu
            mkdir -p ${TEST_REPORTS}
            run-tests.sh
            cp out/tests/*.xml ${TEST_REPORTS}

      - run: |
          set -xu
          mkdir -p /tmp/artifacts
          create_jars.sh << pipeline.number >>
          cp *.jar /tmp/artifacts

      - save_cache:
          key: v1-my-project-{{ checksum "project.clj" }}
          paths:
            - ~/.m2

      # Save artifacts
      - store_artifacts:
          path: /tmp/artifacts
          destination: build

      # Upload test results
      - store_test_results:
          path: /tmp/test-reports

  deploy-stage:
    docker:
      - image: ubuntu:14.04
        auth:
          username: mydockerhub-user
          password: $DOCKERHUB_PASSWORD  # context / project UI env-var reference
    working_directory: /tmp/my-project
    steps:
      - run:
          name: Deploy if tests pass and branch is Staging
          command: ansible-playbook site.yml -i staging

  deploy-prod:
    docker:
      - image: ubuntu:14.04
        auth:
          username: mydockerhub-user
          password: $DOCKERHUB_PASSWORD  # context / project UI env-var reference
    working_directory: /tmp/my-project
    steps:
      - run:
          name: Deploy if tests pass and branch is Main
          command: ansible-playbook site.yml -i production

workflows:
  version: 2
  build-deploy:
    jobs:
      - build:
          filters:
            branches:
              ignore:
                - develop
                - /feature-.*/
      - deploy-stage:
          requires:
            - build
          filters:
            branches:
              only: staging
      - deploy-prod:
          requires:
            - build
          filters:
            branches:
              only: main

```
{% endraw %}

## 関連項目
{: #see-also }
{:.no_toc}

[イントロダクション]({{site.baseurl}}/2.0/config-intro/)<|MERGE_RESOLUTION|>--- conflicted
+++ resolved
@@ -8,10 +8,6 @@
   - Cloud
   - Server v3.x
   - Server v2.x
-<<<<<<< HEAD
-=======
-
->>>>>>> b2e059d8
 suggested:
   -
     title: 6 つの構成オプション
@@ -80,11 +76,7 @@
 
 以下の例は、承認済みの `circleci` 名前空間に置かれた `hello-build` という名前の Orb を呼び出します。
 
-<<<<<<< HEAD
-```yaml
-=======
-```yml
->>>>>>> b2e059d8
+```yaml
 version: 2.1
 orbs:
     hello: circleci/hello-build@0.0.5
@@ -780,7 +772,6 @@
 ##### **`run`**
 {: #run }
 
-<<<<<<< HEAD
 あらゆるコマンドラインプログラムを呼び出すのに使います。設定値を表すマップを記述するか、簡略化した表記方法では、`command` や `name` として扱われる文字列を記述します。 run コマンドはデフォルトでは非ログインシェルで実行されます。そのため、いわゆる dotfiles をコマンド内で明示的に指定するといった工夫が必要になります。
 
 **注: ** `run` ステップは、廃止予定の `deploy` ステップに代わるものです。 ジョブの並列処理が 1 つの場合、廃止予定の `deploy` ステップは、 `run` ステップに直接スワップアウトできます。 ジョブの並列処理が > 1 つの場合は、[ワークフロー](#workflows)と関連付けられている[フィルタリング]({{site.baseurl}}/2.0/configuration-reference/#jobfilters)および/ または[パイプラインのスケジュール実行]({{site.baseurl}}/2.0/scheduled-pipelines/)を使用します。 詳細は、[ファンアウトとファンインの例]({{site.baseurl}}/2.0/workflows/#fan-outfan-in-workflow-example)を参照して下さい。
@@ -796,23 +787,6 @@
 | working_directory   | ×  | 文字列型  | このステップを実行するディレクトリ。 ジョブの [`working_directory`](#jobs) からの相対パスとして解釈されます  (デフォルトは `.`)                                                                                       |
 | no_output_timeout | ×  | 文字列型  | 出力のないままコマンドを実行できる経過時間。 「20m」「1.25h」「5s」のように、数字の後に単位を付けた文字列で記述します。 「20m」「1.25h」「5s」のように、数字の後に単位を付けた文字列で記述します (デフォルトは 10 分) デフォルトは10分で、最大値は[ジョブの実行が許される最大時間](#jobs)に制限されます。 |
 | when                | ×  | 文字列型  | [このステップを有効または無効にする条件](#when-属性)。 値は `always`、`on_success`、または `on_fail` です (デフォルトは `on_success`)。                                                                         |
-=======
-すべてのコマンドライン プログラムの呼び出しに使用します。設定値のマップを記述するか、省略形式で呼び出した場合には `command` と `name` の両方に使用する文字列を記述します。 run コマンドはデフォルトでは非ログインシェルで実行されます。そのため、いわゆる dotfiles をコマンド内で明示的に指定するといった工夫が必要になります。
-
-**注: ** `run` ステップは、廃止予定の `deploy` ステップに代わるものです。 ジョブの並列処理が 1 つの場合、廃止予定の `deploy` ステップは、 `run` ステップに直接スワップアウトできます。 ジョブの並列処理が > 1 つの場合は、[ワークフロー](#workflows)と関連付けられている[フィルタリング]({{site.baseurl}}/2.0/configuration-reference/#jobfilters)および/ または[パイプラインのスケジュール実行]({{site.baseurl}}/2.0/scheduled-pipelines/)を使用します。 詳細は、ファンアウトとファンインの例を参照して下さい。
-{: class="alert alert-info"}
-
-| キー                  | 必須 | タイプ  | 説明                                                                                                                                                                        |
-| ------------------- | -- | ---- | ------------------------------------------------------------------------------------------------------------------------------------------------------------------------- |
-| command             | ○  | 文字列  | シェルから実行するコマンド。                                                                                                                                                            |
-| name                | ×  | 文字列  | CircleCI の UI に表示されるステップのタイトル (デフォルトは `command` 文字列全体)。                                                                                                                   |
-| shell               | ×  | 文字列  | コマンド実行に使用するシェル (デフォルトについては「[デフォルトのシェル オプション](#デフォルトのシェル-オプション)を参照)。                                                                                                       |
-| environment         | ×  | マップ  | コマンドに対するローカル スコープとなる追加の環境変数。                                                                                                                                              |
-| background          | ×  | ブール値 | このステップをバックグラウンドで実行するかどうかの設定 (デフォルトは false)。                                                                                                                               |
-| working_directory   | ×  | 文字列  | このステップを実行するディレクトリ。 ジョブの [`working_directory`](#jobs) からの相対パスとして解釈されます。  (デフォルトは `.`)                                                                                      |
-| no_output_timeout | ×  | 文字列  | 出力のないままコマンドを実行できる経過時間。 「20m」「1.25h」「5s」のように、数字の後に単位を付けた文字列で記述します。 「20m」「1.25h」「5s」のように、数字の後に単位を付けた文字列で記述します (デフォルトは 10 分) デフォルトは10分で、最大値は[ジョブの実行が許される最大時間](#jobs)に制限されます。 |
-| when                | ×  | 文字列  | [このステップを有効または無効にする条件](#when-属性)。 値は `always`、`on_success`、または `on_fail` です (デフォルトは `on_success`)。                                                                         |
->>>>>>> b2e059d8
 {: class="table table-striped"}
 
 `run` を宣言するたびに新たなシェルが立ち上がることになります。 複数行の `command` を指定でき、その場合はすべての行が同じシェルで実行されます。
@@ -922,10 +896,6 @@
 
 **メモ:** `store_artifacts`、`store_test_results` などの一部のステップは、**それより前のステップが失敗しても** (0 以外の終了コードが返された場合でも) 常に実行されます。 ただし、ジョブがキャンセル要求により**強制終了**された場合、または実行時間がグローバル タイムアウト上限である 5 時間に達した場合、`when` 属性、`store_artifacts`、`store_test_results` は実行されません。
 
-<<<<<<< HEAD
-=======
-
->>>>>>> b2e059d8
 ```yml
 - run:
     name: CodeCov.io データのアップロード
@@ -1041,11 +1011,6 @@
 
 **注:** CircleCI は、サブモジュールをチェックアウトしません。 そのプロジェクトにサブモジュールが必要なときは、下記の例のように適切なコマンドを実行する `run` ステップを追加してください。
 
-<<<<<<< HEAD
-=======
-
-
->>>>>>> b2e059d8
 ```yml
 - checkout
 - run: git submodule sync
@@ -1299,10 +1264,6 @@
 
 下記の構文は `/tmp/dir` 内にある paths で指定している内容を、Workspace の `/tmp/dir` ディレクトリ内に相対パスで保持します。
 
-<<<<<<< HEAD
-=======
-
->>>>>>> b2e059d8
 ```yml
 - persist_to_workspace:
     root: /tmp/dir
@@ -1498,13 +1459,6 @@
 {: #schedule }
 Workflow では、一定時刻に実行を指示する `schedule` を記述することもできます。利用者の少ない毎日夜12時にビルドする、といったことが可能です。
 
-<<<<<<< HEAD
-=======
-ワークフローでは、一定時刻に実行を指示する `schedule` を記述することもできます。利用者の少ない毎日夜12時にビルドする、といったことが可能です。
-
-
-
->>>>>>> b2e059d8
 ```yml
 workflows:
    version: 2
@@ -1603,13 +1557,6 @@
 {: #type }
 `approval` の `type` を指定することで、その後のジョブを続行する前に手動の承認操作を求めることができるようになります。 下記の例にある通り、Workflow が `type: approval` キーを処理するまで、ジョブは依存関係通りの順番で実行されます。
 
-<<<<<<< HEAD
-=======
-`approval` の `type` を指定することで、その後のジョブを続行する前に手動の承認操作を求めることができるようになります。 下記の例にある通り、ワークフローが `type: approval` キーを処理するまで、ジョブは依存関係通りの順番で実行されます。
-
-
-
->>>>>>> b2e059d8
 ```yml
       - hold:
           type: approval
@@ -1905,21 +1852,7 @@
 
 一部のダイナミック コンフィグ機能では、ロジック ステートメントを引数として使用できます。 ロジック ステートメントとは、設定ファイルのコンパイル時 (ワークフローの実行前) に真偽の評価が行われるステートメントです。 ロジック ステートメントには次のものがあります。
 
-<<<<<<< HEAD
 | タイプ                                                                                                | 引数             | `true` と評価される条件                              | 例                                                                  | |-----------------------------------------------------------------------------------------------------+-----------------------+----------------------------------------+--------------------------------------------------------------------------| | YAML リテラル                                                                                        | なし                  | 真である                              | `true`/`42`/`"a string"`                                                 | | YAML エイリアス                                                                                          | なし                  | 解決結果が真             | *my-alias                                                                | | [パイプライン値]({{site.baseurl}}/2.0/pipeline-variables/#pipeline-values)                          | なし                  | 解決結果が真             | `<< pipeline.git.branch >>`                                             | | [パイプライン パラメーター]({{site.baseurl}}/2.0/pipeline-variables/#pipeline-parameters-in-configuration) | なし                  | 解決結果が真             | `<< pipeline.parameters.my-parameter >>`                                 | | and                                                                                                 | N 個のロジック ステートメント    | すべての引数が真               | `and: [ true, true, false ]`                                             | | or                                                                                                  | N 個のロジック ステートメント    | いずれかの引数が真                 | `or: [ false, true, false ]`                                             | | not                                                                                                 | 1 個のロジック ステートメント     | 引数が偽             | `not: true`                                                              | | equal                                                                                               | N 個の値              | すべての引数の評価結果が等しい | `equal: [ 42, << pipeline.number >>]`                                    | | matches                                                                                             | `pattern` および `value` | `value` が `pattern` に一致する          | `matches: { pattern: "^feature-.+$", value: << pipeline.git.branch >> }` |
-=======
-| Type                                                                                                | Arguments             | `true` if                              | Example                                                                  |
-|-----------------------------------------------------------------------------------------------------+-----------------------+----------------------------------------+--------------------------------------------------------------------------|
-| YAML literal                                                                                        | None                  | is truthy                              | `true`/`42`/`"a string"`                                                 |
-| YAML alias                                                                                          | None                  | resolves to a truthy value             | *my-alias                                                                |
-| [Pipeline Value]({{site.baseurl}}/2.0/pipeline-variables/#pipeline-values)                          | None                  | resolves to a truthy value             | `<< pipeline.git.branch >>`                                              |
-| [Pipeline Parameter]({{site.baseurl}}/2.0/pipeline-variables/#pipeline-parameters-in-configuration) | None                  | resolves to a truthy value             | `<< pipeline.parameters.my-parameter >>`                                 |
-| and                                                                                                 | N logic statements    | all arguments are truthy               | `and: [ true, true, false ]`                                             |
-| or                                                                                                  | N logic statements    | any argument is truthy                 | `or: [ false, true, false ]`                                             |
-| not                                                                                                 | 1 logic statement     | the argument is not truthy             | `not: true`                                                              |
-| equal                                                                                               | N values              | all arguments evaluate to equal values | `equal: [ 42, << pipeline.number >>]`                                    |
-| matches                                                                                             | `pattern` and `value` | `value` matches the `pattern`          | `matches: { pattern: "^feature-.+$", value: << pipeline.git.branch >> }` |
->>>>>>> b2e059d8
 {: class="table table-striped"}
 
 次の論理値は偽とみなされます。
