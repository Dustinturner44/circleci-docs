---
layout: classic-docs
title: CircleCI の設定
short-title: CircleCI の設定
description: .circleci/config.yml に関するリファレンス
order: 20
redirect_from: /ja/configuration/
readtime: false
version:
  - クラウド
  - Server v3.x
  - Server v2.x
suggested:
  - 
    title: 6 つの設定オプション
    link: https://circleci.com/ja/blog/six-optimization-tips-for-your-config/
  - 
    title: ダイナミックコンフィグの紹介
    link: https://discuss.circleci.com/t/intro-to-dynamic-config-via-setup-workflows/39868
  - 
    title: ダイナミックコンフィグの使用
    link: https://circleci.com/ja/blog/building-cicd-pipelines-using-dynamic-config/
  - 
    title: ローカル CLI を使用した設定の確認
    link: https://support.circleci.com/hc/ja/articles/360006735753?input_string=configuration+error
  - 
    title: ジョブをトリガーする方法
    link: https://support.circleci.com/hc/en-us/articles/360041503393?input_string=changes+in+v2+api
---

このドキュメントは、`.circleci/config.yml` ファイルで使用される CircleCI 2.x 設定キーのリファレンスガイドです。

`config.yml` の全体は「[サンプルコード](#サンプル-コード)」で確認できます。

---

* 目次
{:toc}


## **`setup`**
{: #setup }

<<<<<<< HEAD
| キー    | 必須 | タイプ   | 説明                                                                                 |
| ----- | -- | ----- | ---------------------------------------------------------------------------------- |
=======
| キー    | 必須 | タイプ   | 説明                                                                                  |
| ----- | -- | ----- | ----------------------------------------------------------------------------------- |
>>>>>>> 0b86f1a9
| setup | ×  | ブール値型 | config.yaml で[ダイナミック コンフィグ]({{ site.baseurl }}/ja/dynamic-config/)機能を使用するように指定します。 |
{: class="table table-striped"}

`setup` フィールドを指定すると、プライマリ `.circleci` 親ディレクトリ外部にある設定ファイルのトリガー、パイプライン パラメーターの更新、およびカスタマイズされた設定ファイルの生成を、条件に従って実行できます。

## **`version`**
{: #version }

<<<<<<< HEAD
| キー      | 必須 | タイプ  | 説明                                                                                                                                                                       |
| ------- | -- | ---- | ------------------------------------------------------------------------------------------------------------------------------------------------------------------------ |
=======
| キー      | 必須 | タイプ  | 説明                                                                                                                                                                           |
| ------- | -- | ---- | ---------------------------------------------------------------------------------------------------------------------------------------------------------------------------- |
>>>>>>> 0b86f1a9
| version | ○  | 文字列型 | `2`、`2.0`、または `2.1`。`.circleci/config.yml` ファイルの簡素化、再利用、パラメータ化ジョブの利用に役立つバージョン 2.1 の新しいキーの概要については、[設定ファイルの再利用に関するドキュメント]({{ site.baseurl }}/ja/reusing-config/)を参照してください。 |
{: class="table table-striped"}

`version` フィールドは、将来的にサポートの終了や 破壊的変更に対して警告するかどうかの判断に用いられます。

## **`orbs`** (version: 2.1 が必須)
{: #orbs-requires-version-21 }

<<<<<<< HEAD
| キー        | 必須 | タイプ | 説明                                                                                                                                                                        |
| --------- | -- | --- | ------------------------------------------------------------------------------------------------------------------------------------------------------------------------- |
| orbs      | ×  | マップ | ユーザーが選択した名前から Orb 参照 (文字列) または Orb 定義 (マップ) へのマップ。 Orb 定義は、2.1 設定ファイルの Orb 関連サブセットである必要があります。 詳細については、[Orb の作成に関するドキュメント]({{ site.baseurl }}/ja/creating-orbs/)を参照してください。 |
| executors | ×  | マップ | Executor 定義への文字列のマップ。 後述の [Executors]({{ site.baseurl }}/ja/configuration-reference/#executors-requires-version-21) セクションも参照してください。                                       |
| commands  | ×  | マップ | コマンドを定義するコマンド名のマップ。 下記 [commands]({{ site.baseurl }}/ja/configuration-reference/#commands-requires-version-21) のセクションを参照してください。                                           |
=======
| キー        | 必須 | タイプ | 説明                                                                                                                                                                         |
| --------- | -- | --- | -------------------------------------------------------------------------------------------------------------------------------------------------------------------------- |
| orbs      | ×  | マップ | ユーザーが選択した名前から Orb 参照 (文字列) または Orb 定義 (マップ) へのマップ。 Orb 定義は、2.1 設定ファイルの Orb 関連サブセットである必要があります。 詳細については、[Orb の作成に関するドキュメント]({{ site.baseurl }}/ja/creating-orbs/)を参照してください。 |
| executors | ×  | マップ | Executor 定義への文字列のマップ。 後述の [executors]({{ site.baseurl }}/ja/configuration-reference/#executors-requires-version-21) セクションも参照してください。                                    |
| commands  | ×  | マップ | コマンドを定義するコマンド名のマップ。 下記 [commands]({{ site.baseurl }}/ja/configuration-reference/#commands-requires-version-21) のセクションを参照してください。                                        |
>>>>>>> 0b86f1a9
{: class="table table-striped"}

以下の例は、承認済みの `circleci` 名前空間に置かれた `hello-build` という名前の Orb を呼び出します。

```yaml
version: 2.1
orbs:
    hello: circleci/hello-build@0.0.5
workflows:
    "Hello Workflow":
        jobs:
          - hello/hello-build
```
`circleci/hello-build@0.0.5` が完全認証された Orb の参照先ですが、この例では `hello` がその Orb の参照名となります。 Orb の詳細については[こちら](https://circleci.com/ja/orbs/)を参照してください。 [Orb の使用]({{site.baseurl}}/ja/orb-intro/) および [Orb のオーサリング]({{site.baseurl}}/ja/orb-author-intro/) に関するドキュメントもご覧ください。 パブリック Orb のリストは、[Orb レジストリ](https://circleci.com/ja/developer/orbs)をご覧ください。

## **`commands`** (version: 2.1 が必須)
{: #commands-requires-version-21 }

commands では、ジョブ内で実行する一連のステップをマップとして定義します。これにより、複数のジョブで 1 つのコマンド定義を再利用できます。 詳細については、[再利用可能な設定ファイルリファレンスガイド]({{ site.baseurl }}/ja/reusing-config/)を参照してください。

<<<<<<< HEAD
| キー          | 必須 | タイプ   | 説明                                                                                                                                                       |
| ----------- | -- | ----- | -------------------------------------------------------------------------------------------------------------------------------------------------------- |
| steps       | ○  | シーケンス | コマンドの呼び出し元のジョブ内で実行される一連のステップ。                                                                                                                            |
| parameters  | ×  | マップ   | パラメーター キーのマップ。 詳細は「[コンフィグを再利用する]({{ site.baseurl }}/ja/reusing-config/)」内の「[パラメーター構文]({{ site.baseurl }}/ja/reusing-config/#parameter-syntax)」を参照してください。 |
| description | ×  | 文字列型  | コマンドの目的を記述する文字列。                                                                                                                                         |
=======
| キー          | 必須 | タイプ   | 説明                                                                                                                                                               |
| ----------- | -- | ----- | ---------------------------------------------------------------------------------------------------------------------------------------------------------------- |
| steps       | ○  | シーケンス | コマンドの呼び出し元のジョブ内で実行される一連のステップ。                                                                                                                                    |
| parameters  | ×  | マップ   | パラメーター キーのマップ。 詳細は「[コンフィグを再利用する]({{ site.baseurl }}/ja/reusing-config/)」内の「[パラメーター構文]({{ site.baseurl }}/ja/reusing-config/#parameter-syntax)」を参照してください。 |
| description | ×  | 文字列型  | コマンドの目的を記述する文字列。                                                                                                                                                 |
>>>>>>> 0b86f1a9
{: class="table table-striped"}

例

```yaml
commands:
  sayhello:
    description: "デモ用の簡単なコマンド"
    parameters:
      to:
        type: string
        default: "Hello World"
    steps:
      - run: echo << parameters.to >>
```

## **`parameters`** (version: 2.1 が必須)
{: #parameters-requires-version-21 }
設定ファイル内で使用するパイプラインパラメーターが宣言されます。 使用方法の詳細については、[パイプラインの値とパラメーター]({{ site.baseurl }}/ja/pipeline-variables#pipeline-parameters-in-configuration)を参照してください。

<<<<<<< HEAD
| キー         | 必須 | タイプ | 説明                                                                                                                                             |
| ---------- | -- | --- | ---------------------------------------------------------------------------------------------------------------------------------------------- |
| parameters | ×  | マップ | パラメーター キーのマップ。 `文字列`、`ブール値`、`整数`、`列挙型`がサポートされています。 詳細については「[パラメーターの構文]({{ site.baseurl }}/ja/reusing-config/#parameter-syntax)」セクションを参照してください。 |
=======
| キー         | 必須 | タイプ | 説明                                                                                                                            |
| ---------- | -- | --- | ----------------------------------------------------------------------------------------------------------------------------- |
| parameters | ×  | マップ | パラメーター キーのマップ。 `文字列`、`ブール値`、`整数`、`列挙型`がサポートされています。 [パラメーターの構文]({{ site.baseurl }}/ja/reusing-config/#パラメーターの構文)を参照してください。 |
>>>>>>> 0b86f1a9
{: class="table table-striped"}

## **`executors`** (version: 2.1 が必須)
{: #executors-requires-version-21 }

Executor は、ジョブステップの実行環境を定義するものです。Executor を 1 つ定義すると複数のジョブで再利用できます。

| キー                | 必須               | タイプ  | 説明                                                                                                                                 |
| ----------------- | ---------------- | ---- | ---------------------------------------------------------------------------------------------------------------------------------- |
| docker            | ○ <sup>(1)</sup> | リスト  | [docker Executor](#docker) 用のオプション。                                                                                                |
| resource_class    | ×                | 文字列型 | ジョブ内の各コンテナに割り当てられる CPU と RAM の量                                                                                                    |
| machine           | ○ <sup>(1)</sup> | マップ  | [machine Executor](#machine) 用のオプション。                                                                                              |
| macos             | ○ <sup>(1)</sup> | マップ  | [macOS Executor](#macos) 用のオプション。                                                                                                  |
| windows           | ○ <sup>(1)</sup> | マップ  | 現在、[Windows Executor](#windows) は Orb に対応しています。 [こちらの Orb](https://circleci.com/developer/ja/orbs/orb/circleci/windows) を参照してください。 |
| shell             | ×                | 文字列型 | すべてのステップで実行コマンドに使用するシェル。 各ステップ内の `shell` でオーバーライドできます (デフォルト設定については、[デフォルトのシェル オプション](#デフォルトのシェル-オプション)を参照してください)。                 |
| working_directory | ×                | 文字列型 | ステップを実行するディレクトリ。 絶対パスとして解釈されます。                                                                                                    |
| environment       | ×                | マップ  | 環境変数の名前と値のマップです。                                                                                                                   |
{: class="table table-striped"}

<sup>(1)</sup> 各ジョブにいずれか 1 つの Executor タイプを指定する必要があります。 2 つ以上指定するとエラーが発生します。

例

```yaml
version: 2.1
executors:
  my-executor:
    docker:
      - image: cimg/ruby:3.0.3-browsers
        auth:
          username: mydockerhub-user
          password: $DOCKERHUB_PASSWORD  # コンテキスト/プロジェクト UI 環境変数の参照

jobs:
  my-job:
    executor: my-executor
    steps:
      - run: echo outside the executor
```

パラメーター付き Executor の例は、[設定の再利用]({{ site.baseurl }}/ja/reusing-config/)の[Executor でパラメーターを使う]({{site.baseurl}}/ja/reusing-config/#using-parameters-in-executors) のセクションをご覧ください。

## **`jobs`**
{: #jobs }

<<<<<<< HEAD
ワークフローは 1 つ以上の一意の名前付きジョブで構成し、 それらのジョブは `jobs` マップで指定します。[2.0 config.yml のサンプル]({{site.baseurl}}/ja/sample-config/)で `jobs` マップの例を 2 つ紹介しています。 ジョブの名前がマップのキーとなり、ジョブを記述するマップが値となります。
=======
ワークフローは 1 つ以上の一意の名前付きジョブで構成し、 それらのジョブは `jobs` マップで指定します。[2.0 config.yml のサンプル]({{ site.baseurl }}/ja/sample-config/)で `jobs` マップの例を 2 つ紹介しています。 ジョブの名前がマップのキーとなり、ジョブを記述するマップが値となります。
>>>>>>> 0b86f1a9

**注:** ジョブの最大実行時間は、Free プランでは 1 時間、Performance プランでは 3 時間、Scale プランでは 5 時間となります。 ジョブがタイムアウトする場合は、より大きな[リソースクラス]({{site.baseurl}}/ja/configuration-reference/#resourceclass)の使用や、[並列実行]({{site.baseurl}}/ja/parallelism-faster-jobs)を検討してください。  また、料金プランのアップグレードや、[ワークフロー]({{ site.baseurl }}/ja/workflows/)を利用した複数のジョブの同時実行も可能です。

### **<`job_name`>**
{:job-name}

各ジョブは、キーとなるジョブ名と値となるマップで構成されます。 名前は、その `jobs` リスト内で一意である必要があります。 値となるマップでは下記の属性を使用できます。

| キー                | 必須               | タイプ  | 説明                                                                                                                                                                                                                                                                                                                                                                                                                                      |
| ----------------- | ---------------- | ---- | --------------------------------------------------------------------------------------------------------------------------------------------------------------------------------------------------------------------------------------------------------------------------------------------------------------------------------------------------------------------------------------------------------------------------------------- |
| docker            | ○ <sup>(1)</sup> | リスト  | [docker Executor](#docker) 用のオプション。                                                                                                                                                                                                                                                                                                                                                                                                     |
| machine           | ○ <sup>(1)</sup> | マップ  | [machine Executor](#machine) 用のオプション。                                                                                                                                                                                                                                                                                                                                                                                                   |
| macos             | ○ <sup>(1)</sup> | マップ  | [macOS Executor](#macos) 用のオプション。                                                                                                                                                                                                                                                                                                                                                                                                       |
| shell             | ×                | 文字列型 | すべてのステップで実行コマンドに使用するシェル。 各ステップ内の `shell` でオーバーライドできます (デフォルト設定については、[デフォルトのシェル オプション](#デフォルトのシェル-オプション)を参照してください)。                                                                                                                                                                                                                                                                                                                      |
| parameters        | ×                | マップ  | `ワークフロー`において `job` を明示的に構成可能にする[パラメーター](#parameters)。                                                                                                                                                                                                                                                                                                                                                                                   |
| steps             | ○                | リスト  | 実行する[ステップ](#steps)のリスト。                                                                                                                                                                                                                                                                                                                                                                                                                 |
| working_directory | ×                | 文字列型 | ステップを実行するディレクトリ。 絶対パスとして解釈されます。 デフォルトは `~/project` となります（この `project` は文字列リテラルで、特定のプロジェクト名ではありません）。 ジョブ内の実行プロセスは、このディレクトリを参照するために環境変数 `$CIRCLE_WORKING_DIRECTORY` を使えます。 **注:** YAML 設定ファイルに記述したパスは展開_されません_。`store_test_results.path` を `$CIRCLE_WORKING_DIRECTORY/tests` と設定しても、CircleCI は文字どおり "`$CIRCLE_WORKING_DIRECTORY`" という、`$` 記号を含む名前のディレクトリ内に、サブディレクトリ `test` を格納しようとします。 `working_directory` で指定したディレクトリが存在しないときは自動で作成されます。 |
| parallelism       | ×                | 整数型  | このジョブを実行する並列インスタンスの数 (デフォルトは 1)。                                                                                                                                                                                                                                                                                                                                                                                                        |
| environment       | ×                | マップ  | 環境変数の名前と値のマップです。                                                                                                                                                                                                                                                                                                                                                                                                                        |
| branches          | ×                | マップ  | ワークフローまたはバージョン 2.1 の設定ファイル**以外**の構成に含まれる 1 つのジョブに対し、特定のブランチでの実行を許可またはブロックするルールを定義するマップ (デフォルトではすべてのブランチでの実行が許可されます)。 Workflows やバージョン 2.1 のコンフィグにおけるジョブやブランチに関する設定については [Workflows](#workflows) を参照してください。                                                                                                                                                                                                                              |
| resource_class    | ×                | 文字列型 | ジョブ内の各コンテナに割り当てられる CPU と RAM の量                                                                                                                                                                                                                                                                                                                                                                                                         |
{: class="table table-striped"}

<sup>(1)</sup> 各ジョブにいずれか 1 つの Executor タイプを指定する必要があります。 2 つ以上指定するとエラーが発生します。

#### `environment`
{: #environment }
環境変数の名前と値のマップです。 環境変数の定義と使用について、また様々な設定方法の優先順位については、[環境変数の使用]({{site.baseurl}}/ja/env-vars/)のページを参照してください。

#### `parallelism`
{: #parallelism }

`parallelism` を 2 以上に設定すると、設定した数の Executor がそれぞれセットアップされ、そのジョブのステップを並列に実行します。 この機能はテストステップを最適化するために使用します。 CircleCI CLI を使って並列コンテナにテス スイートを分割すると、ジョブの実行時間を短縮できます。 ただし、並列実行をするように設定していても 1 つの Executor でしか実行されない場合もあります。 詳しくは[テストの並列実行]({{ site.baseurl }}/ja/parallelism-faster-jobs/)を参照してください。

例

```yaml
jobs:
  build:
    docker:
      - image: buildpack-deps:trusty
        auth:
          username: mydockerhub-user
          password: $DOCKERHUB_PASSWORD  # context / project UI env-var reference
    environment:
      FOO: bar
    parallelism: 3
    resource_class: large
    working_directory: ~/my-app
    steps:
      - run: go test -v $(go list ./... | circleci tests split)
```

#### `parameters`
{: #parameters }
`parameters` は、[`job` を `workflow` で呼び出す](#jobs-in-workflow)ときに使用できます。

予約されているパラメーター名は以下のとおりです。

* `name`
* `requires`
* `context`
* `type`
* `filters`
* `matrix`
<!-- Others? -->
<!-- branches & type pass `circleci config validate`. Strange -->

詳細については、「[パラメーターの構文]({{ site.baseurl }}/ja/reusing-config/#parameter-syntax)」<!-- この参照先では、job-parameters に許可されている型については触れていません。-->を参照してください。


#### **`docker`** / **`machine`** / **`macos`** (_executor_)
{: #docker-machine-macos-windows-executor }

CircleCI ではジョブを実行する実行環境を複数ご用意しています。 実行環境を指定するには、_Executor_を選択し、イメージとリソースクラスを指定します。 Executor により、ジョブを実行する基盤テクノロジーや環境、オペレーションシステムが決まります。

`docker` (Linux)、`machine` (LinuxVM、Windows、GPU、Arm)、または `macos` Executor を使って実行ジョブを設定し、必要なツールとパッケージを使ってイメージとリソースクラスを指定します。

実行環境やイメージに関する詳細は、[実行環境の概要]({{ site.baseurl }}/ja/executor-intro/)をご覧ください。

#### `docker`
{: #docker }

`docker` キーは下記の要素を用いて設定します。

| キー          | 必須 | タイプ       | 説明                                                                                                                                                                                 |
| ----------- | -- | --------- | ---------------------------------------------------------------------------------------------------------------------------------------------------------------------------------- |
| image       | ○  | 文字列型      | 使用するカスタム Docker イメージの名前。 ジョブで最初に記述した `image` は、すべてのステップを実行するプライマリコンテナとなります。                                                                                                        |
| name        | ×  | 文字列型      | `name` では、セカンダリサービスコンテナにアクセスする際の名前を定義します。   デフォルトはどのサービスも `localhost` 上で直接見える状態になっています。  これは、例えば同じサービスのバージョン違いを複数立ち上げるときなど、localhost とは別のホスト名を使いたい場合に役立ちます。                        |
| entrypoint  | ×  | 文字列またはリスト | コンテナのローンチ時に実行するコマンド。 `entrypoint` は、イメージの [`ENTRYPOINT`](https://docs.docker.com/engine/reference/builder/#entrypoint) をオーバーライドします。                                                |
| command     | ×  | 文字列またはリスト | コンテナのローンチ時に PID 1 として使用するコマンド (または entrypoint の引数)。 `command` は、イメージの `COMMAND` をオーバーライドします。 イメージに `ENTRYPOINT` がある場合は、それに渡す引数として扱われます。イメージに `ENTRYPOINT` がない場合は、実行するコマンドとして扱われます。 |
| user        | ×  | 文字列型      | Docker コンテナ内でコマンドを実行するユーザー。                                                                                                                                                        |
| environment | ×  | マップ       | 環境変数の名前と値のマップです。 `environment` 設定は、ジョブステップではなく Docker コンテナによって実行されるエントリポイントとコマンドに適用されます。                                                                                           |
| auth        | ×  | マップ       | 標準の `docker login` 認証情報を用いたレジストリの認証情報。                                                                                                                                             |
| aws_auth    | ×  | マップ       | AWS Elastic Container Registry (ECR) の認証情報。                                                                                                                                        |
{: class="table table-striped"}

<<<<<<< HEAD
[プライマリコンテナ]({{ site.baseurl }}/ja/glossary/#primary-container) (リストの最初にあるコンテナ) については、設定ファイルで `command` も `entrypoint` も指定されていない場合、イメージ内のすべての `ENTRYPOINT` と `COMMAND` が無視されます。 というのも、プライマリコンテナは通常 `steps` の実行のみに使用されるもので `ENTRYPOINT` 用ではなく、`ENTRYPOINT` は大量のリソースを消費したり、予期せず終了したりする可能性があるためです。 \[カスタムイメージ\]({{ site.baseurl }}/ja/custom-images/#adding-an-entrypoint) はこの動作を無効にし、強制的に `ENTRYPOINT` を実行する場合があります。
=======
[プライマリコンテナ]({{ site.baseurl }}/ja/glossary/#primary-container) (リストの最初にあるコンテナ) については、設定ファイルで `command` も `entrypoint` も指定されていない場合、イメージ内のすべての `ENTRYPOINT` と `COMMAND` が無視されます。 というのも、プライマリコンテナは通常 `steps` の実行のみに使用されるもので `ENTRYPOINT` 用ではなく、`ENTRYPOINT` は大量のリソースを消費したり、予期せず終了したりする可能性があるためです。 [カスタムイメージ]({{ site.baseurl }}/ja/custom-images/#adding-an-entrypoint) はこの動作を無効にし、強制的に `ENTRYPOINT` を実行する場合があります。
>>>>>>> 0b86f1a9

タグやハッシュ値でイメージのバージョンを指定することもできます。 公式の Docker レジストリ（デフォルトは Docker Hub）のパブリックイメージはどんなものでも自由に使えます。 イメージの指定方法の詳細については、 [Docker 実行環境]({{ site.baseurl }}/ja/using-docker) のページを参照してください。

Docker Hub など、一部のレジストリでは、匿名ユーザーによる Docker のプル回数に上限が設定されている場合があります。  こうした場合にプライベートイメージとパブリックイメージをプルするには、認証を行うことをお勧めします。 ユーザー名とパスワードは `auth` フィールドで指定できます。  詳細については、「[Docker の認証付きプルの使用]({{ site.baseurl }}/ja/private-images/)」を参照してください。

例

```yaml
jobs:
  build:
    docker:
      - image: buildpack-deps:trusty # primary container
        auth:
          username: mydockerhub-user
          password: $DOCKERHUB_PASSWORD  # context / project UI env-var reference
        environment:
          ENV: CI

      - image: mongo:2.6.8
        auth:
          username: mydockerhub-user
          password: $DOCKERHUB_PASSWORD  # context / project UI env-var reference
        command: [--smallfiles]

      - image: postgres:14.2
        auth:
          username: mydockerhub-user
          password: $DOCKERHUB_PASSWORD  # context / project UI env-var reference
        environment:
          POSTGRES_USER: user

      - image: redis@sha256:54057dd7e125ca41afe526a877e8bd35ec2cdd33b9217e022ed37bdcf7d09673
        auth:
          username: mydockerhub-user
          password: $DOCKERHUB_PASSWORD  # context / project UI env-var reference

      - image: acme-private/private-image:321
        auth:
          username: mydockerhub-user
          password: $DOCKERHUB_PASSWORD  # context / project UI env-var reference
```

[AWS ECR](https://aws.amazon.com/ecr/) にホストしているイメージを使うには AWS 認証情報での認証が必要です。 デフォルトでは、CircleCI はプロジェクト環境変数で指定した `AWS_ACCESS_KEY_ID` と `AWS_SECRET_ACCESS_KEY` を AWS 認証情報に使用します。 下記のように `aws_auth` フィールドを用いて認証情報をセットすることも可能です。

```yaml
jobs:
  build:
    docker:
      - image: account-id.dkr.ecr.us-east-1.amazonaws.com/org/repo:0.1
        aws_auth:
          aws_access_key_id: AKIAQWERVA  # 文字列リテラル値を指定するか
          aws_secret_access_key: $ECR_AWS_SECRET_ACCESS_KEY  # UI から設定したプロジェクトの環境変数を参照するように指定します
```

#### **`machine`**
{: #machine }

Machine Executor は `machine` キーとともに下記のマップを用いて設定します。

<<<<<<< HEAD
| キー                     | 必須 | タイプ   | 説明                                                                                                                                                                                                                                   |
| ---------------------- | -- | ----- | ------------------------------------------------------------------------------------------------------------------------------------------------------------------------------------------------------------------------------------ |
| image                  | ○  | 文字列型  | 使用する仮想マシンイメージ。 [使用可能なイメージ](#available-linux-machine-images) を参照してください。 **注:** このキーは、オンプレミス環境における　Linux VM では**サポートされません**。 プライベート環境における `michine` Executor のイメージのカスタマイズに関する詳細は、[VM サービス]({{ site.baseurl }}/ja/vm-service)を参照してください。 |
| docker_layer_caching | ×  | ブール値型 | `true` に設定すると、[Docker レイヤー キャッシュ]({{ site.baseurl }}/ja/docker-layer-caching)が有効になります。                                                                                                                                               |
=======
| キー                     | 必須 | タイプ   | 説明                                                                                                                                                                                                                                       |
| ---------------------- | -- | ----- | ---------------------------------------------------------------------------------------------------------------------------------------------------------------------------------------------------------------------------------------- |
| image                  | ○  | 文字列型  | 使用する仮想マシンイメージ。 [使用可能なイメージ](#available-linux-machine-images) を参照してください。 **注:** このキーは、オンプレミス環境における　Linux VM では**サポートされません**。 プライベート環境における `michine` Executor のイメージのカスタマイズに関する詳細は、[VM サービス]({{ site.baseurl }}/ja/vm-service)を参照してください。 |
| docker_layer_caching | ×  | ブール値型 | `true` に設定すると、[Docker レイヤー キャッシュ]({{ site.baseurl }}/ja/docker-layer-caching)が有効になります。                                                                                                                                                  |
>>>>>>> 0b86f1a9
{: class="table table-striped"}


例

```yaml
version: 2.1
jobs:
  build:
    machine:
      image: ubuntu-2004:202010-01
    steps:
      - checkout
      - run:
          name: "テスト"
          command: echo "Hi"
```

##### 使用可能な Linux `machine` イメージ
{: #available-linux-machine-images }

**設定ファイルでイメージを指定することを強くおすすめします。**CircleCI は、`image` フィールドで指定可能な Linux マシンイメージを複数サポートしています。 イメージの一覧は、Developer Hub の [Ubuntu 20.04 ページ](https://circleci.com/developer/machine/image/ubuntu-2004) で確認できます。 各イメージで使用可能なソフトウェアについての詳細な情報は、 [Discuss フォーラム](https://discuss.circleci.com/tag/machine-images) でご確認ください。

* `ubuntu-2204:2022.04.1` - Ubuntu 22.04, Docker v20.10.14, Docker Compose v2.4.1,
* `ubuntu-2004:2022.04.1` - Ubuntu 20.04, Docker v20.10.14, Docker Compose v2.4.1,
* `ubuntu-2004:202201-02` - Ubuntu 20.04, Docker v20.10.12, Docker Compose v1.29.2, Google Cloud SDK updates
* `ubuntu-2004:202201-01` - Ubuntu 20.04, Docker v20.10.12, Docker Compose v1.29.2
* `ubuntu-2004:202111-02` - Ubuntu 20.04, Docker v20.10.11, Docker Compose v1.29.2, log4j updates
* `ubuntu-2004:202111-01` - Ubuntu 20.04, Docker v20.10.11, Docker Compose v1.29.2,
* `ubuntu-2004:202107-02` - Ubuntu 20.04, Docker v20.10.7, Docker Compose v1.29.2,
* `ubuntu-2004:202104-01` - Ubuntu 20.04、Docker v20.10.6、Docker Compose v1.29.1
* `ubuntu-2004:202101-01` - Ubuntu 20.04、Docker v20.10.2、Docker Compose v1.28.2
* `ubuntu-2004:202010-01` - Ubuntu 20.04、Docker v19.03.13、Docker Compose v1.27.4 (`ubuntu-2004:202008-01` はエイリアス)

**注:** *Ubuntu 16.04 LTS は 2021 年 4 月にサポート期間が終了し、Canonical によるサポートが終了しました。 その結果、`ubuntu-1604:202104-01`が CircleCI がリリースする最後の Ubuntu 16.04 イメージとなります。*

*Ubuntu 14.04 および 16.04 マシンイメージはすでにサポートが終了し、[2022 年 5 月 31 日に提供を終了しました。](https://circleci.com/ja/blog/ubuntu-14-16-image-deprecation/) 現在も [14.04]({{ site.baseurl }}/ja/images/linux-vm/14.04-to-20.04-migration) および [16.04]({{ site.baseurl }}/ja/images/linux-vm/16.04-to-20.04-migration) イメージを使用している場合は、できるだけ早く移行をお願いいたします。 詳細については、[CircleCI サポート](https://support.circleci.com/hc/ja/requests/new)またはアカウント担当者にお問合せください。*

machine Executor は、ジョブまたはワークフローで Docker イメージをビルドするときに便利な [Docker レイヤー キャッシュ]({{ site.baseurl }}/ja/docker-layer-caching)をサポートします。

##### 使用可能な Linux GPU `machine` イメージ
{: #available-linux-gpu-images }

[Linux GPU Executor](#gpu-executor-linux) では、次のイメージが使用可能です。

* `ubuntu-2004-cuda-11.4:202110-01` - CUDA v11.4.2, Docker v20.10.7, nvidia-container-toolkit v1.5.1-1
* `ubuntu-2004-cuda-11.2:202103-01` - CUDA v11.2.1, Docker v20.10.5, nvidia-container-toolkit v1.4.2-1
* `ubuntu-1604-cuda-11.1:202012-01` - CUDA v11.1、Docker v19.03.13、nvidia-container-toolkit v1.4.0-1
* `ubuntu-1604-cuda-10.2:202012-01` - CUDA v10.2、Docker v19.03.13、nvidia-container-toolkit v1.3.0-1
* `ubuntu-1604-cuda-10.1:201909-23` - CUDA v10.1、Docker v19.03.0-ce、nvidia-docker v2.2.2
* `ubuntu-1604-cuda-9.2:201909-23` - CUDA v9.2、Docker v19.03.0-ce、nvidia-docker v2.2.2

##### 使用可能な Windows `machine` イメージ
{: #available-linux-machine-images }

**設定ファイルでイメージを指定することを強くおすすめします. **CircleCI は、`image` フィールドで指定可能な Windows マシンイメージを複数サポートしています。

サポートしているイメージの全リストは、以下のいずれかでご確認ください。

* [windows-server-2022-gui](https://circleci.com/developer/machine/image/windows-server-2022-gui)
* [windows-server-2019](https://circleci.com/developer/machine/image/windows-server-2019)

各イメージで使用可能なソフトウェアについての詳細な情報は、 [Discuss フォーラム](https://discuss.circleci.com/c/ecosystem/circleci-images/) でご確認ください。

または [Windows Orb](https://circleci.com/developer/ja/orbs/orb/circleci/windows) を使って Windows 実行環境を管理します。 例えば、[Windows 実行環境の使用]({{site.baseurl}}/ja/using-windows/)のページをご覧ください。

##### 使用可能な Windows GPU `machine` イメージ
{: #available-windows-gpu-image }

[Windows GPU Executor](#gpu-executor-windows) では、次のイメージが使用可能です。

* `windows-server-2019-nvidia:stable` - Windows Server 2019、CUDA 10.1。 このイメージはデフォルトです。

**例**

```yaml
version: 2.1

jobs:
  build:
    machine:
      image: windows-server-2019-nvidia:stable
```

#### **`macos`**
{: #macos }

CircleCI は [macOS](https://developer.apple.com/macos/) 上でのジョブ実行をサポートしています。macOS アプリケーションや [iOS](https://developer.apple.com/ios/) アプリ、[tvOS](https://developer.apple.com/tvos/) アプリ、さらには [watchOS](https://developer.apple.com/watchos/) アプリのビルド、テスト、デプロイが可能です。 macOS 仮想マシン上でジョブを実行するには、ジョブ設定の最上位に `macos` キーを追加し、使いたい Xcode のバージョンを指定します。

<<<<<<< HEAD
| キー    | 必須 | タイプ  | 説明                                                                                                                                         |
| ----- | -- | ---- | ------------------------------------------------------------------------------------------------------------------------------------------ |
=======
| キー    | 必須 | タイプ  | 説明                                                                                                                                          |
| ----- | -- | ---- | ------------------------------------------------------------------------------------------------------------------------------------------- |
>>>>>>> 0b86f1a9
| xcode | ○  | 文字列型 | 仮想マシンにインストールする Xcode のバージョン。全リストは、 [iOS のテストのサポートされている Xcode のバージョン]({{ site.baseurl }}/ja/using-macos/#supported-xcode-versions)でご確認ください。 |
{: class="table table-striped"}

**例:** macOS 仮想マシンを Xcode バージョン 12.5.1 で使用する場合


```yaml
jobs:
  build:
    macos:
      xcode: "12.5.1"
```

#### **`branches` – 廃止予定**
{: #branches-deprecated }

**このキーは廃止されます。 [ワークフローのフィルタリング](#jobfilters)機能を使用して、どのジョブがどのブランチに対して実行されるかを制御することができます。**

#### **`resource_class`**
{: #resourceclass }

`resource_class` 機能を使用すると、CPU と RAM のリソース量をジョブごとに構成できます。 実行環境では下記表のリソースクラスがご利用いただけます。

CircleCI では、すべてのお客様がシステムを安定した状態で利用できるよう、リソース クラスごとに同時処理数のソフト制限を設けています。 Performance プランまたは Custom プランを使用していて、特定のリソース クラスで待機時間が発生している場合は、このソフト制限に達している可能性があります。 [CircleCI サポート](https://support.circleci.com/hc/ja/requests/new) にお客様のアカウントの制限値引き上げを依頼してください。

**注:** リソースクラスを指定しない場合、CircleCI は変更される可能性のあるデフォルト値を使用します。  デフォルト値にするよりもリソースクラスを指定することをお勧めします。

**注:** Java、Erlang など、CPU 数に関する情報を `/proc` ディレクトリから入手する言語では、CircleCI のリソースクラス機能を使用するときに、低速化を防ぐために追加の設定が必要になることがあります。 この問題は使用する CPU コアを 32 個要求したときに発生するもので、1 コアをリクエストしたときよりも実行速度が低下します。 該当する言語を使用しているユーザーは、問題が起こらないよう CPU コア数を決まった範囲に固定するなどして対処してください。

**注:** 割り当てられているメモリ量を確認するには、`grep hierarchical_memory_limit /sys/fs/cgroup/memory/memory.stat` を実行して cgroup メモリ階層制限をチェックしてください。

**CircleCI Server をオンプレミスでホスティングしている場合は、利用可能なリソース クラスについてシステム管理者に問い合わせてください**。

##### セルフホストランナー
{: #self-hosted-runner }

`resource_class` を使って[セルフホストランナー インスタンス](https://circleci.com/docs/ja/runner-overview/#referencing-your-runner-on-a-job)を設定します。

例えば下記のようにします。

```yaml
jobs:
  job_name:
    machine: true
    resource_class: <my-namespace>/<my-runner>
```

##### Docker 実行環境
{: #docker-execution-environment }

| クラス                    | vCPU | RAM   |
| ---------------------- | ---- | ----- |
| small                  | 1    | 2 GB  |
| medium                 | 2    | 4 GB  |
| medium+                | 3    | 6 GB  |
| large                  | 4    | 8 GB  |
| xlarge                 | 8    | 16 GB |
| 2xlarge<sup>(2)</sup>  | 16   | 32 GB |
| 2xlarge+<sup>(2)</sup> | 20   | 40 GB |
{: class="table table-striped"}

**例**

```yaml
jobs:
  build:
    docker:
      - image: buildpack-deps:trusty
        auth:
          username: mydockerhub-user
          password: $DOCKERHUB_PASSWORD  # context / project UI env-var reference
    resource_class: xlarge
    steps:
      ... // other config
```

##### Linux VM 実行環境
{: #linuxvm-execution-environment }

{% include snippets/ja/machine-resource-table.md %}

**例**

```yaml
jobs:
  build:
    machine:
      image: ubuntu-2004:202010-01 # 推奨 Linux イメージ
    resource_class: large
    steps:
      ... // 他の構成
```

`machine` クラスを使用して[ランナーインスタンス]({{site.baseurl}}/ja/runner-overview/#section=configuration)を設定することもできます。

```yaml
jobs:
  job_name:
    machine: true
    resource_class: my-namespace/my-runner
```

##### macOS 実行環境
{: #macos-execution-environment }

{% include snippets/ja/macos-resource-table.md %}

**例**

```yaml
jobs:
  build:
    macos:
      xcode: "12.5.1"
    resource_class: large
    steps:
      ... // その他の設定
```

##### Windows 実行環境
{: #windows-execution environment }

{% include snippets/ja/windows-resource-table.md %}

**例**

{:.tab.windowsblock.Cloud_with_orb}
```yaml
version: 2.1 # バージョン 2.1 を指定して Orb の使用を有効化します

orbs:
  win: circleci/windows@4.1.1 # Windows Orb には Windows Executor の使用に必要なすべてが揃っています

jobs:
  build: # name of your job
    executor: 
      name: win/default # executor type
      size: medium # can be medium, large, xlarge, 2xlarge

    steps:
      # Commands are run in a Windows virtual machine environment
      - checkout
      - run: Write-Host 'Hello, Windows'
```

{:.tab.windowsblock.Cloud_with_machine}
```yaml
version: 2

jobs:
  build: # name of your job
    machine:
      image: 'windows-server-2022-gui:current'
      shell: 'powershell.exe -ExecutionPolicy Bypass'
    resource_class: windows.medium # can be medium, large, xlarge, 2xlarge
    steps:
      # Commands are run in a Windows virtual machine environment
        - checkout
        - run: Write-Host 'Hello, Windows'
```

{:.tab.windowsblock.Server_v3.x}
```yaml
version: 2.1

jobs:
  build: # name of your job
    machine:
      image: windows-default
    resource_class: windows.medium # can be medium, large, xlarge, 2xlarge
    steps:
      # Commands are run in a Windows virtual machine environment
        - checkout
        - run: Write-Host 'Hello, Windows'
```

{:.tab.windowsblock.Server_v2.x}
```yaml
version: 2

jobs:
  build: # name of your job
    machine:
      image: windows-default
    resource_class: windows.medium # can be medium, large, xlarge, 2xlarge
    steps:
      # Commands are run in a Windows virtual machine environment
        - checkout
        - run: Write-Host 'Hello, Windows'
```

##### GPU 実行環境 (Linux)
{: #gpu-execution-environment-linux }

{% include snippets/ja/gpu-linux-resource-table.md %}

**例**

```yaml
version: 2.1

jobs:
  build:
    machine:
      image: ubuntu-1604-cuda-10.1:201909-23
    resource_class: gpu.nvidia.small
    steps:
      - run: nvidia-smi
      - run: docker run --gpus all nvidia/cuda:9.0-base nvidia-smi

```

使用可能なイメージの一覧は、 [使用可能な Linux GPU イメージ](#available-linux-gpu-images) を参照してください。

##### GPU 実行環境 (Windows)
{: #gpu-execution-environment-windows }

{% include snippets/ja/gpu-windows-resource-table.md %}

**例**

```yaml
version: 2.1
orbs:
  win: circleci/windows@4.1.1

jobs:
  build:
    executor: win/gpu-nvidia
    steps:
      - checkout
      - run: '&"C:\Program Files\NVIDIA Corporation\NVSMI\nvidia-smi.exe"'
```

<sup>(2)</sup> _このリソースは、サポート チームによる確認が必要となります。 ご利用の際は、[サポート チケットをオープン](https://support.circleci.com/hc/ja/requests/new)してください。_

##### Arm 実行環境 (LinuxVM)
{: #arm-execution-environment-linux }

{% include snippets/ja/arm-resource-table.md %}

#### **`steps`**
{: #steps }

ジョブにおける `steps` の設定は、キーと値のペアを 1 つずつ列挙する形で行います。キーはステップのタイプを表し、 値は設定内容を記述するマップか文字列（ステップのタイプによって異なる）のどちらかになります。 下記はマップを記述する場合の例です。

```yaml
jobs:
  build:
    working_directory: ~/canary-python
    environment:
      FOO: bar
    steps:
      - run:
          name: Running tests
          command: make test
```

ここでは `run` がステップのタイプとなります。 `name` 属性は CircleCI 上での表示に使われるものです。 `command` 属性は `run` ステップに特有の、実行するコマンドを定義するものです。

場合によっては steps をより簡便に記述できます。 例えば `run` ステップを下記のように記述することが可能です。

```yml
jobs:
  build:
    steps:
      - run: make test
```

簡略化した表記方法では、実行する `command` を文字列値のようにして、`run` ステップをダイレクトに指定できるようになります。 このとき、省略された他の属性に対してはデフォルトの値が自動で設定されます（例えば `name` 属性には `command` と同じ値が設定されます）。

もう 1 つ、キーと値のペアの代わりにステップ名を文字列として使うシンプルな方法もあります。

```yml
jobs:
  build:
    steps:
      - checkout
```

この例の `checkout` ステップは、プロジェクトのソースコードをジョブの [`working_directory`](#jobs) にチェックアウトします。

通常、ステップは下記にある通りに記述します。

| キー                   | 必須 | タイプ       | 説明                              |
| -------------------- | -- | --------- | ------------------------------- |
| &lt;step_type> | ○  | マップまたは文字列 | ステップの構成マップ、またはステップによって規定された文字列。 |
{: class="table table-striped"}

ステップのなかで利用可能な要素の詳細は下記の通りです。

##### **`run`**
{: #run }

あらゆるコマンドラインプログラムを呼び出すのに使います。設定値を表すマップを記述するか、簡略化した表記方法では、`command` や `name` として扱われる文字列を記述します。 run コマンドはデフォルトでは非ログインシェルで実行されます。そのため、いわゆる dotfiles をコマンド内で明示的に指定するといった工夫が必要になります。

**注:** `run` ステップは、廃止予定の `deploy` ステップに代わるものです。 ジョブの並列実行が 1 つの場合、廃止予定の `deploy` ステップは、 `run` ステップに直接スワップアウトできます。 並列実行が 2 以上の場合は、[`deploy` から `run` への移行](#migration-from-deploy-to-run)を参照してください。
{: class="alert alert-info"}

| キー                  | 必須 | タイプ   | 説明                                                                                                                                                                        |
| ------------------- | -- | ----- | ------------------------------------------------------------------------------------------------------------------------------------------------------------------------- |
| command             | ○  | 文字列型  | シェルから実行するコマンド。                                                                                                                                                            |
| name                | ×  | 文字列型  | CircleCI の UI に表示されるステップのタイトル (デフォルトは `command` 文字列全体)。                                                                                                                   |
| shell               | ×  | 文字列型  | コマンド実行に使用するシェル (デフォルトについては「[デフォルトのシェル オプション](#デフォルトのシェル-オプション)を参照)。                                                                                                       |
| environment         | ×  | マップ   | コマンドに対するローカル スコープとなる追加の環境変数。                                                                                                                                              |
| background          | ×  | ブール値型 | このステップをバックグラウンドで実行するかどうかの設定 (デフォルトは false)。                                                                                                                               |
| working_directory   | ×  | 文字列型  | このステップを実行するディレクトリ。 ジョブの [`working_directory`](#jobs) からの相対パスとして解釈されます。 (デフォルトは `.`)                                                                                       |
| no_output_timeout | ×  | 文字列型  | 出力のないままコマンドを実行できる経過時間。 「20m」「1.25h」「5s」のように、数字の後に単位を付けた文字列で記述します。 「20m」「1.25h」「5s」のように、数字の後に単位を付けた文字列で記述します (デフォルトは 10 分) デフォルトは10分で、最大値は[ジョブの実行が許される最大時間](#jobs)に制限されます。 |
| when                | ×  | 文字列型  | [このステップを有効または無効にする条件](#when-属性)。 値は `always`、`on_success`、または `on_fail` です (デフォルトは `on_success`)。                                                                         |
{: class="table table-striped"}

`run` を宣言するたびに新たなシェルが立ち上がることになります。 複数行の `command` を指定でき、その場合はすべての行が同じシェルで実行されます。

```yml
- run:
    command: |
      echo Running test
      mkdir -p /tmp/test-results
      make test
```

あるステップの完了を待つことなく後続の run ステップを実行したい場合は、[バックグラウンド](#background-commands)でコマンドを実行するように設定することもできます。

###### _デフォルトのシェルオプション_
{: #default-shell-options }

**Linux** で実行するジョブの場合、`shell` オプションのデフォルト値は、`/bin/bash` がビルド コンテナに存在すれば `/bin/bash -eo pipefail`、 それ以外のパターンでは `/bin/sh -eo pipefail` がデフォルト値となります。 デフォルトのシェルはログイン シェルではありません (`--login` または `-l` は指定されません)。 そのため、このシェルは `~/.bash_profile`、`~/.bash_login`、`~/.profile` といったファイルを**読み込みません**。

**macOS** で実行するジョブの場合、デフォルトのシェルは `/bin/bash --login -eo pipefail` になります。 このシェルは、非対話型のログイン シェルです。 シェルは、`/etc/profile/` を読み込み、続いて `~/.bash_profile` を読み込んでから、各ステップを実行します。

bash を呼び出したときに実行されるファイルの詳細については、[`bash` のマニュアル ページの `INVOCATION` のセクション](https://linux.die.net/man/1/bash)をご覧ください。

`-eo pipefail` というオプションの意味については下記の通りです。

`-e`

> パイプライン (1 つのコマンドで構成される場合を含む)、かっこ「()」で囲まれたサブシェル コマンド、または中かっこ「{}」で囲まれたコマンド リストの一部として実行されるコマンドの 1 つが 0 以外のステータスで終了した場合は、直ちに終了します。

つまり、先述の例で `mkdir` によるディレクトリ作成が失敗し、ゼロ以外の終了ステータスを返したときは、コマンドの実行は中断され、ステップ全体としては失敗として扱われることになります。 それとは反対の挙動にしたいときは、`command` に `set +e` を追加するか、`run` のコンフィグマップでデフォルトの `shell` を上書きします。 例えば下記のようにします。
```yml
- run:
    command: |
      echo Running test
      set +e
      mkdir -p /tmp/test-results
      make test

- run:
    shell: /bin/sh
    command: |
      echo Running test
      mkdir -p /tmp/test-results
      make test
```

`-o pipefail`

> pipefail を有効にすると、パイプラインの戻り値は、0 以外のステータスで終了した最後 (右端) のコマンドのステータス値か、すべてのコマンドが正しく終了した場合に 0 となります。 シェルは、パイプライン内のすべてのコマンドの終了を待って値を返します。

例えば下記のようにします。
```yml
- run: make test | tee test-output.log
```

ここで仮に `make test` が失敗したとすると、`-o pipefail` オプションによりステップ全体が失敗したことになります。 `-o pipefail` がなければ、このステップは常に成功することになります。パイプ全体の結果としては、必ずゼロを返す最後のコマンド（`tee test-output.log`）の返り値で決まるためです。

`make test` が失敗したとしても、パイプの残りの部分が実行されることに注意してください。

このような動作に不都合があるときは、コマンドで `set +o pipefail` を指定するか、`shell` 全体を（最初の例のように）書き換えてください。

通常はデフォルトのオプション（`-eo pipefail`）を使うことを推奨しています。こうすることで、途中のコマンドでエラーがあっても気付くことができ、ジョブが失敗したときのデバッグも容易になります。 CircleCI 上では `run` ステップごとに使用したシェルとアクティブなオプションを表示するのも好都合です。

詳細は[シェルスクリプトを使う]({{ site.baseurl }}/ja/using-shell-scripts/)を参照してください。

###### _background コマンド_
{: #background-commands }

`background` 属性はコマンドをバックグラウンドで実行するように設定するものです。 `background` 属性を `true` にセットすることで、ジョブ実行においてコマンドの終了を待つことなく、即座に次のステップへと処理を移します。 以下は、Selenium テストにおいてよく必要となる、X 仮想フレームバッファをバックグラウンドで実行するための構成例です。

```yml
- run:
    name: Running X virtual framebuffer
    command: Xvfb :99 -screen 0 1280x1024x24
    background: true

- run: make test
```

###### _省略構文_
{: #shorthand-syntax }

`run` ステップでは大変便利な簡略化構文を利用できます。

```yml
- run: make test

# 簡略化したうえで複数行のコマンドを実行
- run: |
    mkdir -p /tmp/test-results
    make test
```
この例では、`command` と `name` には `run` の文字列値が割り当てられたのと同等となり、`run` におけるコンフィグマップの残りにはデフォルト値が設定されます。

###### `when` 属性
{: #the-when-attribute }

デフォルトでは、CircleCI は `config.yml` で定義された順序通り、ステップが失敗するまで（ゼロ以外の終了コードを返すまで）ジョブステップを 1 つずつ実行します。 コマンドが失敗すると、それ以降のジョブステップは実行されません。

`when` 属性を追加することで、このデフォルトのジョブステップの挙動を変えることができます。ジョブのステータスに応じてステップを続行するか、スキップするかを選択することも可能になります。

デフォルト値である `on_success` は、それまでのステップが全て成功している（終了コード 0 を返した）ときのみ処理を続けます。

`always` はそれまでのステップの終了ステータスにかかわらず処理を続けます。 前のステップが成功したか否かに関係なく処理を続けたいタスクがあるときに都合の良い設定です。 例えば、ログやコードカバレッジのデータをどこかのサーバーにアップロードするようなジョブステップに利用できます。

`on_fail` は、それまでのステップの 1 つが失敗した (0 以外の終了コードを返した) 場合にのみ、そのステップが実行されることを意味します。 デバッグを支援するなんらかの診断データを保存したいとき、あるいはメールやチャットなどで失敗に関する通知をしたいときなどに `on_fail` が使えます。

**注:** `store_artifacts`、`store_test_results` などの一部のステップは、**それより前のステップが失敗しても** (0 以外の終了コードが返された場合でも) 常に実行されます。 ただし、ジョブがキャンセル要求により**強制終了**された場合、または実行時間がグローバル タイムアウト上限である 5 時間に達した場合、`when` 属性、`store_artifacts`、`store_test_results` は実行されません。

```yml
- run:
    name: CodeCov.io データのアップロード
    command: bash <(curl -s https://codecov.io/bash) -F unittests
    when: always # 成功しても失敗しても、コード カバレッジの結果をアップロードします
```



###### `step` 内からのジョブの終了
{: #ending-a-job-from-within-a-step }

`run: circleci-agent step halt` を使用することで、ジョブを失敗させずに終了できます。 これは、条件に従ってジョブを実行する必要がある場合に便利です。

以下の例では、`halt` を使用して、`develop` ブランチでジョブが実行されないようにしています。

```yml
run: |
    if [ "$CIRCLE_BRANCH" = "develop" ]; then
        circleci-agent step halt
    fi
```

**例**

```yaml
steps:
  - run:
      name: Testing application
      command: make test
      shell: /bin/bash
      working_directory: ~/my-app
      no_output_timeout: 30m
      environment:
        FOO: bar

  - run: echo 127.0.0.1 devhost | sudo tee -a /etc/hosts

  - run: |
      sudo -u root createuser -h localhost --superuser ubuntu &&
      sudo createdb -h localhost test_db

  - run:
      name: Upload Failed Tests
      command: curl --data fail_tests.log http://example.com/error_logs
      when: on_fail
```

##### **`when` ステップ** (version: 2.1 が必須)
{: #the-when-step-requires-version-21 }

`when` キーや `unless` キーを使うことで条件付きのステップを作ることができます。 `when` キーの下に、`condition` サブキーと `steps` サブキーを記述します。 `when` ステップの用途として考えられるのは、事前に Workflows を実行して確認した（コンパイルの時点で決定される）条件に基づいて実行するために、コマンドとジョブの設定をカスタマイズする、といったものです。 詳細は「コンフィグを再利用する」の[「条件付きステップ」]({{ site.baseurl }}/ja/reusing-config/#defining-conditional-steps)を参照してください。

<<<<<<< HEAD
| キー        | 必須 | タイプ   | 説明                                                                            |
| --------- | -- | ----- | ----------------------------------------------------------------------------- |
| condition | ○  | ロジック  | [ロジック ステートメント]({{site.baseurl}}/ja/configuration-reference/#logic-statements) |
| steps     | ○  | シーケンス | 条件が true のときに実行されるステップの一覧                                                     |
=======
| キー        | 必須 | タイプ   | 説明                                                                                |
| --------- | -- | ----- | --------------------------------------------------------------------------------- |
| condition | ○  | ロジック  | [ロジック ステートメント]({{site.baseurl}}/ja/configuration-reference/#logic-statements) |
| steps     | ○  | シーケンス | 条件が true のときに実行されるステップの一覧                                                         |
>>>>>>> 0b86f1a9
{: class="table table-striped"}

**例**

```yml
version: 2.1

jobs: # conditional steps may also be defined in `commands:`
  job_with_optional_custom_checkout:
    parameters:
      custom_checkout:
        type: string
        default: ""
    machine:
      image: ubuntu-2004:202107-02
    steps:
      - when:
          condition: <<parameters.custom_checkout>>
          steps:
            - run: echo "my custom checkout"
      - unless:
          condition: <<parameters.custom_checkout>>
          steps:
            - checkout
workflows:
  build-test-deploy:
    jobs:
      - job_with_optional_custom_checkout:
          custom_checkout: "any non-empty string is truthy"
      - job_with_optional_custom_checkout
```

##### **`checkout`**
{: #checkout }

設定済みの `path` (デフォルトは `working_directory`) にソース コードをチェックアウトするために使用する特別なステップです。 コードのチェックアウトを簡便にすることを目的にしたヘルパー関数である、というのが特殊としている理由です。 HTTPS 経由で git を実行する場合はこのステップは使えません。ssh 経由でチェックアウトするのと同じ設定を行う必要があります。

| キー   | 必須 | タイプ  | 説明                                                                               |
| ---- | -- | ---- | -------------------------------------------------------------------------------- |
| path | ×  | 文字列型 | チェックアウト ディレクトリ。 ジョブの [`working_directory`](#jobs) からの相対パスとして解釈されます  (デフォルトは `.`) |
{: class="table table-striped"}

`path` が既に存在する場合、次のように動作します。
 * Ubuntu 16.04、Docker v18.09.3、Docker Compose v1.23.1
 * Git リポジトリ以外 - ステップは失敗します。

単純に `checkout` する場合は、ステップタイプは属性なしで文字列を記述するだけです。

```yml
- checkout
```

**注:** CircleCI は、サブモジュールをチェックアウトしません。 そのプロジェクトにサブモジュールが必要なときは、下記の例のように適切なコマンドを実行する `run` ステップを追加してください。

```yml
- checkout
- run: git submodule sync
- run: git submodule update --init
```

このコマンドは、SSH 経由で GitHub や Bitbucket を操作するために必要な認証キーを自動的に挿入します。この詳細は、カスタム チェックアウト コマンドを実装する際に役に立つ[インテグレーション ガイド]({{ site.baseurl }}/ja/gh-bb-integration/#ssh-ホストの信頼性の確立)で解説しています。

**注:** `checkout` ステップは、自動ガベージコレクションをスキップするように Git を構成します。 [restore_cache](#restore_cache) キーで `.git` ディレクトリをキャッシュしていて、そのディレクトリ配下のデータ量を最小限にするのにガベージコレクションも実行したい場合は、先に [run](#run) ステップで `git gc` コマンドを実行しておく方法があります。

##### **`setup_remote_docker`**
{: #setupremotedocker }

Docker コマンド実行用のリモート Docker 環境を作成します。 詳細は [Docker コマンドを実行する]({{ site.baseurl }}/ja/building-docker-images/)を参照してください。

| キー                     | 必須 | タイプ  | 説明                                                                                                                                                   |
| ---------------------- | -- | ---- | ---------------------------------------------------------------------------------------------------------------------------------------------------- |
<<<<<<< HEAD
| docker_layer_caching | ×  | ブール値 | `True` に設定すると、リモート Docker 環境で [Docker レイヤーキャッシュ]({{ site.baseurl }}/ja/docker-layer-caching/) が有効になります (デフォルトは `false`)。                             |
| version                | ×  | 文字列型 | 使用する Docker のバージョン文字列 (デフォルトは `17.09.0-ce`)。 サポートされている Docker バージョンについては、[こちら]({{site.baseurl}}/ja/building-docker-images/#docker-version)を参照してください。 |
=======
| docker_layer_caching | ×  | ブール値 | `True` に設定すると、リモート Docker 環境で [Docker レイヤーキャッシュ]({{ site.baseurl }}/ja/docker-layer-caching/) が有効になります (デフォルトは `false`)。                         |
| version                | ×  | 文字列型 | 使用する Docker のバージョン文字列 (デフォルトは `17.09.0-ce`)。 サポートされている Docker バージョンについては、[こちら]({{site.baseurl}}/ja/building-docker-images/#docker-のバージョン)を参照してください。 |
>>>>>>> 0b86f1a9
{: class="table table-striped"}

**注:**

- `setup_remote_docker` は、`machine` Executor と互換性がありません。 `machine` Executor における Docker レイヤーキャッシングの方法について、詳細は「Docker レイヤーキャッシング」の「[Machine Executor]({{ site.baseurl }}/ja/docker-layer-caching/#machine-executor)」を参照してください。
- 現在、プライベート クラウドまたはデータセンターにインストールされている CircleCI では、`version` キーがサポートされていません。 リモート環境にインストールされている Docker のバージョンについては、システム管理者に問い合わせてください。

##### **`save_cache`**
{: #savecache }

CircleCI のオブジェクトストレージにある、依存関係やソースコードのようなファイル、ディレクトリのキャッシュを生成し、保存します。 キャッシュはその後のジョブで[復元](#restore_cache)することができます。 詳細については、[依存関係のキャッシュ]({{site.baseurl}}/ja/caching/)を参照してください。

保存期間は、[CircleCI Web アプリ](https://app.circleci.com/)の **Plan > Usage Controls** からカスタマイズ可能です。

| キー    | 必須 | タイプ  | 説明                                                                                                |
| ----- | -- | ---- | ------------------------------------------------------------------------------------------------- |
| paths | ○  | リスト  | キャッシュに追加するディレクトリのリスト。                                                                             |
| key   | ○  | 文字列型 | このキャッシュの一意の識別子。                                                                                   |
| name  | ×  | 文字列型 | CircleCI の UI に表示されるステップのタイトル (デフォルトは「Saving Cache」)。                                             |
| when  | ×  | 文字列型 | [このステップを有効または無効にする条件](#when-属性)。 値は `always`、`on_success`、または `on_fail` です (デフォルトは `on_success`)。 |
{: class="table table-striped"}

`key` で割り当てたキャッシュは、一度書き込むと書き換えられません。

**注:** `key` に指定した値が既存のキャッシュの識別子と重複する場合、そのキャッシュは変更されないまま、ジョブの実行が次のステップに進みます。

新しいキャッシュを格納する際に、`key` に特別なテンプレートの値を含めることも可能です。

| テンプレート                                                 | 説明                                                                                                                                                                                                                                                                                                                                     |
| ------------------------------------------------------ | -------------------------------------------------------------------------------------------------------------------------------------------------------------------------------------------------------------------------------------------------------------------------------------------------------------------------------------- |
| {% raw %}`{{ .Branch }}`{% endraw %}                   | 現在ビルド中の VCS ブランチ。                                                                                                                                                                                                                                                                                                                      |
| {% raw %}`{{ .BuildNum }}`{% endraw %}                 | このビルドの CircleCI ビルド番号。                                                                                                                                                                                                                                                                                                                 |
| {% raw %}`{{ .Revision }}`{% endraw %}                 | 現在ビルド中の VCS リビジョン。                                                                                                                                                                                                                                                                                                                     |
| {% raw %}`{{ .CheckoutKey }}`{% endraw %}              | リポジトリのチェックアウトに使用する SSH キー。                                                                                                                                                                                                                                                                                                             |
<<<<<<< HEAD
| {% raw %}`{{ .Environment.variableName }}`{% endraw %} | 環境変数 `variableName` ([CircleCI からエクスポートされた環境変数]({{site.baseurl}}/ja/env-vars/#circleci-environment-variable-descriptions)、または特定の[コンテキスト]({{site.baseurl}}/ja/contexts)に追加された環境変数がサポートされ、任意の環境変数は使用できません)。                                                                                                                              |
=======
| {% raw %}`{{ .Environment.variableName }}`{% endraw %} | 環境変数 `variableName` ([CircleCI からエクスポートされた環境変数]({{site.baseurl}}/ja/env-vars/#circleci-environment-variable-descriptions)、または特定の[コンテキスト]({{site.baseurl}}/ja/contexts)に追加された環境変数がサポートされ、任意の環境変数は使用できません)。                                                                                                                            |
>>>>>>> 0b86f1a9
| {% raw %}`{{ checksum "filename" }}`{% endraw %}       | filename で指定したファイルの内容の SHA256 ハッシュを Base64 エンコードした値。 このファイルはリポジトリでコミットしたものであり、かつ現在の作業ディレクトリからの絶対・相対パスで指定する必要があります。 依存関係マニフェスト ファイル (`package-lock.json`、`pom.xml`、`project.clj` など) の使用をお勧めします。 `restore_cache` と `save_cache` の間でこのファイルが変化しないのが重要なポイントです。ファイル内容が変化すると、`restore_cache` のタイミングで使われるファイルとは異なるキャッシュキーを元にしてキャッシュを保存するためです。 |
| {% raw %}`{{ epoch }}`{% endraw %}                     | UNIX エポックからの秒数で表される現在時刻。                                                                                                                                                                                                                                                                                                               |
| {% raw %}`{{ arch }}`{% endraw %}                      | OS と CPU の情報。  OS や CPU アーキテクチャに合わせてコンパイル済みバイナリをキャッシュするような場合に用います。`darwin amd64` あるいは `linux i386/32-bit` のような文字列になります。                                                                                                                                                                                                                |
{: class="table table-striped"}

ステップの処理では、以上のようなテンプレートの部分は実行時に値が置き換えられ、その置換後の文字列が`キー`の値として使われます。

テンプレートの例
 * {% raw %}`myapp-{{ checksum "package-lock.json" }}`{% endraw %} - `package-lock.json` ファイルの内容が変わるたびにキャッシュが再生成されます。このプロジェクトのさまざまなブランチで同じキャッシュ キーが生成されます。
 * {% raw %}`myapp-{{ .Branch }}-{{ checksum "package-lock.json" }}`{% endraw %} - 上の例と同じように、ファイルの内容が変わるたびにキャッシュが再生成されますが、各ブランチで個別のキャッシュが生成されます。
 * {% raw %}`myapp-{{ epoch }}`{% endraw %} - ジョブを実行するごとに個別のキャッシュが生成されます。

キャッシュの `key` にテンプレート値を埋め込む場合、キャッシュの保存に制限がかかることに注意してください。CircleCI のストレージにキャッシュをアップロードするのに通常より時間がかかります。 そのため、実際に変更があったときにのみ新しいキャッシュを生成し、ジョブ実行のたびに新たなキャッシュを作らないように `key` を使うのがコツです。

**ヒント:** キャッシュは変更不可なので、すべてのキャッシュ キーの先頭にプレフィックスとしてバージョン名 (<code class="highlighter-rouge">v1-...</code> など) を付加すると便利です。 こうすれば、プレフィックスのバージョン番号を増やしていくだけで、キャッシュ全体を再生成できます。
{: class="alert alert-info"}

**例**

{% raw %}
```yml
- save_cache:
    key: v1-myapp-{{ arch }}-{{ checksum "project.clj" }}
    paths:
      - /home/ubuntu/.m2
```
{% endraw %}

**注:**
- `save_cache` パスは現在のところ、ワイルドカードをサポートしていません。 お客様やお客様の組織にとってワイルドカードが有益でしたら、[Ideas board](https://ideas.circleci.com/cloud-feature-requests/p/support-wildcards-in-savecachepaths) にご意見をお寄せください。

- インスタンスによっては、特定のワークスペースをキャッシュに保存する回避策もあります。

{% raw %}
```yml
- save_cache:
    key: v1-{{ checksum "yarn.lock" }}
    paths:
      - node_modules/workspace-a
      - node_modules/workspace-c
```
{% endraw %}

##### **`restore_cache`**
{: #restorecache }

`key` に設定されている内容を元に、あらかじめ保存されていたキャッシュを復元します。 先に [`save_cache` ステップ](#save_cache)を利用して、この key に該当するキャッシュを保存しておかなければなりません。 詳細については、[キャッシュに関するドキュメント]({{ site.baseurl }}/ja/caching/)を参照してください。

| キー   | 必須               | タイプ  | 説明                                                        |
| ---- | ---------------- | ---- | --------------------------------------------------------- |
| key  | ○ <sup>(1)</sup> | 文字列型 | 復元するキャッシュ キーを 1 つだけ指定します。                                 |
| keys | ○ <sup>(1)</sup> | リスト  | 復元するキャッシュを検索するためのキャッシュ キーのリスト。 最初に一致したキーのみが復元されます。        |
| name | ×                | 文字列型 | CircleCI の UI に表示されるステップのタイトル (デフォルトは "Restoring Cache")。 |
{: class="table table-striped"}

<sup>(1)</sup> 少なくとも 1 つの属性を指定する必要があります。 `key` と `keys` の両方が指定されたときは、`key` の内容がまず始めに検証され、次に `keys` の内容が検証されます。

既存のキーを対象に前方一致で検索が行われます。

**注:** 複数が一致する場合は、一致度の高さに関係なく、**一致する最新のもの**が使われます。

以下に例を示します。

```yml
steps:
  - save_cache:
      key: v1-myapp-cache
      paths:
        - ~/d1

  - save_cache:
      key: v1-myapp-cache-new
      paths:
        - ~/d2

  - run: rm -f ~/d1 ~/d2

  - restore_cache:
      key: v1-myapp-cache
```

上記の例では、最初のキー (`v1-myapp-cache`) が正確に一致していますが、`v1-myapp-cache` との前方一致となる最新のキャッシュ `v1-myapp-cache-new` が復元されます。

key の詳しい書式については、[`save_cache` ステップ](#save_cache)の `key` セクションをご覧ください。

CircleCI が `keys` のリストを処理するときは、最初にマッチした既存のキャッシュを復元します。 通常は、より特定度の高いキー (たとえば、`package-lock.json` ファイルの正確なバージョンに対応するキー) を最初に記述し、より汎用的なキー (たとえば、プロジェクトの任意のキャッシュが対象となるキー) をその後に記述します。 キーに該当するキャッシュが存在しない場合は、警告が表示され、ステップがスキップされます。

元々のキャッシュの保存場所に復元されるため、restore_cache では path の指定は不要です。

**例**

{% raw %}
```yml
- restore_cache:
    keys:
      - v1-myapp-{{ arch }}-{{ checksum "project.clj" }}
      # `project.clj` の正確なバージョンに対応するキャッシュが存在しない場合は、最新のキャッシュをロードします
      - v1-myapp-

# ... アプリケーションのビルドやテストのステップをここに記述する

# キャッシュは「project.clj」のバージョンごとに一度だけ保存する
- save_cache:
    key: v1-myapp-{{ arch }}-{{ checksum "project.clj" }}
    paths:
      - /foo
```
{% endraw %}

##### **`deploy` - 廃止予定**
{: #deploy-deprecated }

現在のプロセスに関しては、[実行](#run)をご覧ください。 並列実行が 2 以上の場合は、[`deploy` から `run` への移行](#migration-from-deploy-to-run)を参照してください。

##### **`deploy` から `run` への移行**

**注: **廃止予定の `deploy` ステップが使われている設定ファイルは、 _変更する_ 必要があります。ジョブに並列実行が使われているかいないかに関わらず、`deploy` ステップの _すべての_ インスタンスを削除する必要があります。

*[並列実行]({{site.baseurl}}/ja/parallelism-faster-jobs/)が 1 つの場合*、`deploy` キーと [`run`](#run) キーをスワップアウトします。 移行に必要な処理はこれだけです。

<<<<<<< HEAD
*ジョブの[並列実行]({{site.baseurl}}/ja/parallelism-faster-jobs/)が 2 つ以上の場合*、`deploy` ステップは直接置き換えられません。 1 つのワークフローで、テストジョブとデプロイジョブの 2 つのジョブを別々に作成することを推奨します。 テストジョブではテストをが並列で実行され、デプロイジョブはテストジョブに依存します。 テストジョブの並列実行が 2 つ以上の場合、以前の `deploy` ステップのコマンドが ‘run’ に置き換えられ 、並列実行は行われません。 以下のサンプルをご覧ください。
=======
*ジョブの[並列実行](https://circleci.com/docs/ja/parallelism-faster-jobs/)が 2 つ以上の場合*、`deploy` ステップは直接置き換えられません。 1 つのワークフローで、テストジョブとデプロイジョブの 2 つのジョブを別々に作成することを推奨します。 テストジョブではテストをが並列で実行され、デプロイジョブはテストジョブに依存します。 テストジョブの並列実行が 2 つ以上の場合、以前の `deploy` ステップのコマンドが ‘run’ に置き換えられ 、並列実行は行われません。 以下のサンプルをご覧ください。
>>>>>>> 0b86f1a9

**例**

以下の例では 2 つ以上の並列実行を含む設定ファイルで、廃止予定の `deploy` ステップを置き換えています。(このコードは廃止されるため、コピーしないでください)。

```yml
# Example of deprecated syntax, do not copy
version: 2.1
jobs:
  deploy-step-job:
    docker:
      - image: cimg/base:stable
    parallelism: 3
    steps:
      - checkout
      - run:
          name: "Say hello"
          command: "echo Hello, World!"
      - run:
          name: "Write random data"
          command: openssl rand -hex 4 > rand_${CIRCLE_NODE_INDEX}.txt
      - run:
          name: "Emulate doing things"
          command: |
            if [[ "$CIRCLE_NODE_INDEX" != "0" ]]; then
              sleep 30
            fi
      - deploy: #deprecated deploy step, do not copy
          command: |
            echo "this is a deploy step which needs data from the rand"
            cat rand_*.txt

workflows:
  deploy-step-workflow:
    jobs:
      - deploy-step-job
```

完全に外部リソースに依存している場合 (たとえば、Docker コンテナがレジストリにプッシュされるなど)、上記の `deploy` ステップをジョブとして抽出します。これには`doing-things-job` を完了させる必要があります。 `doing-things-job` では 並列実行を 3 つ使用し、`deploy-step-job` では実際のデプロイを実行します。 以下のサンプルを参照してください。

```yml
version: 2.1
jobs:
  doing-things-job:
    docker:
      - image: cimg/base:stable
    parallelism: 3
    steps:
      - checkout
      - run:
          name: "Say hello"
          command: "echo Hello, World!"
      - run:
          name: "Write random data"
          command: openssl rand -hex 4 > rand_${CIRCLE_NODE_INDEX}.txt
      - run:
          name: "Emulate doing things"
          command: |
            if [[ "$CIRCLE_NODE_INDEX" != "0" ]]; then
              sleep 30
            fi
  # create a new job with the deploy step in it
  deploy-job:
    docker:
      - image: cimg/base:stable
    steps:
      - run: # change "deploy" to "run"
          command: |
            echo "this is a deploy step"

workflows:
  deploy-step-workflow:
    jobs:
      - doing-things-job
      # add your new job and make it depend on the 
      # "doing-things-job"
      - deploy-job:
          requires:
            - doing-things-job
```

`deploy-job` の `doing-things-job` からファイルが必要な場合は、[ワークスペース]({{site.baseurl}}/ja/workspaces/)を使います。 これにより、2 つのジョブでファイルを共用でき、 `deploy-job` がファイルにアクセスできるようになります。 以下のサンプルを参照してください。

```yml
version: 2.1
jobs:
  doing-things-job:
    docker:
      - image: cimg/base:stable
    parallelism: 3
    steps:
      - checkout
      - run:
          name: "Say hello"
          command: "echo Hello, World!"
      - run:
          name: "Write random data"
          command: openssl rand -hex 4 > rand_${CIRCLE_NODE_INDEX}.txt
      - run:
          name: "Emulate doing things"
          command: |
            if [[ "$CIRCLE_NODE_INDEX" != "0" ]]; then
              sleep 30
            fi
      # save the files your deploy step needs
      - persist_to_workspace:
          root: .     # relative path to our working directory
          paths:      # file globs which will be persisted to the workspace
           - rand_*

  deploy-job:
    docker:
      - image: cimg/base:stable
    steps:
      # attach the files you persisted in the doing-things-job
      - attach_workspace:
          at: . # relative path to our working directory
      - run:
          command: |
            echo "this is a deploy step"

workflows:
  deploy-step-workflow:
    jobs:
      - doing-things-job
      - deploy-job:
          requires:
            - doing-things-job
```

<<<<<<< HEAD
このサンプルでは "fan-in" ワークフロー (詳細は、[ワークフロー]({{site.baseurl}}/workflows/#fan-outfan-in-workflow-example) を参照)を効果的に使用しています。 廃止される `deploy` ステップは、近い将来のある時点でサポートが終了する予定です。 お客様の設定の移行のために十分な時間をお取りする予定です。
=======
このサンプルでは "fan-in" ワークフロー (詳細は、[ワークフロー]({{site.baseurl}}/ja/workflows/#fan-outfan-in-workflow-example) を参照)を効果的に使用しています。 廃止される `deploy` ステップは、近い将来のある時点でサポートが終了する予定です。 お客様の設定の移行のために十分な時間をお取りする予定です。
>>>>>>> 0b86f1a9

##### **`store_artifacts`**
{: #storeartifacts }

Web アプリまたは API からアクセスできるアーティファクト (ログ、バイナリなど) を格納するステップです。 詳細については、[アーティファクトに関するドキュメント]({{ site.baseurl }}/ja/artifacts/)を参照してください。

| キー          | 必須 | タイプ  | 説明                                                                         |
| ----------- | -- | ---- | -------------------------------------------------------------------------- |
| path        | ○  | 文字列型 | ジョブ アーティファクトとして保存するプライマリ コンテナ内のディレクトリ。                                     |
| destination | ×  | 文字列型 | アーティファクト API でアーティファクトの保存先パスに追加するプレフィックス (デフォルトは `path` で指定したファイルのディレクトリ)。 |
{: class="table table-striped"}

ジョブでは複数の `store_artifacts` ステップを指定することもできます。 各ステップで一意のプレフィックスを使用すると、ファイルの上書きを防止できます。

アーティファクトの保存期間は、[CircleCI Web アプリ](https://app.circleci.com/)の **Plan > Usage Controls** からカスタマイズ可能です。

**例**

```yml
- run:
    name: Jekyll サイトのビルド
    command: bundle exec jekyll build --source jekyll --destination jekyll/_site/docs/
- store_artifacts:
    path: jekyll/_site/docs/
    destination: circleci-docs
```

##### **`store_test_results`**
{: #storetestresults }

ビルドのテスト結果をアップロードおよび保存するための特別なステップです。 テスト結果は、CircleCI Web アプリケーションで各ビルドの**テスト サマリー**セクションに表示されます。 テスト結果を保存すると、テストスイートのタイミング分析に役立ちます。 テスト結果の保存の詳細は、[テストデータの収集]({{site.baseurl}}/ja/collect-test-data/)を参照してください。

テスト結果をビルドアーティファクトとして保存することもできます。その方法については [**store_artifacts** ステップ](#storeartifacts)を参照してください。

| キー   | 必須 | タイプ  | 説明                                                                                                                         |
| ---- | -- | ---- | -------------------------------------------------------------------------------------------------------------------------- |
| path | ○  | 文字列型 | JUnit XML または Cucumber JSON のテスト メタデータ ファイルが格納されたサブディレクトリを含むディレクトリ、またはシングル テストへのパス (絶対パス、または `working_directory` からの相対パス)。 |
{: class="table table-striped"}

**例**

ディレクトリ構造

```
test-results
├── jest
│   └── results.xml
├── mocha
│   └── results.xml
└── rspec
    └── results.xml
```

`config.yml` の構文

```yml
- store_test_results:
    path: test-results
```

##### **`persist_to_workspace`**
{: #persisttoworkspace }

一時ファイルを永続化してワークフロー内の別のジョブで使用できるようにするための特別なステップです。 ワークスペースの使用についての詳細は、[ワークスペースを使ったジョブ間でのデータの共有]({{site.baseurl}}/ja/workspaces)のページを参照してください。

`persist_to_workspace` により、CircleCI Web アプリのストレージカスタマイズコントロールのストレージ設定が適用されます。 カスタマイズ設定がない場合は、`persist_to_workspace` によりデフォルトで 15 日に設定されます。

ワークスペースのストレージ保存期間は、[CircleCI Web アプリ](https://app.circleci.com/)の **Plan > Usage Controls** からカスタマイズ可能です。

| キー    | 必須 | タイプ  | 説明                                                                                                                 |
| ----- | -- | ---- | ------------------------------------------------------------------------------------------------------------------ |
| root  | ○  | 文字列型 | 絶対パス、または `working_directory` からの相対パス。                                                                              |
| paths | ○  | リスト  | 共有ワークスペースに追加する、グロブで認識されるファイル、またはディレクトリへの非グロブ パス。 ワークスペースのルート ディレクトリへの相対パスと解釈され、 ワークスペースのルート ディレクトリ自体を指定することはできません。 |
{: class="table table-striped"}

root キーは、ワークスペースのルート ディレクトリとなる、コンテナ上のディレクトリを指定します。 paths の値は、すべてルート ディレクトリからの相対的パスです。

**root キーの使用例**

下記の構文は `/tmp/dir` 内にある paths で指定している内容を、ワークスペースの `/tmp/dir` ディレクトリ内に相対パスで保持します。

```yml
- persist_to_workspace:
    root: /tmp/dir
    paths:
      - foo/bar
      - baz
```

このステップが完了すると、以下のディレクトリがワークスペースに追加されます。

```
/tmp/dir/foo/bar
/tmp/dir/baz
```

**paths キーの使用例**

```yml
- persist_to_workspace:
    root: /tmp/workspace
    paths:
      - target/application.jar
      - build/*
```

`paths` では、Go 言語の `Glob` 関数をベースにした、[filepath.Match](https://golang.org/pkg/path/filepath/#Match) によるパターンマッチングに対応します。

```
pattern:
        { term }
term:
        '*'　区切り文字を含まない文字シーケンスの全てにマッチする
        '?'　区切り文字を含まないあらゆる文字 1 つにマッチする
        '[' [ '^' ] { character-range } ']'
　　　　　　　　文字クラス（空文字は不可）
        c　文字 c にマッチする（'*'　'?'　'\\'　'[' 以外）
        '\\'c　文字 c にマッチする
character-range:
        c　文字 c にマッチする（'\\'　'-'　']' 以外)
        '\\'c　文字 c にマッチする
        lo '-' hi　lo <= c <= hi の範囲にある文字 c にマッチする
```

Go 言語のドキュメントでは、`/usr/*/bin/ed` のように階層名でパターンを記述できるとしています（/ は区切り文字です）。 **注 :** どのような指定方法でもワークスペースのルートディレクトリへの相対パスとなります。

##### **`attach_workspace`**
{: #attachworkspace }

ワークフローで使用しているワークスペースを現在のコンテナにアタッチするのに利用する特殊なステップです。 ワークスペースのすべての内容がダウンロードされ、ワークスペースがアタッチされているディレクトリにコピーされます。 ワークスペースの使用についての詳細は、[ワークスペースを使ったジョブ間でのデータの共有]({{site.baseurl}}/ja/workspaces)のページを参照してください。

| キー | 必須 | タイプ  | 説明                    |
| -- | -- | ---- | --------------------- |
| at | ○  | 文字列型 | ワークスペースのアタッチ先のディレクトリ。 |
{: class="table table-striped"}

ワークスペースのストレージ保存期間は、[CircleCI Web アプリ](https://app.circleci.com/)の **Plan > Usage Controls** からカスタマイズ可能です。

**例**

```yml
- attach_workspace:
    at: /tmp/workspace
```

アーティファクト、ワークスペース、キャッシュの保存期間は、[CircleCI Web アプリ](https://app.circleci.com/)の **Plan > Usage Controls** からカスタマイズ可能です。 ここからこれらのオブジェクトのストレージ保存期間をコントロールすることができます。 ストレージ期間が設定されていない場合、デフォルトのストレージ保存期間はアーティファクトは 30 日間、ワークスペースとキャッシュは 15 日間です。
{: class="alert alert-info" }

##### **`add_ssh_keys`**
{: #add-ssh-keys }

プロジェクト設定でコンテナに対して SSH キーを登録する特殊なステップです。 下記のキーを使って SSH に関する設定を行えます。 SSH キーの詳細は、[GitHub と Bitbucket の連携]({{site.baseurl}}/ja/gh-bb-integration/#deployment-keys-and-user-keys)のページを参照してください。

| キー           | 必須 | タイプ | 説明                                                 |
| ------------ | -- | --- | -------------------------------------------------- |
| fingerprints | ×  | リスト | 追加するキーに対応するフィンガープリントのリスト (デフォルトでは、追加されるすべてのキーが対象)。 |
{: class="table table-striped"}

```yaml
steps:
  - add_ssh_keys:
      fingerprints:
        - "b7:35:a6:4e:9b:0d:6d:d4:78:1e:9a:97:2a:66:6b:be"
```

**注:** CircleCI は追加されたすべての SSH キーに `ssh-agent` を使用して署名しますが、ユーザーは `add_ssh_keys` キーを使用して実際にコンテナにキーを追加する**必要があります**。

##### `pipeline` 値の使用
{: #using-pipeline-values }

パイプライン値はすべてのパイプライン構成で使用でき、事前の宣言なしに利用できます。 利用可能なパイプライン値は次のとおりです。

{% include snippets/ja/pipeline-values.md %}

例えば下記のようにします。

```yaml
version: 2.1
jobs:
  build:
    docker:
      - image: cimg/node:17.2.0
        auth:
          username: mydockerhub-user
          password: $DOCKERHUB_PASSWORD  # context / project UI env-var reference
    environment:
      IMAGETAG: latest
    working_directory: ~/main
    steps:
      - run: echo "This is pipeline ID << pipeline.id >>"
```

#### **`circleci_ip_ranges`**
{: #circleciipranges }

ジョブで使用される IP アドレスを、明確に定義された範囲のみに限定できます。 詳しくは [IP アドレスの範囲機能]({{ site.baseurl }}/ja/ip-ranges/)をご確認ください。

**例**

```yaml
version: 2.1

jobs:
  build:
    circleci_ip_ranges: true # opts the job into the IP ranges feature
    docker:
      - image: curlimages/curl
    steps:
      - run: echo “Hello World”
workflows:
  build-workflow:
    jobs:
      - build
```

**注:**

- IP アドレスの範囲機能をご利用いただくには、有料の [Performance プランまたは Scale プラン](https://circleci.com/ja/pricing/)のご契約が必要です。

## **`workflows`**
{: #workflows }
あらゆるジョブの自動化に用います。 各ワークフローは、キーとなるワークフロー名と、値となるマップで構成します。 名前は、その `config.yml` 内で一意である必要があります。 ワークフロー構成の最上位のキーは `version` と `jobs` です。 詳細については、[ワークフローを使ったジョブのスケジュール実行]({{site.baseurl}}/ja/workflows)のページを参照してください。

### **`version`** (v2.1 の設定ファイルでは不要)
{: #workflow-version }
ワークフローの `version` フィールドは、サポートの終了または互換性を損なう変更について注意を促すために記述します。

| キー      | 必須                       | タイプ  | 説明                    |
| ------- | ------------------------ | ---- | --------------------- |
| version | 設定ファイルのバージョンが `2` の場合は Y | 文字列型 | 現在は `2` を指定する必要があります。 |
{: class="table table-striped"}

### **<`workflow_name`>**
{: #lessworkflownamegreater }

ワークフローに付与する一意の名前です。

#### **`triggers`**
{: #triggers }
ワークフローを実行するトリガーを指定します。 デフォルトの動作では、ブランチにプッシュされたときにワークフローがトリガーされます。

| キー       | 必須 | タイプ | 説明                           |
| -------- | -- | --- | ---------------------------- |
| triggers | ×  | 配列  | 現在は `schedule` を指定する必要があります。 |
{: class="table table-striped"}

##### **`schedule`**
{: #schedule }


**ワークフローのスケジュール実行は 2022 年末までに段階的に廃止される予定です。**既存のワークフローのスケジュール実行をパイプラインのスケジュール実行に移行する方法については、パイプラインのスケジュール実行のページの[移行ガイド]({{site.baseurl}}/ja/scheduled-pipelines/#get-started)を参照してください。または、パイプラインのスケジュール実行を初めから設定してください。
{: class="alert alert-warning"}

ワークフローでは、一定時刻に実行を指示する `schedule` を記述することもできます。利用者の少ない毎日夜12時にビルドする、といったことが可能です。

```yml
workflows:
   version: 2
   nightly:
     triggers:
       - schedule:
           cron: "0 0 * * *"
           filters:
             branches:
               only:
                 - main
                 - beta
     jobs:
       - test
```
###### **`cron`**
{: #cron }
`cron` キーは POSIX 準拠の `crontab` の構文で定義します。

| キー   | 必須 | タイプ  | 説明                                                                                            |
| ---- | -- | ---- | --------------------------------------------------------------------------------------------- |
| cron | ○  | 文字列型 | [crontab のマニュアル ページ](http://pubs.opengroup.org/onlinepubs/7908799/xcu/crontab.html)を参照してください。 |
{: class="table table-striped"}

###### **`filters`**
{: #filters }
トリガーのフィルターでは、`branches` キーを使用できます。

| キー      | 必須 | タイプ | 説明                |
| ------- | -- | --- | ----------------- |
| filters | ○  | マップ | 実行するブランチを定義するマップ。 |
{: class="table table-striped"}

###### **`branches`**
{: #branches }

`branches` キーは、*現在のブランチ*について、スケジュール実行すべきかどうかを制御します。この*現在のブランチ*とは、`trigger` スタンザがある `config.yml` ファイルを含むブランチです。 つまり、`main` ブランチにプッシュすると、`main` の [ワークフロー]({{ site.baseurl }}/ja/workflows/#using-contexts-and-filtering-in-your-workflows)のみをスケジュール実行します。

`branches` では、ブランチ名を指す文字列をマップさせるための `only` キーと `ignore` キーが使えます。 文字列を `/` で囲み、正規表現を使ってブランチ名をマッチさせたり、文字列のリストを作ってマップさせることも可能です。 正規表現は、文字列**全体**に一致する必要があります。

- `only` を指定した場合、一致するブランチでジョブが実行されます。
- `ignore` を指定した場合、一致するブランチではジョブは実行されません。
- `only` と `ignore` のどちらも指定していない場合、全てのブランチでジョブを実行します。 `only` と `ignore` の両方を指定した場合、`only` が使用され、 `ignore` は使われません。

| キー       | 必須 | タイプ            | 説明                     |
| -------- | -- | -------------- | ---------------------- |
| branches | ○  | マップ            | 実行するブランチを定義するマップ。      |
| only     | ○  | 文字列、または文字列のリスト | 単一のブランチ名、またはブランチ名のリスト。 |
| ignore   | ×  | 文字列、または文字列のリスト | 単一のブランチ名、またはブランチ名のリスト。 |
{: class="table table-striped"}

#### **`jobs`**
{: #jobs-in-workflow }
ジョブでは、`requires`、`name`、`context`、`type`、`filters` の各キーを使用できます。

| キー   | 必須 | タイプ | 説明                   |
| ---- | -- | --- | -------------------- |
| jobs | ○  | リスト | 依存関係に従って実行するジョブのリスト。 |
{: class="table table-striped"}

##### **<`job_name`>**
{: #job-name-in-workflow }

`config.yml` ファイルで定義するジョブの名前です。

###### **`requires`**
{: #requires }
デフォルトでは、複数のジョブは並行処理されます。そのため、ジョブ名を使って必要な依存関係の処理を明確にしておく必要があります。

| キー       | 必須 | タイプ | 説明                                                                                                                                                                                   |
| -------- | -- | --- | ------------------------------------------------------------------------------------------------------------------------------------------------------------------------------------ |
| requires | ×  | リスト | そのジョブを開始するために成功する必要があるジョブのリスト。 メモ: 現在のワークフローで依存関係としてリストされているジョブが (フィルター機能などの影響で) 実行されなかった場合、他のジョブの requires オプションでは、これらのジョブの必須設定は無視されます。 しかし、ジョブのすべての依存関係がフィルター処理されると、そのジョブは実行されません。 |
{: class="table table-striped"}

###### **`name`**
{: #name }
`name` キーを使用すると、任意の数のワークフローで再利用可能なジョブを呼び出すことができます。 このキーを使うと、ジョブ名に番号は付与されません (例: sayhello-1、sayhello-2)。 この `name` キーに割り当てる名前は一意である必要があります。重複する場合は、ジョブ名に数字が付与されます。

| キー   | 必須 | タイプ  | 説明                                                                                    |
| ---- | -- | ---- | ------------------------------------------------------------------------------------- |
| name | ×  | 文字列型 | ジョブ名の代替名。 ジョブを複数回呼び出す場合に便利です。 同じジョブを複数回呼び出したいとき、あるジョブで同じ内容のジョブが必要なときなどに有効です (2.1 のみ)。 |
{: class="table table-striped"}

###### **`context`**
{: #context }
ジョブは、組織において設定したグローバル環境変数を使えるようにすることも可能です。設定画面で context を追加する方法については[コンテキスト]({{ site.baseurl }}/ja/contexts)を参照してください。

| キー      | 必須 | タイプ     | 説明                                                                                                                                                                      |
| ------- | -- | ------- | ----------------------------------------------------------------------------------------------------------------------------------------------------------------------- |
| context | ×  | 文字列/リスト | コンテキストの名前。 初期のデフォルト名は `org-global` です。 各コンテキスト名は一意である必要があります。 CircleCI Server を使用している場合、ワークフローごとに使用できるコンテキストは 1 つのみです。 **注:** 一意のコンテキストは、すべてのワークフローを合わせて 100 個まで使用できます。 |
{: class="table table-striped"}

###### **`type`**
{: #type }
`approval` の `type` を指定することで、その後のジョブを続行する前に手動の承認操作を求めることができるようになります。 詳細については、[ワークフローを使ったジョブのスケジュール実行]({{site.baseurl}}/ja/workflows)のページを参照してください。

下記の例にある通り、ワークフローが `type: approval` キーを処理するまで、ジョブは依存関係通りの順番で実行されます。

```yml
      - hold:
          type: approval
          requires:
            - test1
            - test2
      - deploy:
          requires:
            - hold
```
**注 :** `hold` というジョブ名は、メインの設定に入れないようにしてください。

###### **`filters`**
{: #jobfilters }

ジョブのフィルタリングでは、`branches` キーまたは `tags` キーを使用できます。

**注 :** ワークフローではジョブレベルのブランチは無視されます。 ジョブレベルでブランチを指定していて後でワークフローを追加する場合は、ジョブレベルのブランチを削除し、代わりにそれを `config.yml` のワークフローセクションで以下のように宣言する必要があります。

| キー      | 必須 | タイプ | 説明                |
| ------- | -- | --- | ----------------- |
| filters | ×  | マップ | 実行するブランチを定義するマップ。 |
{: class="table table-striped"}

以下に、CircleCI ドキュメントに含まれるサンプルから、正規表現を使用して PDF ドキュメントの作成ワークフローのみを実行するフィルターの使い方を示します。

```yaml
# ...
workflows:
  build-deploy:
    jobs:
      - js_build
      - build_server_pdfs: # << the job to conditionally run based on the filter-by-branch-name.
          filters:
            branches:
              only: /server\/.*/
```

上記のスニペットでは、`build_server_pdfs` ジョブは、ビルド対象のブランチのパスが "server/" から始まる場合にのみ実行されます。

設定ファイルでの正規表現の使い方の詳細については、[ワークフローを使ってジョブのスケジュール実行]({{ site.baseurl }}/ja/workflows/#using-regular-expressions-to-filter-tags-and-branches)を参照してください。

###### **`branches`**
{: #branches }

`branches` では、ブランチ名を指す文字列をマップさせるための `only` キーと `ignore` キーが使えます。 スラッシュで囲むことで正規表現でブランチに一致させたり、そのような文字列のリストでマップさせたりできます。 正規表現は、文字列**全体**に一致する必要があります。

- `only` を指定した場合、一致するブランチでジョブが実行されます。
- `ignore` を指定した場合、一致するブランチではジョブは実行されません。
- `only` と `ignore` のいずれも指定していない場合、すべてのブランチでジョブが実行されます。
- `only` と `ignore` の両方を指定した場合は、`only` を処理してから `ignore` の処理に移ります。

| キー       | 必須 | タイプ            | 説明                     |
| -------- | -- | -------------- | ---------------------- |
| branches | ×  | マップ            | 実行するブランチを定義するマップ。      |
| only     | ×  | 文字列、または文字列のリスト | 単一のブランチ名、またはブランチ名のリスト。 |
| ignore   | ×  | 文字列、または文字列のリスト | 単一のブランチ名、またはブランチ名のリスト。 |
{: class="table table-striped"}

###### **`tags`**
{: #tags }

CircleCI は明示的にタグフィルターを指定しない限り、タグに対してワークフローは実行しません。 さらに、ジョブが (直接的または間接的に) 他のジョブを必要とする場合は、それらのジョブにタグフィルターを指定する必要があります。

tags では `only` キーと `ignore` キーが使えます。 スラッシュで囲むことで正規表現でタグに一致させたり、そのような文字列のリストでマップさせたりできます。 正規表現は、文字列**全体**に一致する必要があります。 CircleCI では軽量版と注釈付き版のどちらのタグにも対応しています。

- `only` の値にマッチするタグはすべてジョブを実行します。
- `ignore` の値にマッチするタグはすべてジョブを実行しません。
- `only` と `ignore` のどちらも指定していない場合、すべてのタグのジョブがスキップされます。
- `only` と `ignore` の両方を指定した場合は、`only` を処理してから `ignore` の処理に移ります。

| キー     | 必須 | タイプ            | 説明                 |
| ------ | -- | -------------- | ------------------ |
| tags   | ×  | マップ            | 実行するタグを定義するマップ。    |
| only   | ×  | 文字列、または文字列のリスト | 単一のタグ名、またはタグ名のリスト。 |
| ignore | ×  | 文字列、または文字列のリスト | 単一のタグ名、またはタグ名のリスト。 |
{: class="table table-striped"}

詳細については、ワークフローに関するドキュメントの「[Git タグに対応するワークフローを実行する]({{ site.baseurl }}/ja/workflows/#executing-workflows-for-a-git-tag)」を参照してください。

###### **`matrix`** (version: 2.1 が必須)
{: #matrix-requires-version-21 }
`matrix` スタンザを使用すると、パラメーター化したジョブを、引数を変えながら複数回実行できます。 詳細については、[マトリックスジョブの使用]({{site.baseurl}}/ja/using-matrix-jobs)を参照してください。

**注**: `matrix` スタンザを使用するには、パラメーター化したジョブを使用する必要があります。

| キー         | 必須 | タイプ  | 説明                                                               |
| ---------- | -- | ---- | ---------------------------------------------------------------- |
| parameters | ○  | マップ  | ジョブの呼び出しで使用するすべてのパラメーター名と値のマップ                                   |
| exclude    | ×  | リスト  | マトリックスから除外する引数マップのリスト                                            |
| alias      | ×  | 文字列型 | マトリックスのエイリアス。別のジョブの `requires` スタンザで使用できます。 デフォルト値は実行するジョブの名前です。 |
{: class="table table-striped"}

**例**

以下に、マトリックス ジョブの基本的な使用例を示します。

```yaml
workflows:
  workflow:
    jobs:
      - build:
          matrix:
            parameters:
              version: ["0.1", "0.2", "0.3"]
              platform: ["macos", "windows", "linux"]
```

上記コードは 9 つの `build` ジョブに展開されます。

```yaml
workflows:
  workflow:
    jobs:
      - build:
          name: build-macos-0.1
          version: 0.1
          platform: macos
      - build:
          name: build-macos-0.2
          version: 0.2
          platform: macos
      - build:
          name: build-macos-0.3
          version: 0.3
          platform: macos
      - build:
          name: build-windows-0.1
          version: 0.1
          platform: windows
      - ...
```

###### マトリックスから一部のパラメーターを除外する
{: #excluding-sets-of-parameters-from-a-matrix }

一部の値を_除き_、あらゆる引数の組み合わせについてジョブを実行したいことがあります。 これを行うには、`exclude` スタンザを使用します。

```yaml
workflows:
  workflow:
    jobs:
      - build:
          matrix:
            parameters:
              a: [1, 2, 3]
              b: [4, 5, 6]
            exclude:
              - a: 3
                b: 5
```

上記のマトリックスは、パラメーター `a` と `b` の組み合わせのうち、`{a: 3, b: 5}` の組み合わせを除いた 8 個のジョブに展開されます。

###### 依存関係とマトリックスジョブ
{: #dependencies-and-matrix-jobs }

マトリックス全体 (マトリックス内のすべてのジョブ) に `requires` キーを適用するには、マトリックスの `alias` を指定します。 `alias` のデフォルト値は、呼び出すジョブの名前です。

```yaml
workflows:
  workflow:
    jobs:
      - deploy:
          matrix:
            parameters:
              version: ["0.1", "0.2"]
      - another-job:
          requires:
            - deploy
```

上記の場合、`another-job` を実行するには、マトリックス内の deploy ジョブが完了している必要があります。

また、マトリックス ジョブのパラメーター値を `<< matrix.* >>` で公開し、より複雑なワークフローを作成することもできます。 たとえば、次のコードでは、`deploy` ジョブをマトリックス化したうえで、それぞれのジョブが、`build` マトリックス内の対応するジョブが完了してから実行されるようにしています。

```yaml
workflows:
  workflow:
    jobs:
      - build:
          name: build-v<< matrix.version >>
          matrix:
            parameters:
              version: ["0.1", "0.2"]
      - deploy:
          name: deploy-v<< matrix.version >>
          matrix:
            parameters:
              version: ["0.1", "0.2"]
          requires:
            - build-v<< matrix.version >>
```

上記ワークフローは次のように展開されます。

```yaml
workflows:
  workflow:
    jobs:
      - build:
          name: build-v0.1
          version: 0.1
      - build:
          name: build-v0.2
          version: 0.2
      - deploy:
          name: deploy-v0.1
          version: 0.1
          requires:
            - build-v0.1
      - deploy:
          name: deploy-v0.2
          version: 0.2
          requires:
            - build-v0.2
```

###### **`pre-steps`** と **`post-steps`** (version: 2.1 が必須)
{: #pre-steps-and-post-steps-requires-version-21 }

ワークフローでは、すべてのジョブ呼び出しは、オプションで 2つの特別な引数 `pre-steps` と `post-steps` を受け取ることができます。

`pre-steps` の下のステップは、ジョブ内の他のすべてのステップよりも前に実行されます。 `post-steps` の下のステップは、他のすべてのステップよりも後に実行されます。

事前ステップと事後ステップを使用すると、特定のジョブ内で、そのジョブを変更せずにいくつかのステップを実行できます。 これは、たとえば、ジョブの実行前にカスタムのセットアップステップを実行したいときに便利です。

```yaml
version: 2.1

jobs:
  bar:
    machine:
      image: ubuntu-2004:202107-02
    steps:
      - checkout
      - run:
          command: echo "building"
      - run:
          command: echo "testing"

workflows:
  build:
    jobs:
      - bar:
          pre-steps: # steps to run before steps defined in the job bar
            - run:
                command: echo "install custom dependency"
          post-steps: # steps to run after steps defined in the job bar
            - run:
                command: echo "upload artifact to s3"
```

##### **ワークフローでの `when` の使用**
{: #using-when-in-workflows }

v2.1 設定ファイルでは、ワークフロー宣言内で真偽値を取る `when` 句を[ロジックステートメント]({{site.baseurl}}/ja/configuration-reference/#logic-statements)と共に使用して (逆の条件となる `unless` 句も使用可)、そのワークフローを実行するかどうかを決めることができます。

以下の設定例では、パイプラインパラメーター `run_integration_tests` を使用して `integration_tests` ワークフローの実行を制御しています。

```yaml
version: 2.1

parameters:
  run_integration_tests:
    type: boolean
    default: false

workflows:
  integration_tests:
    when: << pipeline.parameters.run_integration_tests >>
    jobs:
      - mytestjob

jobs:
...
```

この例では、`POST` 本体に以下が含まれた状態でパイプラインがトリガーされたときに、テストが明示的に呼び出されない限りは `integration_tests` ワークフローは実行されないようにしています。

```json
{
    "parameters": {
        "run_integration_tests": true
    }
}
```

いくつかの例と概念的な情報については、[ワークフローに関するドキュメント]({{ site.baseurl }}/ja/workflows)を参照してください。

## ロジックステートメント
{: #logic-statements }

一部のダイナミックコンフィグ機能では、ロジックステートメントを引数として使用できます。 ロジックステートメントとは、設定ファイルのコンパイル時 (ワークフローの実行前) に真偽の評価が行われるステートメントです。 ロジックステートメントには次のものがあります。

<<<<<<< HEAD
| Type                                                                                                | Arguments             | `true` if                              | Example                                                                  | |-----------------------------------------------------------------------------------------------------+-----------------------+----------------------------------------+--------------------------------------------------------------------------| | YAML literal                                                                                        | None                  | is truthy                              | `true`/`42`/`"a string"`                                                 | | YAML alias                                                                                          | None                  | resolves to a truthy value             | *my-alias                                                                | | [Pipeline Value]({{site.baseurl}}/pipeline-variables/#pipeline-values)                          | None                  | resolves to a truthy value             | `<< pipeline.git.branch >>`                                              | | [Pipeline Parameter]({{site.baseurl}}/pipeline-variables/#pipeline-parameters-in-configuration) | None                  | resolves to a truthy value             | `<< pipeline.parameters.my-parameter >>`                                 | | and                                                                                                 | N logic statements    | all arguments are truthy               | `and: [ true, true, false ]`                                             | | or                                                                                                  | N logic statements    | any argument is truthy                 | `or: [ false, true, false ]`                                             | | not                                                                                                 | 1 logic statement     | the argument is not truthy             | `not: true`                                                              | | equal                                                                                               | N values              | all arguments evaluate to equal values | `equal: [ 42, << pipeline.number >>]`                                    | | matches                                                                                             | `pattern` and `value` | `value` matches the `pattern`          | `matches: { pattern: "^feature-.+$", value: << pipeline.git.branch >> }` |
=======
| Type                                                                                                | Arguments             | `true` if                              | Example                                                                  |
|-----------------------------------------------------------------------------------------------------+-----------------------+----------------------------------------+--------------------------------------------------------------------------|
| YAML literal                                                                                        | None                  | is truthy                              | `true`/`42`/`"a string"`                                                 |
| YAML alias                                                                                          | None                  | resolves to a truthy value             | *my-alias                                                                |
| [Pipeline Value]({{site.baseurl}}/ja/pipeline-variables/#pipeline-values)                          | None                  | resolves to a truthy value             | `<< pipeline.git.branch >>`                                              |
| [Pipeline Parameter]({{site.baseurl}}/ja/pipeline-variables/#pipeline-parameters-in-configuration) | None                  | resolves to a truthy value             | `<< pipeline.parameters.my-parameter >>`                                 |
| and                                                                                                 | N logic statements    | all arguments are truthy               | `and: [ true, true, false ]`                                             |
| or                                                                                                  | N logic statements    | any argument is truthy                 | `or: [ false, true, false ]`                                             |
| not                                                                                                 | 1 logic statement     | the argument is not truthy             | `not: true`                                                              |
| equal                                                                                               | N values              | all arguments evaluate to equal values | `equal: [ 42, << pipeline.number >>]`                                    |
| matches                                                                                             | `pattern` and `value` | `value` matches the `pattern`          | `matches: { pattern: "^feature-.+$", value: << pipeline.git.branch >> }` |
>>>>>>> 0b86f1a9
{: class="table table-striped"}

次の論理値は偽とみなされます。

- false
- null
- 0
- NaN
- 空の文字列 ("")
- 引数を持たないステートメント

上記以外の値はすべて真とみなされます。 ただし、空のリストを引数とするロジックステートメントはバリデーションエラーとなるので注意してください。

ロジックステートメントの真偽の評価は常に最上位レベルで行われ、必要に応じて強制することもできます。 また、最大 100 レベルの深さまで、引数の仕様に応じた任意の方法でネストできます。

`matches` の `pattern` には、[Java 正規表現](https://docs.oracle.com/javase/8/docs/api/java/util/regex/Pattern.html)を使用します。 パターンは完全一致で指定する必要があります。前方一致は使用できません。 意図せぬ部分一致を防ぐため、パターンは `^` と `$` で囲むことをお勧めします。

**注:** ワークフローレベルでロジックステートメントを使用する場合、`condition:` キーは含めないようにしてください (`condition` キーは`ジョブ` レベルのロジックステートメント以外では必要ありません)。

### ロジックステートメントの例
{: #logic-statement-examples }

```yaml
workflows:
  my-workflow:
      when:
        or:
          - equal: [ main, << pipeline.git.branch >> ]
          - equal: [ staging, << pipeline.git.branch >> ]

```

```yaml
workflows:
  my-workflow:
    when:
      and:
        - not:
            matches:
              pattern: "^main$"
              value: << pipeline.git.branch >>
        - or:
            - equal: [ canary, << pipeline.git.tag >> ]
            - << pipeline.parameters.deploy-canary >>
```

```yaml
version: 2.1

executors:
  linux-13:
    docker:
      - image: cimg/node:13.13
        auth:
          username: mydockerhub-user
          password: $DOCKERHUB_PASSWORD  # context / project UI env-var reference
  macos: &macos-executor
    macos:
      xcode: 12.5.1

jobs:
  test:
    parameters:
      os:
        type: executor
      node-version:
        type: string
    executor: << parameters.os >>
    steps:
      - checkout
      - when:
          condition:
            equal: [ *macos-executor, << parameters.os >> ]
          steps:
            - run: echo << parameters.node-version >>
      - run: echo 0

workflows:
  all-tests:
    jobs:
      - test:
          os: macos
          node-version: "13.13.0"
```

## サンプル設定ファイル全文
{: #example-full-configuration }

{% raw %}
```yaml
version: 2.1
jobs:
  build:
    docker:
      - image: ubuntu:14.04
        auth:
          username: mydockerhub-user
          password: $DOCKERHUB_PASSWORD  # context / project UI env-var reference

      - image: mongo:2.6.8
        auth:
          username: mydockerhub-user
          password: $DOCKERHUB_PASSWORD  # context / project UI env-var reference
        command: [mongod, --smallfiles]

      - image: postgres:14.2
        auth:
          username: mydockerhub-user
          password: $DOCKERHUB_PASSWORD  # context / project UI env-var reference
        # some containers require setting environment variables
        environment:
          POSTGRES_USER: user

      - image: redis@sha256:54057dd7e125ca41afe526a877e8bd35ec2cdd33b9217e022ed37bdcf7d09673
        auth:
          username: mydockerhub-user
          password: $DOCKERHUB_PASSWORD  # context / project UI env-var reference

      - image: rabbitmq:3.5.4
        auth:
          username: mydockerhub-user
          password: $DOCKERHUB_PASSWORD  # context / project UI env-var reference

    environment:
      TEST_REPORTS: /tmp/test-reports

    working_directory: ~/my-project

    steps:
      - checkout

      - run:
          command: echo 127.0.0.1 devhost | sudo tee -a /etc/hosts

      # Create Postgres users and database
      # Note the YAML heredoc '|' for nicer formatting
      - run: |
          sudo -u root createuser -h localhost --superuser ubuntu &&
          sudo createdb -h localhost test_db

      - restore_cache:
          keys:
            - v1-my-project-{{ checksum "project.clj" }}
            - v1-my-project-

      - run:
          environment:
            SSH_TARGET: "localhost"
            TEST_ENV: "linux"
          command: |
            set -xu
            mkdir -p ${TEST_REPORTS}
            run-tests.sh
            cp out/tests/*.xml ${TEST_REPORTS}

      - run: |
          set -xu
          mkdir -p /tmp/artifacts
          create_jars.sh << pipeline.number >>
          cp *.jar /tmp/artifacts

      - save_cache:
          key: v1-my-project-{{ checksum "project.clj" }}
          paths:
            - ~/.m2

      # Save artifacts
      - store_artifacts:
          path: /tmp/artifacts
          destination: build

      # Upload test results
      - store_test_results:
          path: /tmp/test-reports

  deploy-stage:
    docker:
      - image: ubuntu:14.04
        auth:
          username: mydockerhub-user
          password: $DOCKERHUB_PASSWORD  # context / project UI env-var reference
    working_directory: /tmp/my-project
    steps:
      - run:
          name: Deploy if tests pass and branch is Staging
          command: ansible-playbook site.yml -i staging

  deploy-prod:
    docker:
      - image: ubuntu:14.04
        auth:
          username: mydockerhub-user
          password: $DOCKERHUB_PASSWORD  # context / project UI env-var reference
    working_directory: /tmp/my-project
    steps:
      - run:
          name: Deploy if tests pass and branch is Main
          command: ansible-playbook site.yml -i production

workflows:
  version: 2
  build-deploy:
    jobs:
      - build:
          filters:
            branches:
              ignore:
                - develop
                - /feature-.*/
      - deploy-stage:
          requires:
            - build
          filters:
            branches:
              only: staging
      - deploy-prod:
          requires:
            - build
          filters:
            branches:
              only: main
```
{% endraw %}

## 関連項目
{: #see-also }

[イントロダクション]({{site.baseurl}}/ja/config-intro/)<|MERGE_RESOLUTION|>--- conflicted
+++ resolved
@@ -41,13 +41,8 @@
 ## **`setup`**
 {: #setup }
 
-<<<<<<< HEAD
 | キー    | 必須 | タイプ   | 説明                                                                                 |
 | ----- | -- | ----- | ---------------------------------------------------------------------------------- |
-=======
-| キー    | 必須 | タイプ   | 説明                                                                                  |
-| ----- | -- | ----- | ----------------------------------------------------------------------------------- |
->>>>>>> 0b86f1a9
 | setup | ×  | ブール値型 | config.yaml で[ダイナミック コンフィグ]({{ site.baseurl }}/ja/dynamic-config/)機能を使用するように指定します。 |
 {: class="table table-striped"}
 
@@ -56,13 +51,8 @@
 ## **`version`**
 {: #version }
 
-<<<<<<< HEAD
 | キー      | 必須 | タイプ  | 説明                                                                                                                                                                       |
 | ------- | -- | ---- | ------------------------------------------------------------------------------------------------------------------------------------------------------------------------ |
-=======
-| キー      | 必須 | タイプ  | 説明                                                                                                                                                                           |
-| ------- | -- | ---- | ---------------------------------------------------------------------------------------------------------------------------------------------------------------------------- |
->>>>>>> 0b86f1a9
 | version | ○  | 文字列型 | `2`、`2.0`、または `2.1`。`.circleci/config.yml` ファイルの簡素化、再利用、パラメータ化ジョブの利用に役立つバージョン 2.1 の新しいキーの概要については、[設定ファイルの再利用に関するドキュメント]({{ site.baseurl }}/ja/reusing-config/)を参照してください。 |
 {: class="table table-striped"}
 
@@ -71,19 +61,11 @@
 ## **`orbs`** (version: 2.1 が必須)
 {: #orbs-requires-version-21 }
 
-<<<<<<< HEAD
 | キー        | 必須 | タイプ | 説明                                                                                                                                                                        |
 | --------- | -- | --- | ------------------------------------------------------------------------------------------------------------------------------------------------------------------------- |
 | orbs      | ×  | マップ | ユーザーが選択した名前から Orb 参照 (文字列) または Orb 定義 (マップ) へのマップ。 Orb 定義は、2.1 設定ファイルの Orb 関連サブセットである必要があります。 詳細については、[Orb の作成に関するドキュメント]({{ site.baseurl }}/ja/creating-orbs/)を参照してください。 |
 | executors | ×  | マップ | Executor 定義への文字列のマップ。 後述の [Executors]({{ site.baseurl }}/ja/configuration-reference/#executors-requires-version-21) セクションも参照してください。                                       |
 | commands  | ×  | マップ | コマンドを定義するコマンド名のマップ。 下記 [commands]({{ site.baseurl }}/ja/configuration-reference/#commands-requires-version-21) のセクションを参照してください。                                           |
-=======
-| キー        | 必須 | タイプ | 説明                                                                                                                                                                         |
-| --------- | -- | --- | -------------------------------------------------------------------------------------------------------------------------------------------------------------------------- |
-| orbs      | ×  | マップ | ユーザーが選択した名前から Orb 参照 (文字列) または Orb 定義 (マップ) へのマップ。 Orb 定義は、2.1 設定ファイルの Orb 関連サブセットである必要があります。 詳細については、[Orb の作成に関するドキュメント]({{ site.baseurl }}/ja/creating-orbs/)を参照してください。 |
-| executors | ×  | マップ | Executor 定義への文字列のマップ。 後述の [executors]({{ site.baseurl }}/ja/configuration-reference/#executors-requires-version-21) セクションも参照してください。                                    |
-| commands  | ×  | マップ | コマンドを定義するコマンド名のマップ。 下記 [commands]({{ site.baseurl }}/ja/configuration-reference/#commands-requires-version-21) のセクションを参照してください。                                        |
->>>>>>> 0b86f1a9
 {: class="table table-striped"}
 
 以下の例は、承認済みの `circleci` 名前空間に置かれた `hello-build` という名前の Orb を呼び出します。
@@ -104,19 +86,11 @@
 
 commands では、ジョブ内で実行する一連のステップをマップとして定義します。これにより、複数のジョブで 1 つのコマンド定義を再利用できます。 詳細については、[再利用可能な設定ファイルリファレンスガイド]({{ site.baseurl }}/ja/reusing-config/)を参照してください。
 
-<<<<<<< HEAD
 | キー          | 必須 | タイプ   | 説明                                                                                                                                                       |
 | ----------- | -- | ----- | -------------------------------------------------------------------------------------------------------------------------------------------------------- |
 | steps       | ○  | シーケンス | コマンドの呼び出し元のジョブ内で実行される一連のステップ。                                                                                                                            |
 | parameters  | ×  | マップ   | パラメーター キーのマップ。 詳細は「[コンフィグを再利用する]({{ site.baseurl }}/ja/reusing-config/)」内の「[パラメーター構文]({{ site.baseurl }}/ja/reusing-config/#parameter-syntax)」を参照してください。 |
 | description | ×  | 文字列型  | コマンドの目的を記述する文字列。                                                                                                                                         |
-=======
-| キー          | 必須 | タイプ   | 説明                                                                                                                                                               |
-| ----------- | -- | ----- | ---------------------------------------------------------------------------------------------------------------------------------------------------------------- |
-| steps       | ○  | シーケンス | コマンドの呼び出し元のジョブ内で実行される一連のステップ。                                                                                                                                    |
-| parameters  | ×  | マップ   | パラメーター キーのマップ。 詳細は「[コンフィグを再利用する]({{ site.baseurl }}/ja/reusing-config/)」内の「[パラメーター構文]({{ site.baseurl }}/ja/reusing-config/#parameter-syntax)」を参照してください。 |
-| description | ×  | 文字列型  | コマンドの目的を記述する文字列。                                                                                                                                                 |
->>>>>>> 0b86f1a9
 {: class="table table-striped"}
 
 例
@@ -137,15 +111,9 @@
 {: #parameters-requires-version-21 }
 設定ファイル内で使用するパイプラインパラメーターが宣言されます。 使用方法の詳細については、[パイプラインの値とパラメーター]({{ site.baseurl }}/ja/pipeline-variables#pipeline-parameters-in-configuration)を参照してください。
 
-<<<<<<< HEAD
 | キー         | 必須 | タイプ | 説明                                                                                                                                             |
 | ---------- | -- | --- | ---------------------------------------------------------------------------------------------------------------------------------------------- |
 | parameters | ×  | マップ | パラメーター キーのマップ。 `文字列`、`ブール値`、`整数`、`列挙型`がサポートされています。 詳細については「[パラメーターの構文]({{ site.baseurl }}/ja/reusing-config/#parameter-syntax)」セクションを参照してください。 |
-=======
-| キー         | 必須 | タイプ | 説明                                                                                                                            |
-| ---------- | -- | --- | ----------------------------------------------------------------------------------------------------------------------------- |
-| parameters | ×  | マップ | パラメーター キーのマップ。 `文字列`、`ブール値`、`整数`、`列挙型`がサポートされています。 [パラメーターの構文]({{ site.baseurl }}/ja/reusing-config/#パラメーターの構文)を参照してください。 |
->>>>>>> 0b86f1a9
 {: class="table table-striped"}
 
 ## **`executors`** (version: 2.1 が必須)
@@ -191,11 +159,7 @@
 ## **`jobs`**
 {: #jobs }
 
-<<<<<<< HEAD
 ワークフローは 1 つ以上の一意の名前付きジョブで構成し、 それらのジョブは `jobs` マップで指定します。[2.0 config.yml のサンプル]({{site.baseurl}}/ja/sample-config/)で `jobs` マップの例を 2 つ紹介しています。 ジョブの名前がマップのキーとなり、ジョブを記述するマップが値となります。
-=======
-ワークフローは 1 つ以上の一意の名前付きジョブで構成し、 それらのジョブは `jobs` マップで指定します。[2.0 config.yml のサンプル]({{ site.baseurl }}/ja/sample-config/)で `jobs` マップの例を 2 つ紹介しています。 ジョブの名前がマップのキーとなり、ジョブを記述するマップが値となります。
->>>>>>> 0b86f1a9
 
 **注:** ジョブの最大実行時間は、Free プランでは 1 時間、Performance プランでは 3 時間、Scale プランでは 5 時間となります。 ジョブがタイムアウトする場合は、より大きな[リソースクラス]({{site.baseurl}}/ja/configuration-reference/#resourceclass)の使用や、[並列実行]({{site.baseurl}}/ja/parallelism-faster-jobs)を検討してください。  また、料金プランのアップグレードや、[ワークフロー]({{ site.baseurl }}/ja/workflows/)を利用した複数のジョブの同時実行も可能です。
 
@@ -293,11 +257,7 @@
 | aws_auth    | ×  | マップ       | AWS Elastic Container Registry (ECR) の認証情報。                                                                                                                                        |
 {: class="table table-striped"}
 
-<<<<<<< HEAD
 [プライマリコンテナ]({{ site.baseurl }}/ja/glossary/#primary-container) (リストの最初にあるコンテナ) については、設定ファイルで `command` も `entrypoint` も指定されていない場合、イメージ内のすべての `ENTRYPOINT` と `COMMAND` が無視されます。 というのも、プライマリコンテナは通常 `steps` の実行のみに使用されるもので `ENTRYPOINT` 用ではなく、`ENTRYPOINT` は大量のリソースを消費したり、予期せず終了したりする可能性があるためです。 \[カスタムイメージ\]({{ site.baseurl }}/ja/custom-images/#adding-an-entrypoint) はこの動作を無効にし、強制的に `ENTRYPOINT` を実行する場合があります。
-=======
-[プライマリコンテナ]({{ site.baseurl }}/ja/glossary/#primary-container) (リストの最初にあるコンテナ) については、設定ファイルで `command` も `entrypoint` も指定されていない場合、イメージ内のすべての `ENTRYPOINT` と `COMMAND` が無視されます。 というのも、プライマリコンテナは通常 `steps` の実行のみに使用されるもので `ENTRYPOINT` 用ではなく、`ENTRYPOINT` は大量のリソースを消費したり、予期せず終了したりする可能性があるためです。 [カスタムイメージ]({{ site.baseurl }}/ja/custom-images/#adding-an-entrypoint) はこの動作を無効にし、強制的に `ENTRYPOINT` を実行する場合があります。
->>>>>>> 0b86f1a9
 
 タグやハッシュ値でイメージのバージョンを指定することもできます。 公式の Docker レジストリ（デフォルトは Docker Hub）のパブリックイメージはどんなものでも自由に使えます。 イメージの指定方法の詳細については、 [Docker 実行環境]({{ site.baseurl }}/ja/using-docker) のページを参照してください。
 
@@ -357,17 +317,10 @@
 
 Machine Executor は `machine` キーとともに下記のマップを用いて設定します。
 
-<<<<<<< HEAD
 | キー                     | 必須 | タイプ   | 説明                                                                                                                                                                                                                                   |
 | ---------------------- | -- | ----- | ------------------------------------------------------------------------------------------------------------------------------------------------------------------------------------------------------------------------------------ |
 | image                  | ○  | 文字列型  | 使用する仮想マシンイメージ。 [使用可能なイメージ](#available-linux-machine-images) を参照してください。 **注:** このキーは、オンプレミス環境における　Linux VM では**サポートされません**。 プライベート環境における `michine` Executor のイメージのカスタマイズに関する詳細は、[VM サービス]({{ site.baseurl }}/ja/vm-service)を参照してください。 |
 | docker_layer_caching | ×  | ブール値型 | `true` に設定すると、[Docker レイヤー キャッシュ]({{ site.baseurl }}/ja/docker-layer-caching)が有効になります。                                                                                                                                               |
-=======
-| キー                     | 必須 | タイプ   | 説明                                                                                                                                                                                                                                       |
-| ---------------------- | -- | ----- | ---------------------------------------------------------------------------------------------------------------------------------------------------------------------------------------------------------------------------------------- |
-| image                  | ○  | 文字列型  | 使用する仮想マシンイメージ。 [使用可能なイメージ](#available-linux-machine-images) を参照してください。 **注:** このキーは、オンプレミス環境における　Linux VM では**サポートされません**。 プライベート環境における `michine` Executor のイメージのカスタマイズに関する詳細は、[VM サービス]({{ site.baseurl }}/ja/vm-service)を参照してください。 |
-| docker_layer_caching | ×  | ブール値型 | `true` に設定すると、[Docker レイヤー キャッシュ]({{ site.baseurl }}/ja/docker-layer-caching)が有効になります。                                                                                                                                                  |
->>>>>>> 0b86f1a9
 {: class="table table-striped"}
 
 
@@ -457,13 +410,8 @@
 
 CircleCI は [macOS](https://developer.apple.com/macos/) 上でのジョブ実行をサポートしています。macOS アプリケーションや [iOS](https://developer.apple.com/ios/) アプリ、[tvOS](https://developer.apple.com/tvos/) アプリ、さらには [watchOS](https://developer.apple.com/watchos/) アプリのビルド、テスト、デプロイが可能です。 macOS 仮想マシン上でジョブを実行するには、ジョブ設定の最上位に `macos` キーを追加し、使いたい Xcode のバージョンを指定します。
 
-<<<<<<< HEAD
 | キー    | 必須 | タイプ  | 説明                                                                                                                                         |
 | ----- | -- | ---- | ------------------------------------------------------------------------------------------------------------------------------------------ |
-=======
-| キー    | 必須 | タイプ  | 説明                                                                                                                                          |
-| ----- | -- | ---- | ------------------------------------------------------------------------------------------------------------------------------------------- |
->>>>>>> 0b86f1a9
 | xcode | ○  | 文字列型 | 仮想マシンにインストールする Xcode のバージョン。全リストは、 [iOS のテストのサポートされている Xcode のバージョン]({{ site.baseurl }}/ja/using-macos/#supported-xcode-versions)でご確認ください。 |
 {: class="table table-striped"}
 
@@ -935,17 +883,10 @@
 
 `when` キーや `unless` キーを使うことで条件付きのステップを作ることができます。 `when` キーの下に、`condition` サブキーと `steps` サブキーを記述します。 `when` ステップの用途として考えられるのは、事前に Workflows を実行して確認した（コンパイルの時点で決定される）条件に基づいて実行するために、コマンドとジョブの設定をカスタマイズする、といったものです。 詳細は「コンフィグを再利用する」の[「条件付きステップ」]({{ site.baseurl }}/ja/reusing-config/#defining-conditional-steps)を参照してください。
 
-<<<<<<< HEAD
 | キー        | 必須 | タイプ   | 説明                                                                            |
 | --------- | -- | ----- | ----------------------------------------------------------------------------- |
 | condition | ○  | ロジック  | [ロジック ステートメント]({{site.baseurl}}/ja/configuration-reference/#logic-statements) |
 | steps     | ○  | シーケンス | 条件が true のときに実行されるステップの一覧                                                     |
-=======
-| キー        | 必須 | タイプ   | 説明                                                                                |
-| --------- | -- | ----- | --------------------------------------------------------------------------------- |
-| condition | ○  | ロジック  | [ロジック ステートメント]({{site.baseurl}}/ja/configuration-reference/#logic-statements) |
-| steps     | ○  | シーケンス | 条件が true のときに実行されるステップの一覧                                                         |
->>>>>>> 0b86f1a9
 {: class="table table-striped"}
 
 **例**
@@ -1017,13 +958,8 @@
 
 | キー                     | 必須 | タイプ  | 説明                                                                                                                                                   |
 | ---------------------- | -- | ---- | ---------------------------------------------------------------------------------------------------------------------------------------------------- |
-<<<<<<< HEAD
 | docker_layer_caching | ×  | ブール値 | `True` に設定すると、リモート Docker 環境で [Docker レイヤーキャッシュ]({{ site.baseurl }}/ja/docker-layer-caching/) が有効になります (デフォルトは `false`)。                             |
 | version                | ×  | 文字列型 | 使用する Docker のバージョン文字列 (デフォルトは `17.09.0-ce`)。 サポートされている Docker バージョンについては、[こちら]({{site.baseurl}}/ja/building-docker-images/#docker-version)を参照してください。 |
-=======
-| docker_layer_caching | ×  | ブール値 | `True` に設定すると、リモート Docker 環境で [Docker レイヤーキャッシュ]({{ site.baseurl }}/ja/docker-layer-caching/) が有効になります (デフォルトは `false`)。                         |
-| version                | ×  | 文字列型 | 使用する Docker のバージョン文字列 (デフォルトは `17.09.0-ce`)。 サポートされている Docker バージョンについては、[こちら]({{site.baseurl}}/ja/building-docker-images/#docker-のバージョン)を参照してください。 |
->>>>>>> 0b86f1a9
 {: class="table table-striped"}
 
 **注:**
@@ -1058,11 +994,7 @@
 | {% raw %}`{{ .BuildNum }}`{% endraw %}                 | このビルドの CircleCI ビルド番号。                                                                                                                                                                                                                                                                                                                 |
 | {% raw %}`{{ .Revision }}`{% endraw %}                 | 現在ビルド中の VCS リビジョン。                                                                                                                                                                                                                                                                                                                     |
 | {% raw %}`{{ .CheckoutKey }}`{% endraw %}              | リポジトリのチェックアウトに使用する SSH キー。                                                                                                                                                                                                                                                                                                             |
-<<<<<<< HEAD
 | {% raw %}`{{ .Environment.variableName }}`{% endraw %} | 環境変数 `variableName` ([CircleCI からエクスポートされた環境変数]({{site.baseurl}}/ja/env-vars/#circleci-environment-variable-descriptions)、または特定の[コンテキスト]({{site.baseurl}}/ja/contexts)に追加された環境変数がサポートされ、任意の環境変数は使用できません)。                                                                                                                              |
-=======
-| {% raw %}`{{ .Environment.variableName }}`{% endraw %} | 環境変数 `variableName` ([CircleCI からエクスポートされた環境変数]({{site.baseurl}}/ja/env-vars/#circleci-environment-variable-descriptions)、または特定の[コンテキスト]({{site.baseurl}}/ja/contexts)に追加された環境変数がサポートされ、任意の環境変数は使用できません)。                                                                                                                            |
->>>>>>> 0b86f1a9
 | {% raw %}`{{ checksum "filename" }}`{% endraw %}       | filename で指定したファイルの内容の SHA256 ハッシュを Base64 エンコードした値。 このファイルはリポジトリでコミットしたものであり、かつ現在の作業ディレクトリからの絶対・相対パスで指定する必要があります。 依存関係マニフェスト ファイル (`package-lock.json`、`pom.xml`、`project.clj` など) の使用をお勧めします。 `restore_cache` と `save_cache` の間でこのファイルが変化しないのが重要なポイントです。ファイル内容が変化すると、`restore_cache` のタイミングで使われるファイルとは異なるキャッシュキーを元にしてキャッシュを保存するためです。 |
 | {% raw %}`{{ epoch }}`{% endraw %}                     | UNIX エポックからの秒数で表される現在時刻。                                                                                                                                                                                                                                                                                                               |
 | {% raw %}`{{ arch }}`{% endraw %}                      | OS と CPU の情報。  OS や CPU アーキテクチャに合わせてコンパイル済みバイナリをキャッシュするような場合に用います。`darwin amd64` あるいは `linux i386/32-bit` のような文字列になります。                                                                                                                                                                                                                |
@@ -1183,11 +1115,7 @@
 
 *[並列実行]({{site.baseurl}}/ja/parallelism-faster-jobs/)が 1 つの場合*、`deploy` キーと [`run`](#run) キーをスワップアウトします。 移行に必要な処理はこれだけです。
 
-<<<<<<< HEAD
 *ジョブの[並列実行]({{site.baseurl}}/ja/parallelism-faster-jobs/)が 2 つ以上の場合*、`deploy` ステップは直接置き換えられません。 1 つのワークフローで、テストジョブとデプロイジョブの 2 つのジョブを別々に作成することを推奨します。 テストジョブではテストをが並列で実行され、デプロイジョブはテストジョブに依存します。 テストジョブの並列実行が 2 つ以上の場合、以前の `deploy` ステップのコマンドが ‘run’ に置き換えられ 、並列実行は行われません。 以下のサンプルをご覧ください。
-=======
-*ジョブの[並列実行](https://circleci.com/docs/ja/parallelism-faster-jobs/)が 2 つ以上の場合*、`deploy` ステップは直接置き換えられません。 1 つのワークフローで、テストジョブとデプロイジョブの 2 つのジョブを別々に作成することを推奨します。 テストジョブではテストをが並列で実行され、デプロイジョブはテストジョブに依存します。 テストジョブの並列実行が 2 つ以上の場合、以前の `deploy` ステップのコマンドが ‘run’ に置き換えられ 、並列実行は行われません。 以下のサンプルをご覧ください。
->>>>>>> 0b86f1a9
 
 **例**
 
@@ -1318,11 +1246,7 @@
             - doing-things-job
 ```
 
-<<<<<<< HEAD
 このサンプルでは "fan-in" ワークフロー (詳細は、[ワークフロー]({{site.baseurl}}/workflows/#fan-outfan-in-workflow-example) を参照)を効果的に使用しています。 廃止される `deploy` ステップは、近い将来のある時点でサポートが終了する予定です。 お客様の設定の移行のために十分な時間をお取りする予定です。
-=======
-このサンプルでは "fan-in" ワークフロー (詳細は、[ワークフロー]({{site.baseurl}}/ja/workflows/#fan-outfan-in-workflow-example) を参照)を効果的に使用しています。 廃止される `deploy` ステップは、近い将来のある時点でサポートが終了する予定です。 お客様の設定の移行のために十分な時間をお取りする予定です。
->>>>>>> 0b86f1a9
 
 ##### **`store_artifacts`**
 {: #storeartifacts }
@@ -1971,21 +1895,7 @@
 
 一部のダイナミックコンフィグ機能では、ロジックステートメントを引数として使用できます。 ロジックステートメントとは、設定ファイルのコンパイル時 (ワークフローの実行前) に真偽の評価が行われるステートメントです。 ロジックステートメントには次のものがあります。
 
-<<<<<<< HEAD
 | Type                                                                                                | Arguments             | `true` if                              | Example                                                                  | |-----------------------------------------------------------------------------------------------------+-----------------------+----------------------------------------+--------------------------------------------------------------------------| | YAML literal                                                                                        | None                  | is truthy                              | `true`/`42`/`"a string"`                                                 | | YAML alias                                                                                          | None                  | resolves to a truthy value             | *my-alias                                                                | | [Pipeline Value]({{site.baseurl}}/pipeline-variables/#pipeline-values)                          | None                  | resolves to a truthy value             | `<< pipeline.git.branch >>`                                              | | [Pipeline Parameter]({{site.baseurl}}/pipeline-variables/#pipeline-parameters-in-configuration) | None                  | resolves to a truthy value             | `<< pipeline.parameters.my-parameter >>`                                 | | and                                                                                                 | N logic statements    | all arguments are truthy               | `and: [ true, true, false ]`                                             | | or                                                                                                  | N logic statements    | any argument is truthy                 | `or: [ false, true, false ]`                                             | | not                                                                                                 | 1 logic statement     | the argument is not truthy             | `not: true`                                                              | | equal                                                                                               | N values              | all arguments evaluate to equal values | `equal: [ 42, << pipeline.number >>]`                                    | | matches                                                                                             | `pattern` and `value` | `value` matches the `pattern`          | `matches: { pattern: "^feature-.+$", value: << pipeline.git.branch >> }` |
-=======
-| Type                                                                                                | Arguments             | `true` if                              | Example                                                                  |
-|-----------------------------------------------------------------------------------------------------+-----------------------+----------------------------------------+--------------------------------------------------------------------------|
-| YAML literal                                                                                        | None                  | is truthy                              | `true`/`42`/`"a string"`                                                 |
-| YAML alias                                                                                          | None                  | resolves to a truthy value             | *my-alias                                                                |
-| [Pipeline Value]({{site.baseurl}}/ja/pipeline-variables/#pipeline-values)                          | None                  | resolves to a truthy value             | `<< pipeline.git.branch >>`                                              |
-| [Pipeline Parameter]({{site.baseurl}}/ja/pipeline-variables/#pipeline-parameters-in-configuration) | None                  | resolves to a truthy value             | `<< pipeline.parameters.my-parameter >>`                                 |
-| and                                                                                                 | N logic statements    | all arguments are truthy               | `and: [ true, true, false ]`                                             |
-| or                                                                                                  | N logic statements    | any argument is truthy                 | `or: [ false, true, false ]`                                             |
-| not                                                                                                 | 1 logic statement     | the argument is not truthy             | `not: true`                                                              |
-| equal                                                                                               | N values              | all arguments evaluate to equal values | `equal: [ 42, << pipeline.number >>]`                                    |
-| matches                                                                                             | `pattern` and `value` | `value` matches the `pattern`          | `matches: { pattern: "^feature-.+$", value: << pipeline.git.branch >> }` |
->>>>>>> 0b86f1a9
 {: class="table table-striped"}
 
 次の論理値は偽とみなされます。
