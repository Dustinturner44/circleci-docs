--- conflicted
+++ resolved
@@ -25,14 +25,11 @@
   - 
     title: ジョブをトリガーする方法
     link: https://support.circleci.com/hc/en-us/articles/360041503393?input_string=changes+in+v2+api
-<<<<<<< HEAD
-=======
 
     title: ユーザーの権限の更新について
     isExperiment: true
     link: https://support.circleci.com/hc/ja/articles/360048210711
 
->>>>>>> 5e042c0d
 ---
 
 このドキュメントは、`.circleci/config.yml` ファイルで使用される CircleCI 2.x 設定キーのリファレンスガイドです。
