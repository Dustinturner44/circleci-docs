# API Overview

The CircleCI API is a full-featured RESTful API that allows you to access all information and trigger all actions in CircleCI. RESTful APIs enable you to call individual API endpoints to perform the following actions:

* GET - retrieve specific information, which may include arrays and sets of data and information.
* POST - create/add a new API element.
* PUT - update an existing API element in the API server.
* DELETE - remove/delete an API element in the API server.

<aside class="notice">
Although RESTful APIs include these 4 HTTP verbs, the CircleCI API does not currently use the PUT verb.
</aside>

<aside class="notice">
Access to billing functions is only available from the CircleCI application.
</aside>

<<<<<<< HEAD
## Rate Limiting

The CircleCI API is protected by a number of rate limiting measures to ensure the stability of the system. We reserve the right to throttle the requests made by an individual user, or the requests made to individual resources in order to ensure a fair level of service to all of our users.

As the author of an API integration with CircleCI, your integration should expect to be throttled, and should be able to gracefully handle failure.
There are different protections and limits in place for different parts of the API. In particular, we protect our API against **sudden large bursts of traffic**, and we protect against **sustained high volumes** of requests, for example, frequent polling.

For HTTP APIs, when a request is throttled, you will receive [HTTP status code 429](https://developer.mozilla.org/en-US/docs/Web/HTTP/Status/429). If your integration requires that a throttled request is completed, then you should retry these requests after a delay, using an exponential backoff.
In most cases, the HTTP 429 response code will be accompanied by the [Retry-After HTTP header](https://developer.mozilla.org/en-US/docs/Web/HTTP/Headers/Retry-After). When this header is present, your integration should wait for the period of time specified by the header value before retrying a request.

=======
<aside class="notice">
The CircleCI v1.1 API enforces the same rate limits as the V2 API. The API will return HTTP status 429 in some cases. You can read more about the limit <a href="https://circleci.com/docs/2.0/api-developers-guide/#rate-limits">here.</a>
</aside>
>>>>>>> ae443255

## API Syntax

When making an API request, make sure you follow standard REST API syntax and formatting. Adhering to proper REST API syntax ensures that the API server can properly process your request and return a JSON response. To make a request to the CircleCI API, use the format shown in the pane to the right:

```sh
"https://circleci.com/api/v1.1"
```

Where:

* https://circleci.com - the resource URL for the API being called.
* api - the class being called.
* v1.1 - the API version.

## Authentication

The CircleCI API utilizes token-based authentication to manage access to the API server and validate that a user has permission to make API requests. Before you can make an API request, you must first add an API token and then verify that you are authenticated by the API server to make requests. The process to add an API token and have the API server authenticate you is described in the sections below.

**Note** You may use the API token as the username for HTTP Basic Authentication, by passing the `-u` flag to the `curl` command.

## Add an API Token

```sh
$ curl https://circleci.com/api/v1.1/me?circle-token=:token
```


```json
{
  "user_key_fingerprint" : null,
  "days_left_in_trial" : -238,
  "plan" : "p16",
  "trial_end" : "2011-12-28T22:02:15Z",
  "basic_email_prefs" : "smart",
  "admin" : true,
  "login" : "pbiggar"
 }
```

To add an API token, perform the steps listed below.

1.  Add an API token from your [account dashboard](https://circleci.com/account/api).
2.  To test it, [View it in your browser](https://circleci.com/api/v1.1/me) or call the API using
3.  You should see a response similar to the example shown in the right pane.

<aside class="notice">
All API calls are made in the same way, by making standard HTTP calls, using JSON, a content-type, and your API token.
</aside>

## Get Authenticated

```sh
curl "https://circleci.com/api/v1.1/me?circle-token=:token"
```

```sh 
curl -u <circle-token>: "https://circleci.com/api/..."
```

To be authenticated by the API server, add an API token using your [account dashboard](https://circleci.com/account/api). To use the API token, add it to the `circle-token` query param:

Alternatively, you can use the API token as the username for HTTP Basic Authentication, by passing the `-u` flag to the `curl` command:

<aside class="notice">
the colon ":" tells curl that there's no password.
</aside>

## Version Control Systems (:vcs-type)

```sh
curl https://circleci.com/api/v1.1/project/:vcs-type/:username/:project/tree/:branch
```

New with v1.1 of the API, for endpoints under /project you will now need to tell CircleCI what version control system type your project uses. You may currently select either ‘github’ or ‘bitbucket’. The command for recent builds for a project would be formatted like the example shown in the right pane.

## F/OSS

If you have a [Free / Open Source Software (F/OSS) project] (https://www.gnu.org/philosophy/free-sw.html), and have the setting turned on in Advanced Settings in your project dashboard, some read-only /project endpoints will return the requested data without the need for a token. People will also be able to view the build results dashboard for the project as well.


## List Ordering

```
(https://circleci.com/docs/api/v1-reference/#recent-builds)
(https://circleci.com/docs/api/v1-reference/#recent-builds-project)
```

There are two API endpoints where the list order is significant:

* Recent Builds Across All Projects
* Recent Builds For a Single Project

In both cases, builds are returned in the order that they were created. For all other endpoints, the order has no special significance.

## Accept Header

```sh
curl https://circleci.com/api/v1.1/me?circle-token=:token -H "Accept: application/json"
```

If no accept header is specified (or it is empty), CircleCI will return the data in a Clojure EDN format. To recieve the data as nicely formatted JSON, include any value for the `Accept` header (e.g `text/plain`). If you prefer to receive compact JSON with no whitespace or comments, use `application/json` as the `Accept` header.

## Getting Started

CircleCI 1.0 and 2.0 are supported by API version 1.1 as documented in the following sections:

* Summary of API Endpoints
* User
* Projects
* Test Metadata
* SSH Keys
* Heroku Keys

## Summary of API Endpoints

All CircleCI API endpoints begin with `https://circleci.com/api/v1.1/`

### GET Requests

**API** | **Description**
------- | -------------
/me | Provides information about the signed in user.
/projects | Lists all projects you are following on CircleCI, with build information organized by branch.
 /project/:vcs-type/:username/:project | Returns a build summary for each of the last 30 builds for a single git repo.
/recent-builds | Returns a build summary for each of the last 30 recent builds, ordered by build\_num.
/project/:vcs-type/:username/:project/:build_num | Returns full details for a single build. The response includes all of the fields from the build summary. This is also the payload for the [notification webhooks](https://circleci.com/docs/2.0/configuration-reference/#notify), in which case this object is the value to a key named ‘payload’.
/project/:vcs-type/:username/:project/:build_num/artifacts | Lists the artifacts produced by a given build.
/project/:vcs-type/:username/:project/checkout-key/:fingerprint | Retrieves a checkout key.

### POST Requests

**API** | **Description**
------- | -------------
/project/:vcs-type/:username/:project/follow | Follow a new project on CircleCI.
/project/:vcs-type/:username/:project/:build\_num/retry | Retries the build, returns a summary of the new build.
/project/:vcs-type/:username/:project/:build\_num/cancel | Cancels the build, returns a summary of the build.
/project/:vcs-type/:username/:project/:build_num/ssh-users | Adds a user to the build's SSH permissions.
/project/:vcs-type/:username/:project/tree/:branch | Triggers a new build, returns a summary of the build. Optional 1.0 [build parameters](https://circleci.com/docs/2.0/parallelism-faster-jobs/) can be set as well and Optional 2.0 [build parameters](https://circleci.com/docs/2.0/env-vars/#injecting-environment-variables-with-api-v1).
/project/:vcs-type/:username/:project/ssh-key | Creates an ssh key used to access external systems that require SSH key-based authentication.
/project/:vcs-type/:username/:project/checkout-key | Creates a new checkout key.

### DELETE Requests

**API** | **Description**
------- | -------------
/project/:vcs-type/:username/:project/checkout-key/:fingerprint | Deletes a checkout key.
/project/:vcs-type/:username/:project/build-cache | Clears the cache for a project.
/project/:vcs-type/:username/:project/ssh-key | Delete the SSH key from a project.<|MERGE_RESOLUTION|>--- conflicted
+++ resolved
@@ -15,7 +15,6 @@
 Access to billing functions is only available from the CircleCI application.
 </aside>
 
-<<<<<<< HEAD
 ## Rate Limiting
 
 The CircleCI API is protected by a number of rate limiting measures to ensure the stability of the system. We reserve the right to throttle the requests made by an individual user, or the requests made to individual resources in order to ensure a fair level of service to all of our users.
@@ -25,12 +24,6 @@
 
 For HTTP APIs, when a request is throttled, you will receive [HTTP status code 429](https://developer.mozilla.org/en-US/docs/Web/HTTP/Status/429). If your integration requires that a throttled request is completed, then you should retry these requests after a delay, using an exponential backoff.
 In most cases, the HTTP 429 response code will be accompanied by the [Retry-After HTTP header](https://developer.mozilla.org/en-US/docs/Web/HTTP/Headers/Retry-After). When this header is present, your integration should wait for the period of time specified by the header value before retrying a request.
-
-=======
-<aside class="notice">
-The CircleCI v1.1 API enforces the same rate limits as the V2 API. The API will return HTTP status 429 in some cases. You can read more about the limit <a href="https://circleci.com/docs/2.0/api-developers-guide/#rate-limits">here.</a>
-</aside>
->>>>>>> ae443255
 
 ## API Syntax
 
